[package]
name = "reth"
version.workspace = true
edition.workspace = true
rust-version.workspace = true
license.workspace = true
homepage.workspace = true
repository.workspace = true
description = "Reth node implementation"
default-run = "reth"

[lints]
workspace = true

[dependencies]
# reth
reth-cli.workspace = true
reth-ethereum-cli.workspace = true
reth-chainspec.workspace = true
reth-config.workspace = true
reth-primitives.workspace = true
reth-primitives-traits.workspace = true
reth-fs-util.workspace = true
reth-db = { workspace = true, features = ["mdbx"] }
reth-db-api.workspace = true
reth-exex.workspace = true
reth-provider = { workspace = true, features = ["test-utils"] }
reth-evm.workspace = true
reth-revm.workspace = true
reth-stages.workspace = true
reth-execution-types.workspace = true
reth-errors.workspace = true
reth-transaction-pool.workspace = true
reth-beacon-consensus.workspace = true
reth-cli-runner.workspace = true
reth-cli-commands.workspace = true
reth-cli-util.workspace = true
reth-consensus-common.workspace = true
reth-blockchain-tree.workspace = true
reth-rpc-builder.workspace = true
reth-rpc.workspace = true
reth-rpc-types-compat.workspace = true
reth-rpc-api = { workspace = true, features = ["client"] }
reth-rpc-eth-types.workspace = true
reth-rpc-server-types.workspace = true
reth-network = { workspace = true, features = ["serde"] }
reth-network-p2p.workspace = true
reth-network-api.workspace = true
reth-downloaders.workspace = true
reth-tracing.workspace = true
reth-tasks.workspace = true
reth-payload-builder.workspace = true
reth-payload-primitives.workspace = true
reth-payload-validator.workspace = true
reth-basic-payload-builder.workspace = true
reth-static-file.workspace = true
reth-trie = { workspace = true, features = ["metrics"] }
reth-trie-db = { workspace = true, features = ["metrics"] }
reth-node-api.workspace = true
reth-node-core.workspace = true
reth-ethereum-payload-builder.workspace = true
reth-node-ethereum = { workspace = true, features = ["js-tracer"] }
reth-node-builder.workspace = true
reth-node-events.workspace = true
reth-node-metrics.workspace = true
reth-consensus.workspace = true
reth-engine-util.workspace = true
reth-prune.workspace = true

# crypto
alloy-eips = { workspace = true, features = ["kzg"] }
alloy-rlp.workspace = true
alloy-rpc-types = { workspace = true, features = ["engine"] }
alloy-consensus.workspace = true
alloy-primitives.workspace = true

# tracing
tracing.workspace = true

# io
serde_json.workspace = true

# async
tokio = { workspace = true, features = [
    "sync",
    "macros",
    "time",
    "rt-multi-thread",
] }
futures.workspace = true

# misc
aquamarine.workspace = true
eyre.workspace = true
clap = { workspace = true, features = ["derive", "env"] }
backon.workspace = true
similar-asserts.workspace = true
<<<<<<< HEAD
itertools.workspace = true
secp256k1.workspace = true

# p2p
discv5.workspace = true

[target.'cfg(unix)'.dependencies]
tikv-jemallocator = { version = "0.5.0", optional = true }
libc = "0.2"
=======
>>>>>>> 5ef21cdf

[dev-dependencies]
tempfile.workspace = true

[features]
default = ["jemalloc"]

dev = ["reth-cli-commands/arbitrary"]

asm-keccak = [
	"reth-node-core/asm-keccak",
	"reth-primitives/asm-keccak",
	"alloy-primitives/asm-keccak"
]

jemalloc = [
    "reth-cli-util/jemalloc",
    "reth-node-core/jemalloc",
    "reth-node-metrics/jemalloc",
]
jemalloc-prof = [
	"reth-cli-util/jemalloc",
	"reth-cli-util/jemalloc-prof"
]
tracy-allocator = ["reth-cli-util/tracy-allocator"]

min-error-logs = ["tracing/release_max_level_error"]
min-warn-logs = ["tracing/release_max_level_warn"]
min-info-logs = ["tracing/release_max_level_info"]
min-debug-logs = ["tracing/release_max_level_debug"]
min-trace-logs = ["tracing/release_max_level_trace"]

<<<<<<< HEAD
optimism = [
    "dep:reth-node-optimism",
    "dep:reth-optimism-cli",
    "reth-beacon-consensus/optimism",
    "reth-blockchain-tree/optimism",
    "reth-node-core/optimism",
    "reth-optimism-cli?/optimism",
    "reth-primitives/optimism",
    "reth-provider/optimism",
    "reth-rpc/optimism",
]


# no-op feature flag for switching between the `optimism` and default functionality in CI matrices
ethereum = []

=======
>>>>>>> 5ef21cdf
[[bin]]
name = "reth"
path = "src/main.rs"<|MERGE_RESOLUTION|>--- conflicted
+++ resolved
@@ -95,18 +95,6 @@
 clap = { workspace = true, features = ["derive", "env"] }
 backon.workspace = true
 similar-asserts.workspace = true
-<<<<<<< HEAD
-itertools.workspace = true
-secp256k1.workspace = true
-
-# p2p
-discv5.workspace = true
-
-[target.'cfg(unix)'.dependencies]
-tikv-jemallocator = { version = "0.5.0", optional = true }
-libc = "0.2"
-=======
->>>>>>> 5ef21cdf
 
 [dev-dependencies]
 tempfile.workspace = true
@@ -139,25 +127,6 @@
 min-debug-logs = ["tracing/release_max_level_debug"]
 min-trace-logs = ["tracing/release_max_level_trace"]
 
-<<<<<<< HEAD
-optimism = [
-    "dep:reth-node-optimism",
-    "dep:reth-optimism-cli",
-    "reth-beacon-consensus/optimism",
-    "reth-blockchain-tree/optimism",
-    "reth-node-core/optimism",
-    "reth-optimism-cli?/optimism",
-    "reth-primitives/optimism",
-    "reth-provider/optimism",
-    "reth-rpc/optimism",
-]
-
-
-# no-op feature flag for switching between the `optimism` and default functionality in CI matrices
-ethereum = []
-
-=======
->>>>>>> 5ef21cdf
 [[bin]]
 name = "reth"
 path = "src/main.rs"