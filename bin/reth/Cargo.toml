--- conflicted
+++ resolved
@@ -13,18 +13,16 @@
 workspace = true
 
 [dependencies]
+# Seismic pre-merge
+reth-db-api.workspace = true
+reth-exex.workspace = true
+
 # reth
 reth-ethereum-cli.workspace = true
 reth-chainspec.workspace = true
 reth-primitives.workspace = true
 reth-db = { workspace = true, features = ["mdbx"] }
-<<<<<<< HEAD
-reth-db-api.workspace = true
-reth-exex.workspace = true
-reth-provider = { workspace = true, features = ["test-utils"] }
-=======
 reth-provider.workspace = true
->>>>>>> b76d4f66
 reth-evm.workspace = true
 reth-revm.workspace = true
 reth-transaction-pool.workspace = true
@@ -69,9 +67,14 @@
 eyre.workspace = true
 
 [dev-dependencies]
+# seismic
+reth-provider = { workspace = true, features = ["test-utils"] }
+
+# upstream
 backon.workspace = true
 similar-asserts.workspace = true
 tempfile.workspace = true
+
 
 [features]
 default = ["jemalloc", "reth-revm/portable"]
