--- conflicted
+++ resolved
@@ -36,14 +36,9 @@
 ARG FEATURES=""
 ENV FEATURES=$FEATURES
 
-<<<<<<< HEAD
-# Build dependencies
-RUN cargo chef cook --profile $BUILD_PROFILE --features "$FEATURES" --recipe-path recipe.json
-=======
 ENV CARGO_NET_GIT_FETCH_WITH_CLI=true
 # Build dependencies
 RUN --mount=type=ssh cargo chef cook --profile $BUILD_PROFILE --features "$FEATURES" --recipe-path recipe.json
->>>>>>> 64ee5bb1
 
 # Build the application binary
 COPY ./bin/ ./bin/
@@ -51,11 +46,7 @@
 COPY ./testing/ ./testing/
 COPY ./examples/ ./examples/
 COPY Cargo.toml Cargo.lock deny.toml Makefile ./
-<<<<<<< HEAD
-RUN cargo build --profile $BUILD_PROFILE --features "$FEATURES" --locked --bin reth
-=======
 RUN --mount=type=ssh cargo build --profile $BUILD_PROFILE --features "$FEATURES" --locked --bin reth
->>>>>>> 64ee5bb1
 
 # Copy the binary to a temporary location
 RUN cp /app/target/$BUILD_PROFILE/reth /app/reth
@@ -70,7 +61,6 @@
 # Copy license files
 COPY LICENSE-* ./
 
-<<<<<<< HEAD
 # Set up the reth configs
 # Copy the files from the docker folder to the container's directory
 COPY docker/execution_genesis.json ./genesis.json
@@ -110,36 +100,4 @@
             --chain ./genesis.json \
             --p2p-secret-key ./nodekey \
             --trusted-peers enode://f435477cdb474dcb5903cf9df6b9b39be66b71308c5ade95a4a7780be180d22ba847f44ae7adbfb484e9d64cf22a4f19a25ac72fd83a7eef8062ca6528388528@10.186.73.102:30303,enode://3116e85de20404db0c64a75b72afffa90e914b2e7c5e7141c445e03fd6702c3da986e23ea554b87c1b6feb58e2423a8588ec17b9a635f3fa0ab2c0b341bb0cf5@10.186.73.101:30303 \
-            --bootnodes enode://f435477cdb474dcb5903cf9df6b9b39be66b71308c5ade95a4a7780be180d22ba847f44ae7adbfb484e9d64cf22a4f19a25ac72fd83a7eef8062ca6528388528@10.186.73.102:30303,enode://3116e85de20404db0c64a75b72afffa90e914b2e7c5e7141c445e03fd6702c3da986e23ea554b87c1b6feb58e2423a8588ec17b9a635f3fa0ab2c0b341bb0cf5@10.186.73.101:30303 
-=======
-# Define the ENTRYPOINT to run the reth node with the specified arguments
-ENV HTTP_PORT=8545
-ENV WS_PORT=8546
-ENV AUTHRPC_PORT=8551
-ENV METRICS_PORT=9001
-ENV PEER_PORT=30303
-ENV DISCOVERY_PORT=30303
-
-# Expose the necessary ports
-EXPOSE \
-    $HTTP_PORT \
-    $WS_PORT \
-    $AUTHRPC_PORT \
-    $METRICS_PORT \
-    $PEER_PORT \
-    $DISCOVERY_PORT/udp
-
-
-ENTRYPOINT /usr/local/bin/reth node \
-            --dev \
-            -vvvv \
-            --http \
-            --http.addr 0.0.0.0 \
-            --http.port $HTTP_PORT \
-            --ws.port $WS_PORT \
-            --authrpc.port $AUTHRPC_PORT \
-            --authrpc.addr 0.0.0.0 \
-            --port $PEER_PORT \
-            --discovery.port $DISCOVERY_PORT \
-            --metrics $METRICS_PORT
->>>>>>> 64ee5bb1
+            --bootnodes enode://f435477cdb474dcb5903cf9df6b9b39be66b71308c5ade95a4a7780be180d22ba847f44ae7adbfb484e9d64cf22a4f19a25ac72fd83a7eef8062ca6528388528@10.186.73.102:30303,enode://3116e85de20404db0c64a75b72afffa90e914b2e7c5e7141c445e03fd6702c3da986e23ea554b87c1b6feb58e2423a8588ec17b9a635f3fa0ab2c0b341bb0cf5@10.186.73.101:30303 