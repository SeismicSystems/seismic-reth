--- conflicted
+++ resolved
@@ -56,7 +56,6 @@
 Next, run the tests:
 
 ```sh
-<<<<<<< HEAD
 # Without Geth
 cargo nextest run --workspace
 
@@ -71,17 +70,6 @@
 cargo nextest run -p ef-tests --features ef-tests
 ```
 
-=======
-cargo nextest run --workspace
-
-# Run the Ethereum Foundation tests
-make ef-tests
-```
-
-We highly recommend using [`cargo nextest`](https://nexte.st/) to speed up testing.
-Using `cargo test` to run tests may work fine, but this is not tested and does not support more advanced features like retries for spurious failures.
-
->>>>>>> b76d4f66
 > **Note**
 >
 > Some tests use random number generators to generate test data. If you want to use a deterministic seed, you can set the `SEED` environment variable.
