--- conflicted
+++ resolved
@@ -670,8 +670,4 @@
 revm-interpreter = { git = "https://github.com/SeismicSystems/seismic-revm.git", rev = "77a08e9"}
 revm-inspectors = { git = "https://github.com/SeismicSystems/seismic-revm-inspectors.git", rev = "9868b93"}
 
-<<<<<<< HEAD
-seismic-enclave = { git = "https://github.com/SeismicSystems/enclave.git", rev = "eb108c0" }
-=======
-seismic-enclave = { git = "https://github.com/SeismicSystems/enclave.git", rev = "8e18a1e" }
->>>>>>> 52232b04
+seismic-enclave = { git = "https://github.com/SeismicSystems/enclave.git", rev = "eb108c0" }