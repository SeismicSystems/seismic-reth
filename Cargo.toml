--- conflicted
+++ resolved
@@ -70,7 +70,6 @@
     "crates/node/events/",
     "crates/node/metrics",
     "crates/node/types",
-<<<<<<< HEAD
     # "crates/optimism/bin",
     # "crates/optimism/chainspec",
     # "crates/optimism/cli",
@@ -85,21 +84,6 @@
     # "crates/optimism/rpc/",
     # "crates/optimism/storage",
     # "crates/optimism/txpool/",
-=======
-    "crates/optimism/bin",
-    "crates/optimism/chainspec",
-    "crates/optimism/cli",
-    "crates/optimism/consensus",
-    "crates/optimism/evm/",
-    "crates/optimism/hardforks/",
-    "crates/optimism/node/",
-    "crates/optimism/payload/",
-    "crates/optimism/primitives/",
-    "crates/optimism/reth/",
-    "crates/optimism/rpc/",
-    "crates/optimism/storage",
-    "crates/optimism/txpool/",
->>>>>>> b76d4f66
     "crates/payload/basic/",
     "crates/payload/builder/",
     "crates/payload/builder-primitives/",
@@ -182,7 +166,6 @@
     "examples/custom-beacon-withdrawals",
     "testing/ef-tests/",
     "testing/testing-utils",
-<<<<<<< HEAD
 
     # "crates/seismic/bin",
     "crates/seismic/chainspec",
@@ -200,9 +183,7 @@
 exclude = [
     "book/sources",
     "book/cli",
-=======
     "crates/tracing-otlp",
->>>>>>> b76d4f66
 ]
 
 # Explicitly set the resolver to version 2, which is the default for packages with edition >= 2021
@@ -355,6 +336,7 @@
 
 # seismic dependencies
 # reth-seismic-bin = { path = "crates/seismic/bin" }
+reth-enclave = { path = "crates/enclave" }
 reth-seismic-chainspec = { path = "crates/seismic/chainspec" }
 reth-seismic-cli = { path = "crates/seismic/cli" }
 reth-seismic-evm = { path = "crates/seismic/evm" }
@@ -379,6 +361,8 @@
 seismic-alloy-rpc-types-engine = {version = "0.0.1", default-features = false}
 seismic-alloy-network = {version = "0.0.1", default-features = false}
 seismic-alloy-flz = {version = "0.0.1", default-features = false}
+
+alloy-json-abi = { version = "0.8.25", default-features = false } # only used by seismic rn
 
 # reth
 op-reth = { path = "crates/optimism/bin" }
@@ -504,31 +488,12 @@
 reth-trie-common = { path = "crates/trie/common", default-features = false }
 reth-trie-db = { path = "crates/trie/db" }
 reth-trie-parallel = { path = "crates/trie/parallel" }
-<<<<<<< HEAD
-reth-enclave = { path = "crates/enclave" }
-reth-trie-sparse = { path = "crates/trie/sparse" }
-=======
 reth-trie-sparse = { path = "crates/trie/sparse", default-features = false }
->>>>>>> b76d4f66
 reth-zstd-compressors = { path = "crates/storage/zstd-compressors", default-features = false }
 reth-ress-protocol = { path = "crates/ress/protocol" }
 reth-ress-provider = { path = "crates/ress/provider" }
 
 # revm
-<<<<<<< HEAD
-revm = { version = "20.0.0", default-features = false }
-revm-bytecode = { version = "1.0.0", default-features = false }
-revm-database = { version = "1.0.0", default-features = false }
-revm-state = { version = "1.0.0", default-features = false }
-revm-primitives = { version = "16.0.0", default-features = false }
-revm-interpreter = { version = "16.0.0", default-features = false }
-revm-inspector = { version = "1.0.0", default-features = false }
-revm-context = { version = "1.0.0", default-features = false }
-revm-context-interface = { version = "1.0.0", default-features = false }
-revm-database-interface = { version = "1.0.0", default-features = false }
-op-revm = { version = "1.0.0", default-features = false }
-revm-inspectors = "0.17.0-alpha.1"
-=======
 revm = { version = "23.1.0", default-features = false }
 revm-bytecode = { version = "4.0.0", default-features = false }
 revm-database = { version = "4.0.0", default-features = false }
@@ -541,7 +506,6 @@
 revm-database-interface = { version = "4.0.0", default-features = false }
 op-revm = { version = "4.0.2", default-features = false }
 revm-inspectors = "0.22.3"
->>>>>>> b76d4f66
 
 # eth
 alloy-chains = { version = "0.2.0", default-features = false }
@@ -550,42 +514,6 @@
 alloy-evm = { version = "0.9", default-features = false }
 alloy-primitives = { version = "1.1.0", default-features = false, features = ["map-foldhash"] }
 alloy-rlp = { version = "0.3.10", default-features = false, features = ["core-net"] }
-<<<<<<< HEAD
-alloy-sol-types = { version = "0.8.25", default-features = false }
-alloy-trie = { version = "0.7.9", default-features = false }
-alloy-json-abi = { version = "0.8.25", default-features = false }
-
-alloy-hardforks = "0.1.2"
-
-alloy-consensus = { version = "0.12.6", default-features = false }
-alloy-contract = { version = "0.12.6", default-features = false }
-alloy-eips = { version = "0.12.6", default-features = false }
-alloy-genesis = { version = "0.12.6", default-features = false }
-alloy-json-rpc = { version = "0.12.6", default-features = false }
-alloy-network = { version = "0.12.6", default-features = false }
-alloy-network-primitives = { version = "0.12.6", default-features = false }
-alloy-node-bindings = { version = "0.12.6", default-features = false }
-alloy-provider = { version = "0.12.6", features = ["reqwest"], default-features = false }
-alloy-pubsub = { version = "0.12.6", default-features = false }
-alloy-rpc-client = { version = "0.12.6", default-features = false }
-alloy-rpc-types = { version = "0.12.6", features = ["eth"], default-features = false }
-alloy-rpc-types-admin = { version = "0.12.6", default-features = false }
-alloy-rpc-types-anvil = { version = "0.12.6", default-features = false }
-alloy-rpc-types-beacon = { version = "0.12.6", default-features = false }
-alloy-rpc-types-debug = { version = "0.12.6", default-features = false }
-alloy-rpc-types-engine = { version = "0.12.6", default-features = false }
-alloy-rpc-types-eth = { version = "0.12.6", default-features = false }
-alloy-rpc-types-mev = { version = "0.12.6", default-features = false }
-alloy-rpc-types-trace = { version = "0.12.6", default-features = false }
-alloy-rpc-types-txpool = { version = "0.12.6", default-features = false }
-alloy-serde = { version = "0.12.6", default-features = false }
-alloy-signer = { version = "0.12.6", default-features = false }
-alloy-signer-local = { version = "0.12.6", default-features = false }
-alloy-transport = { version = "0.12.6" }
-alloy-transport-http = { version = "0.12.6", features = ["reqwest-rustls-tls"], default-features = false }
-alloy-transport-ipc = { version = "0.12.6", default-features = false }
-alloy-transport-ws = { version = "0.12.6", default-features = false }
-=======
 alloy-sol-macro = "1.1.0"
 alloy-sol-types = { version = "1.1.0", default-features = false }
 alloy-trie = { version = "0.8.1", default-features = false }
@@ -619,7 +547,6 @@
 alloy-transport-http = { version = "1.0.5", features = ["reqwest-rustls-tls"], default-features = false }
 alloy-transport-ipc = { version = "1.0.5", default-features = false }
 alloy-transport-ws = { version = "1.0.5", default-features = false }
->>>>>>> b76d4f66
 
 # op
 alloy-op-evm = { version = "0.9", default-features = false }
@@ -823,86 +750,43 @@
 vergen-git2 = "1.0.5"
 
 [patch.crates-io]
-<<<<<<< HEAD
 # Seismic enclave
-seismic-enclave = { git = "https://github.com/SeismicSystems/enclave.git", rev = "3749534" }
+seismic-enclave = { git = "https://github.com/SeismicSystems/seismic-enclave.git", rev = "99351ff"}
 
 # seismic-alloy-core
-alloy-primitives = { git = "https://github.com/SeismicSystems/seismic-alloy-core.git", rev = "7fea432" }
-alloy-json-abi = { git = "https://github.com/SeismicSystems/seismic-alloy-core.git", rev = "7fea432" }
-alloy-sol-macro-expander = { git = "https://github.com/SeismicSystems/seismic-alloy-core.git", rev = "7fea432" }
-alloy-sol-macro-input = { git = "https://github.com/SeismicSystems/seismic-alloy-core.git", rev = "7fea432" }
-alloy-sol-types = { git = "https://github.com/SeismicSystems/seismic-alloy-core.git", rev = "7fea432" }
-alloy-sol-type-parser = { git = "https://github.com/SeismicSystems/seismic-alloy-core.git", rev = "7fea432" }
-alloy-dyn-abi = { git = "https://github.com/SeismicSystems/seismic-alloy-core.git", rev = "7fea432" }
+alloy-primitives = { git = "https://github.com/SeismicSystems/seismic-alloy-core.git", rev = "ab2208a" }
+alloy-json-abi = { git = "https://github.com/SeismicSystems/seismic-alloy-core.git", rev = "ab2208a" }
+alloy-sol-macro-expander = { git = "https://github.com/SeismicSystems/seismic-alloy-core.git", rev = "ab2208a" }
+alloy-sol-macro-input = { git = "https://github.com/SeismicSystems/seismic-alloy-core.git", rev = "ab2208a" }
+alloy-sol-types = { git = "https://github.com/SeismicSystems/seismic-alloy-core.git", rev = "ab2208a" }
+alloy-sol-type-parser = { git = "https://github.com/SeismicSystems/seismic-alloy-core.git", rev = "ab2208a" }
+alloy-dyn-abi = { git = "https://github.com/SeismicSystems/seismic-alloy-core.git", rev = "ab2208a" }
 
 # Seismic alloy
-seismic-alloy-consensus = { git = "https://github.com/SeismicSystems/seismic-alloy.git", rev = "be5babf" }
-seismic-alloy-rpc-types = { git = "https://github.com/SeismicSystems/seismic-alloy.git", rev = "be5babf" }
-seismic-alloy-network = { git = "https://github.com/SeismicSystems/seismic-alloy.git", rev = "be5babf" }
-seismic-alloy-provider = { git = "https://github.com/SeismicSystems/seismic-alloy.git", rev = "be5babf" }
-
-alloy-trie = { git = "https://github.com/SeismicSystems/seismic-trie.git", rev = "d53b661" }
+seismic-alloy-consensus = { git = "https://github.com/SeismicSystems/seismic-alloy.git", rev = "5b12c3a" }
+seismic-alloy-rpc-types = { git = "https://github.com/SeismicSystems/seismic-alloy.git", rev = "5b12c3a" }
+seismic-alloy-network = { git = "https://github.com/SeismicSystems/seismic-alloy.git", rev = "5b12c3a" }
+seismic-alloy-provider = { git = "https://github.com/SeismicSystems/seismic-alloy.git", rev = "5b12c3a" }
+
+alloy-trie = { git = "https://github.com/SeismicSystems/seismic-trie.git", rev = "f3a74a3" }
 
 # revm
-revm = { git = "https://github.com/SeismicSystems/seismic-revm.git", rev = "21555820"}
-revm-bytecode = { git = "https://github.com/SeismicSystems/seismic-revm.git", rev = "21555820"}
-revm-database = { git = "https://github.com/SeismicSystems/seismic-revm.git", rev = "21555820"}
-revm-state = { git = "https://github.com/SeismicSystems/seismic-revm.git", rev = "21555820"}
-revm-primitives = { git = "https://github.com/SeismicSystems/seismic-revm.git", rev = "21555820"}
-revm-interpreter = { git = "https://github.com/SeismicSystems/seismic-revm.git", rev = "21555820"}
-revm-inspector = { git = "https://github.com/SeismicSystems/seismic-revm.git", rev = "21555820"}
-revm-context = { git = "https://github.com/SeismicSystems/seismic-revm.git", rev = "21555820"}
-revm-context-interface = { git = "https://github.com/SeismicSystems/seismic-revm.git", rev = "21555820"}
-revm-database-interface = { git = "https://github.com/SeismicSystems/seismic-revm.git", rev = "21555820"}
-op-revm = { git = "https://github.com/SeismicSystems/seismic-revm.git", rev = "21555820"}
-seismic-revm = { git = "https://github.com/SeismicSystems/seismic-revm.git", rev = "21555820"}
-
-revm-inspectors = { git = "https://github.com/SeismicSystems/seismic-revm-inspectors.git", rev = "505ff96"}
+revm = { git = "https://github.com/SeismicSystems/seismic-revm.git", rev = "5e305bd7"}
+revm-bytecode = { git = "https://github.com/SeismicSystems/seismic-revm.git", rev = "5e305bd7"}
+revm-database = { git = "https://github.com/SeismicSystems/seismic-revm.git", rev = "5e305bd7"}
+revm-state = { git = "https://github.com/SeismicSystems/seismic-revm.git", rev = "5e305bd7"}
+revm-primitives = { git = "https://github.com/SeismicSystems/seismic-revm.git", rev = "5e305bd7"}
+revm-interpreter = { git = "https://github.com/SeismicSystems/seismic-revm.git", rev = "5e305bd7"}
+revm-inspector = { git = "https://github.com/SeismicSystems/seismic-revm.git", rev = "5e305bd7"}
+revm-context = { git = "https://github.com/SeismicSystems/seismic-revm.git", rev = "5e305bd7"}
+revm-context-interface = { git = "https://github.com/SeismicSystems/seismic-revm.git", rev = "5e305bd7"}
+revm-database-interface = { git = "https://github.com/SeismicSystems/seismic-revm.git", rev = "5e305bd7"}
+op-revm = { git = "https://github.com/SeismicSystems/seismic-revm.git", rev = "5e305bd7"}
+seismic-revm = { git = "https://github.com/SeismicSystems/seismic-revm.git", rev = "5e305bd7"}
+
+revm-inspectors = { git = "https://github.com/SeismicSystems/seismic-revm-inspectors.git", rev = "cebb097"}
 
 # alloy-evm
-alloy-evm = { git = "https://github.com/SeismicSystems/seismic-evm.git", rev = "79c6fda" }
-alloy-op-evm = {git = "https://github.com/SeismicSystems/seismic-evm.git", rev = "79c6fda"}
-alloy-seismic-evm = {git = "https://github.com/SeismicSystems/seismic-evm.git", rev = "79c6fda"}
-=======
-# alloy-consensus = { git = "https://github.com/alloy-rs/alloy", branch = "main" }
-# alloy-contract = { git = "https://github.com/alloy-rs/alloy", branch = "main" }
-# alloy-eips = { git = "https://github.com/alloy-rs/alloy", branch = "main" }
-# alloy-genesis = { git = "https://github.com/alloy-rs/alloy", branch = "main" }
-# alloy-json-rpc = { git = "https://github.com/alloy-rs/alloy", branch = "main" }
-# alloy-network = { git = "https://github.com/alloy-rs/alloy", branch = "main" }
-# alloy-network-primitives = { git = "https://github.com/alloy-rs/alloy", branch = "main" }
-# alloy-provider = { git = "https://github.com/alloy-rs/alloy", branch = "main" }
-# alloy-pubsub = { git = "https://github.com/alloy-rs/alloy", branch = "main" }
-# alloy-rpc-client = { git = "https://github.com/alloy-rs/alloy", branch = "main" }
-# alloy-rpc-types = { git = "https://github.com/alloy-rs/alloy", branch = "main" }
-# alloy-rpc-types-admin = { git = "https://github.com/alloy-rs/alloy", branch = "main" }
-# alloy-rpc-types-anvil = { git = "https://github.com/alloy-rs/alloy", branch = "main" }
-# alloy-rpc-types-beacon = { git = "https://github.com/alloy-rs/alloy", branch = "main" }
-# alloy-rpc-types-debug = { git = "https://github.com/alloy-rs/alloy", branch = "main" }
-# alloy-rpc-types-engine = { git = "https://github.com/alloy-rs/alloy", branch = "main" }
-# alloy-rpc-types-eth = { git = "https://github.com/alloy-rs/alloy", branch = "main" }
-# alloy-rpc-types-mev = { git = "https://github.com/alloy-rs/alloy", branch = "main" }
-# alloy-rpc-types-trace = { git = "https://github.com/alloy-rs/alloy", branch = "main" }
-# alloy-rpc-types-txpool = { git = "https://github.com/alloy-rs/alloy", branch = "main" }
-# alloy-serde = { git = "https://github.com/alloy-rs/alloy", branch = "main" }
-# alloy-signer = { git = "https://github.com/alloy-rs/alloy", branch = "main" }
-# alloy-signer-local = { git = "https://github.com/alloy-rs/alloy", branch = "main" }
-# alloy-transport = { git = "https://github.com/alloy-rs/alloy", branch = "main" }
-# alloy-transport-http = { git = "https://github.com/alloy-rs/alloy", branch = "main" }
-# alloy-transport-ipc = { git = "https://github.com/alloy-rs/alloy", branch = "main" }
-# alloy-transport-ws = { git = "https://github.com/alloy-rs/alloy", branch = "main" }
-#
-# op-alloy-consensus = { git = "https://github.com/alloy-rs/op-alloy", rev = "ad607c1" }
-# op-alloy-network = { git = "https://github.com/alloy-rs/op-alloy", rev = "ad607c1" }
-# op-alloy-rpc-types = { git = "https://github.com/alloy-rs/op-alloy", rev = "ad607c1" }
-# op-alloy-rpc-types-engine = { git = "https://github.com/alloy-rs/op-alloy", rev = "ad607c1" }
-#
-# revm-inspectors = { git = "https://github.com/paradigmxyz/revm-inspectors", rev = "1207e33" }
-#
-# jsonrpsee = { git = "https://github.com/paradigmxyz/jsonrpsee", branch = "matt/make-rpc-service-pub" }
-# jsonrpsee-core = { git = "https://github.com/paradigmxyz/jsonrpsee", branch = "matt/make-rpc-service-pub" }
-# jsonrpsee-server = { git = "https://github.com/paradigmxyz/jsonrpsee", branch = "matt/make-rpc-service-pub" }
-# jsonrpsee-http-client = { git = "https://github.com/paradigmxyz/jsonrpsee", branch = "matt/make-rpc-service-pub" }
-# jsonrpsee-types = { git = "https://github.com/paradigmxyz/jsonrpsee", branch = "matt/make-rpc-service-pub" }
->>>>>>> b76d4f66
+alloy-evm = { git = "https://github.com/SeismicSystems/seismic-evm.git", rev = "8230891" }
+alloy-op-evm = {git = "https://github.com/SeismicSystems/seismic-evm.git", rev = "8230891"}
+alloy-seismic-evm = {git = "https://github.com/SeismicSystems/seismic-evm.git", rev = "8230891"}
