--- conflicted
+++ resolved
@@ -312,11 +312,7 @@
 seismic-node = { path = "crates/seismic/node" }
 seismic-reth = { path = "crates/seismic/bin" }
 seismic-rpc-api = { path = "crates/seismic/rpc-api" }
-<<<<<<< HEAD
 tee_service_api = { git = "ssh://git@github.com/SeismicSystems/TEEService.git", package = "tee_service_api", rev = "39b2865" }
-=======
-tee_service_api = { git = "ssh://git@github.com/SeismicSystems/TEEService.git", package = "tee_service_api", rev = "4036092" }
->>>>>>> 69f7f302
 
 # reth
 op-reth = { path = "crates/optimism/bin" }
@@ -641,48 +637,6 @@
 alloy-dyn-abi = { git = "ssh://git@github.com/SeismicSystems/seismic-alloy-core.git", rev = "6e1c0e9" }
 
 # seismic-alloy
-<<<<<<< HEAD
-alloy-consensus = { git = "ssh://git@github.com/SeismicSystems/seismic-alloy.git", rev = "253c589" }
-alloy-contract = { git = "ssh://git@github.com/SeismicSystems/seismic-alloy.git", rev = "253c589" }
-alloy-eips = { git = "ssh://git@github.com/SeismicSystems/seismic-alloy.git", rev = "253c589" }
-alloy-genesis = { git = "ssh://git@github.com/SeismicSystems/seismic-alloy.git", rev = "253c589" }
-alloy-json-rpc = { git = "ssh://git@github.com/SeismicSystems/seismic-alloy.git", rev = "253c589" }
-alloy-network = { git = "ssh://git@github.com/SeismicSystems/seismic-alloy.git", rev = "253c589" }
-alloy-network-primitives = { git = "ssh://git@github.com/SeismicSystems/seismic-alloy.git", rev = "253c589" }
-alloy-node-bindings = { git = "ssh://git@github.com/SeismicSystems/seismic-alloy.git", rev = "253c589" }
-alloy-provider = { git = "ssh://git@github.com/SeismicSystems/seismic-alloy.git", rev = "253c589" }
-alloy-pubsub = { git = "ssh://git@github.com/SeismicSystems/seismic-alloy.git", rev = "253c589" }
-alloy-rpc-client = { git = "ssh://git@github.com/SeismicSystems/seismic-alloy.git", rev = "253c589" }
-alloy-rpc-types = { git = "ssh://git@github.com/SeismicSystems/seismic-alloy.git", rev = "253c589" }
-alloy-rpc-types-admin = { git = "ssh://git@github.com/SeismicSystems/seismic-alloy.git", rev = "253c589" }
-alloy-rpc-types-anvil = { git = "ssh://git@github.com/SeismicSystems/seismic-alloy.git", rev = "253c589" }
-alloy-rpc-types-beacon = { git = "ssh://git@github.com/SeismicSystems/seismic-alloy.git", rev = "253c589" }
-alloy-rpc-types-debug = { git = "ssh://git@github.com/SeismicSystems/seismic-alloy.git", rev = "253c589" }
-alloy-rpc-types-engine = { git = "ssh://git@github.com/SeismicSystems/seismic-alloy.git", rev = "253c589" }
-alloy-rpc-types-eth = { git = "ssh://git@github.com/SeismicSystems/seismic-alloy.git", rev = "253c589" }
-alloy-rpc-types-mev = { git = "ssh://git@github.com/SeismicSystems/seismic-alloy.git", rev = "253c589" }
-alloy-rpc-types-trace = { git = "ssh://git@github.com/SeismicSystems/seismic-alloy.git", rev = "253c589" }
-alloy-rpc-types-txpool = { git = "ssh://git@github.com/SeismicSystems/seismic-alloy.git", rev = "253c589" }
-alloy-serde = { git = "ssh://git@github.com/SeismicSystems/seismic-alloy.git", rev = "253c589" }
-alloy-signer = { git = "ssh://git@github.com/SeismicSystems/seismic-alloy.git", rev = "253c589" }
-alloy-signer-local = { git = "ssh://git@github.com/SeismicSystems/seismic-alloy.git", rev = "253c589" }
-alloy-transport = { git = "ssh://git@github.com/SeismicSystems/seismic-alloy.git", rev = "253c589" }
-alloy-transport-http = { git = "ssh://git@github.com/SeismicSystems/seismic-alloy.git", rev = "253c589" }
-alloy-transport-ipc = { git = "ssh://git@github.com/SeismicSystems/seismic-alloy.git", rev = "253c589" }
-alloy-transport-ws = { git = "ssh://git@github.com/SeismicSystems/seismic-alloy.git", rev = "253c589" }
-
-revm = { git = "ssh://git@github.com/SeismicSystems/seismic-revm.git", rev = "d24972b"}
-revm-primitives = { git = "ssh://git@github.com/SeismicSystems/seismic-revm.git", rev = "d24972b"}
-revm-interpreter = { git = "ssh://git@github.com/SeismicSystems/seismic-revm.git", rev = "d24972b"}
-revm-inspectors = { git = "ssh://git@github.com/SeismicSystems/seismic-revm-inspectors.git", rev = "19828b8"}
-
-op-alloy-rpc-types = { git = "https://github.com/alloy-rs/op-alloy", tag = "v0.8.1" }
-op-alloy-rpc-types-engine = { git = "https://github.com/alloy-rs/op-alloy", tag = "v0.8.1" }
-op-alloy-rpc-jsonrpsee = { git = "https://github.com/alloy-rs/op-alloy", tag = "v0.8.1" }
-op-alloy-network = { git = "https://github.com/alloy-rs/op-alloy", tag = "v0.8.1" }
-op-alloy-consensus = { git = "https://github.com/alloy-rs/op-alloy", tag = "v0.8.1" }
-op-alloy-genesis = { git = "https://github.com/alloy-rs/op-alloy", tag = "v0.8.1" }
-=======
 alloy-consensus = { git = "ssh://git@github.com/SeismicSystems/seismic-alloy.git", rev = "cbd6fa1" }
 alloy-contract = { git = "ssh://git@github.com/SeismicSystems/seismic-alloy.git", rev = "cbd6fa1" }
 alloy-eips = { git = "ssh://git@github.com/SeismicSystems/seismic-alloy.git", rev = "cbd6fa1" }
@@ -712,8 +666,7 @@
 alloy-transport-ipc = { git = "ssh://git@github.com/SeismicSystems/seismic-alloy.git", rev = "cbd6fa1" }
 alloy-transport-ws = { git = "ssh://git@github.com/SeismicSystems/seismic-alloy.git", rev = "cbd6fa1" }
 
-revm = { git = "ssh://git@github.com/SeismicSystems/seismic-revm.git", rev = "c7f87df"}
-revm-primitives = { git = "ssh://git@github.com/SeismicSystems/seismic-revm.git", rev = "c7f87df"}
-revm-interpreter = { git = "ssh://git@github.com/SeismicSystems/seismic-revm.git", rev = "c7f87df"}
-revm-inspectors = { git = "ssh://git@github.com/SeismicSystems/seismic-revm-inspectors.git", rev = "19828b8"}
->>>>>>> 69f7f302
+revm = { git = "ssh://git@github.com/SeismicSystems/seismic-revm.git", rev = "d24972b"}
+revm-primitives = { git = "ssh://git@github.com/SeismicSystems/seismic-revm.git", rev = "d24972b"}
+revm-interpreter = { git = "ssh://git@github.com/SeismicSystems/seismic-revm.git", rev = "d24972b"}
+revm-inspectors = { git = "ssh://git@github.com/SeismicSystems/seismic-revm-inspectors.git", rev = "19828b8"}