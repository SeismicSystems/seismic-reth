--- conflicted
+++ resolved
@@ -11,12 +11,7 @@
 members = [
     "bin/reth-bench/",
     "bin/reth/",
-<<<<<<< HEAD
     "bin/seismic-reth/",
-    "crates/blockchain-tree-api/",
-    "crates/blockchain-tree/",
-=======
->>>>>>> 3ea3b68f
     "crates/chain-state/",
     "crates/chainspec/",
     "crates/cli/cli/",
@@ -72,8 +67,6 @@
     "crates/node/events/",
     "crates/node/metrics",
     "crates/node/types",
-<<<<<<< HEAD
-    # disable optimism because seismic-alloy breaks op-alloy
     # "crates/optimism/bin",
     # "crates/optimism/chainspec",
     # "crates/optimism/cli",
@@ -81,26 +74,13 @@
     # "crates/optimism/evm/",
     # "crates/optimism/hardforks/",
     # "crates/optimism/node/",
+    # "crates/optimism/chain-registry/",
     # "crates/optimism/payload/",
     # "crates/optimism/primitives/",
+    # "crates/optimism/reth/",
     # "crates/optimism/rpc/",
     # "crates/optimism/storage",
-=======
-    "crates/optimism/bin",
-    "crates/optimism/chainspec",
-    "crates/optimism/cli",
-    "crates/optimism/consensus",
-    "crates/optimism/evm/",
-    "crates/optimism/hardforks/",
-    "crates/optimism/node/",
-    "crates/optimism/chain-registry/",
-    "crates/optimism/payload/",
-    "crates/optimism/primitives/",
-    "crates/optimism/reth/",
-    "crates/optimism/rpc/",
-    "crates/optimism/storage",
-    "crates/optimism/txpool/",
->>>>>>> 3ea3b68f
+    # "crates/optimism/txpool/",
     "crates/payload/basic/",
     "crates/payload/builder/",
     "crates/payload/builder-primitives/",
@@ -181,17 +161,14 @@
     "testing/ef-tests/",
     "testing/testing-utils",
     "crates/seismic/node",
-    "crates/seismic/rpc-api",
+    "crates/seismic/rpc",
+    "crates/seismic/primitives",
 ]
 default-members = ["bin/seismic-reth", "bin/reth"]
 exclude = [
     "book/sources",
+    "book/cli",
 ]
-<<<<<<< HEAD
-=======
-default-members = ["bin/reth"]
-exclude = ["book/sources", "book/cli"]
->>>>>>> 3ea3b68f
 
 # Explicitly set the resolver to version 2, which is the default for packages with edition >= 2021
 # https://doc.rust-lang.org/edition-guide/rust-2021/default-cargo-resolver.html
@@ -342,9 +319,14 @@
 [workspace.dependencies]
 # seismic dependencies
 seismic-node = { path = "crates/seismic/node" }
+seismic-rpc = { path = "crates/seismic/rpc" }
 seismic-reth = { path = "crates/seismic/bin" }
-seismic-rpc-api = { path = "crates/seismic/rpc-api" }
+seismic-primitives = { path = "crates/seismic/primitives" }
+
 seismic-enclave = "0.1.0"
+
+seismic-alloy-rpc-types = {version = "0.0.1", default-features = false}
+seismic-alloy-consensus = {version = "0.0.1", default-features = false}
 
 # reth
 op-reth = { path = "crates/optimism/bin" }
@@ -474,69 +456,17 @@
 reth-ress-provider = { path = "crates/ress/provider" }
 
 # revm
-<<<<<<< HEAD
-revm = "18.0.0"
-revm-primitives = "14.0.0"
-revm-interpreter = "14.0.0"
-revm-inspectors = "0.13.0"
-
-# eth
-alloy-chains = { version = "0.1", default-features = false }
-alloy-dyn-abi = "0.8.15"
-alloy-primitives = { version = "0.8.15", default-features = false, features = ["map-foldhash"] }
-alloy-sol-types = { version = "0.8.15"}
-alloy-rlp = { version = "0.3.10", default-features = false }
-alloy-trie = { version = "=0.7.6", default-features = false }
-
-# alloy
-alloy-consensus = { version = "0.8.0", default-features = false }
-alloy-contract = { version = "0.8.0", default-features = false }
-alloy-eips = { version = "0.8.0", default-features = false }
-alloy-genesis = { version = "0.8.0", default-features = false }
-alloy-json-rpc = { version = "0.8.0", default-features = false }
-alloy-network = { version = "0.8.0", default-features = false }
-alloy-network-primitives = { version = "0.8.0", default-features = false }
-alloy-node-bindings = { version = "0.8.0", default-features = false }
-alloy-provider = { version = "0.8.0", features = ["reqwest"], default-features = false }
-alloy-pubsub = { version = "0.8.0", default-features = false }
-alloy-rpc-client = { version = "0.8.0", default-features = false }
-alloy-rpc-types = { version = "0.8.0", features = ["eth"], default-features = false }
-alloy-rpc-types-admin = { version = "0.8.0", default-features = false }
-alloy-rpc-types-anvil = { version = "0.8.0", default-features = false }
-alloy-rpc-types-beacon = { version = "0.8.0", default-features = false }
-alloy-rpc-types-debug = { version = "0.8.0", default-features = false }
-alloy-rpc-types-engine = { version = "0.8.0", default-features = false }
-alloy-rpc-types-eth = { version = "0.8.0", default-features = false}
-alloy-rpc-types-mev = { version = "0.8.0", default-features = false }
-alloy-rpc-types-trace = { version = "0.8.0", default-features = false }
-alloy-rpc-types-txpool = { version = "0.8.0", default-features = false }
-alloy-serde = { version = "0.8.0", default-features = false }
-alloy-signer = { version = "0.8.0", default-features = false }
-alloy-signer-local = { version = "0.8.0", default-features = false }
-alloy-transport = "0.8.0"
-alloy-transport-http = { version = "0.8.0", default-features = false }
-alloy-transport-ipc = { version = "0.8.0", default-features = false }
-alloy-transport-ws = { version = "0.8.0", default-features = false }
-
-# op
-op-alloy-rpc-types = "0.8.1"
-op-alloy-rpc-types-engine = "0.8.1"
-# op-alloy-rpc-jsonrpsee = "0.8.1"
-# op-alloy-network = "0.8.1"
-op-alloy-consensus = "0.8.1"
-op-alloy-genesis = "0.8.1"
-=======
-revm = { version = "20.0.0-alpha.7", default-features = false }
-revm-bytecode = { version = "1.0.0-alpha.5", default-features = false }
-revm-database = { version = "1.0.0-alpha.5", default-features = false }
-revm-state = { version = "1.0.0-alpha.5", default-features = false }
-revm-primitives = { version = "16.0.0-alpha.5", default-features = false }
-revm-interpreter = { version = "16.0.0-alpha.7", default-features = false }
-revm-inspector = { version = "1.0.0-alpha.7", default-features = false }
-revm-context = { version = "1.0.0-alpha.6", default-features = false }
-revm-context-interface = { version = "1.0.0-alpha.6", default-features = false }
-revm-database-interface = { version = "1.0.0-alpha.5", default-features = false }
-op-revm = { version = "1.0.0-alpha.6", default-features = false }
+revm = { version = "20.0.0", default-features = false }
+revm-bytecode = { version = "1.0.0", default-features = false }
+revm-database = { version = "1.0.0", default-features = false }
+revm-state = { version = "1.0.0", default-features = false }
+revm-primitives = { version = "16.0.0", default-features = false }
+revm-interpreter = { version = "16.0.0", default-features = false }
+revm-inspector = { version = "1.0.0", default-features = false }
+revm-context = { version = "1.0.0", default-features = false }
+revm-context-interface = { version = "1.0.0", default-features = false }
+revm-database-interface = { version = "1.0.0", default-features = false }
+op-revm = { version = "1.0.0", default-features = false }
 revm-inspectors = "0.17.0-alpha.1"
 
 # eth
@@ -589,7 +519,6 @@
 op-alloy-consensus = { version = "0.11.3", default-features = false }
 op-alloy-flz = { version = "0.11.3", default-features = false }
 op-alloy-rpc-jsonrpsee = { version = "0.11.3", default-features = false }
->>>>>>> 3ea3b68f
 
 # misc
 aquamarine = "0.6"
@@ -671,11 +600,7 @@
 tower-http = "0.6"
 
 # p2p
-<<<<<<< HEAD
-discv5 = "=0.8.0"
-=======
 discv5 = "0.9"
->>>>>>> 3ea3b68f
 if-addrs = "0.13"
 
 # rpc
@@ -713,14 +638,8 @@
 serial_test = { default-features = false, version = "3" }
 similar-asserts = { version = "1.5.0", features = ["serde"] }
 tempfile = "3.8"
-<<<<<<< HEAD
-test-fuzz = "6"
-rstest = "0.23.0"
-assert_cmd = "2.0"
-=======
 test-fuzz = "7"
 rstest = "0.24.0"
->>>>>>> 3ea3b68f
 
 # allocators
 tikv-jemalloc-ctl = "0.6"
@@ -784,88 +703,31 @@
 walkdir = "2.3.3"
 vergen-git2 = "1.0.5"
 
-<<<<<<< HEAD
 [patch.crates-io]
 # seismic-alloy-core
-alloy-primitives = { git = "https://github.com/SeismicSystems/seismic-alloy-core.git", rev = "5dc07cc" }
-alloy-json-abi = { git = "https://github.com/SeismicSystems/seismic-alloy-core.git", rev = "5dc07cc" }
-alloy-sol-macro-expander = { git = "https://github.com/SeismicSystems/seismic-alloy-core.git", rev = "5dc07cc" }
-alloy-sol-macro-input = { git = "https://github.com/SeismicSystems/seismic-alloy-core.git", rev = "5dc07cc" }
-alloy-sol-types = { git = "https://github.com/SeismicSystems/seismic-alloy-core.git", rev = "5dc07cc" }
-alloy-sol-type-parser = { git = "https://github.com/SeismicSystems/seismic-alloy-core.git", rev = "5dc07cc" }
-alloy-dyn-abi = { git = "https://github.com/SeismicSystems/seismic-alloy-core.git", rev = "5dc07cc" }
-
-# seismic-alloy
-alloy-consensus = { git = "https://github.com/SeismicSystems/seismic-alloy.git", rev = "e404915" }
-alloy-contract = { git = "https://github.com/SeismicSystems/seismic-alloy.git", rev = "e404915" }
-alloy-eips = { git = "https://github.com/SeismicSystems/seismic-alloy.git", rev = "e404915" }
-alloy-genesis = { git = "https://github.com/SeismicSystems/seismic-alloy.git", rev = "e404915" }
-alloy-json-rpc = { git = "https://github.com/SeismicSystems/seismic-alloy.git", rev = "e404915" }
-alloy-network = { git = "https://github.com/SeismicSystems/seismic-alloy.git", rev = "e404915" }
-alloy-network-primitives = { git = "https://github.com/SeismicSystems/seismic-alloy.git", rev = "e404915" }
-alloy-node-bindings = { git = "https://github.com/SeismicSystems/seismic-alloy.git", rev = "e404915" }
-alloy-provider = { git = "https://github.com/SeismicSystems/seismic-alloy.git", rev = "e404915" }
-alloy-pubsub = { git = "https://github.com/SeismicSystems/seismic-alloy.git", rev = "e404915" }
-alloy-rpc-client = { git = "https://github.com/SeismicSystems/seismic-alloy.git", rev = "e404915" }
-alloy-rpc-types = { git = "https://github.com/SeismicSystems/seismic-alloy.git", rev = "e404915" }
-alloy-rpc-types-admin = { git = "https://github.com/SeismicSystems/seismic-alloy.git", rev = "e404915" }
-alloy-rpc-types-anvil = { git = "https://github.com/SeismicSystems/seismic-alloy.git", rev = "e404915" }
-alloy-rpc-types-beacon = { git = "https://github.com/SeismicSystems/seismic-alloy.git", rev = "e404915" }
-alloy-rpc-types-debug = { git = "https://github.com/SeismicSystems/seismic-alloy.git", rev = "e404915" }
-alloy-rpc-types-engine = { git = "https://github.com/SeismicSystems/seismic-alloy.git", rev = "e404915" }
-alloy-rpc-types-eth = { git = "https://github.com/SeismicSystems/seismic-alloy.git", rev = "e404915" }
-alloy-rpc-types-mev = { git = "https://github.com/SeismicSystems/seismic-alloy.git", rev = "e404915" }
-alloy-rpc-types-trace = { git = "https://github.com/SeismicSystems/seismic-alloy.git", rev = "e404915" }
-alloy-rpc-types-txpool = { git = "https://github.com/SeismicSystems/seismic-alloy.git", rev = "e404915" }
-alloy-serde = { git = "https://github.com/SeismicSystems/seismic-alloy.git", rev = "e404915" }
-alloy-signer = { git = "https://github.com/SeismicSystems/seismic-alloy.git", rev = "e404915" }
-alloy-signer-local = { git = "https://github.com/SeismicSystems/seismic-alloy.git", rev = "e404915" }
-alloy-transport = { git = "https://github.com/SeismicSystems/seismic-alloy.git", rev = "e404915" }
-alloy-transport-http = { git = "https://github.com/SeismicSystems/seismic-alloy.git", rev = "e404915" }
-alloy-transport-ipc = { git = "https://github.com/SeismicSystems/seismic-alloy.git", rev = "e404915" }
-alloy-transport-ws = { git = "https://github.com/SeismicSystems/seismic-alloy.git", rev = "e404915" }
-
-revm = { git = "https://github.com/SeismicSystems/seismic-revm.git", rev = "771e0af"}
-revm-primitives = { git = "https://github.com/SeismicSystems/seismic-revm.git", rev = "771e0af"}
-revm-interpreter = { git = "https://github.com/SeismicSystems/seismic-revm.git", rev = "771e0af"}
-revm-inspectors = { git = "https://github.com/SeismicSystems/seismic-revm-inspectors.git", rev = "2f5cabd"}
-
-seismic-enclave = { git = "https://github.com/SeismicSystems/enclave.git", rev = "3f47bf1" }
-=======
-# [patch.crates-io]
-# alloy-consensus = { git = "https://github.com/alloy-rs/alloy", rev = "cfb13aa" }
-# alloy-contract = { git = "https://github.com/alloy-rs/alloy", rev = "cfb13aa" }
-# alloy-eips = { git = "https://github.com/alloy-rs/alloy", rev = "cfb13aa" }
-# alloy-genesis = { git = "https://github.com/alloy-rs/alloy", rev = "cfb13aa" }
-# alloy-json-rpc = { git = "https://github.com/alloy-rs/alloy", rev = "cfb13aa" }
-# alloy-network = { git = "https://github.com/alloy-rs/alloy", rev = "cfb13aa" }
-# alloy-network-primitives = { git = "https://github.com/alloy-rs/alloy", rev = "cfb13aa" }
-# alloy-node-bindings = { git = "https://github.com/alloy-rs/alloy", rev = "cfb13aa" }
-# alloy-provider = { git = "https://github.com/alloy-rs/alloy", rev = "cfb13aa" }
-# alloy-pubsub = { git = "https://github.com/alloy-rs/alloy", rev = "cfb13aa" }
-# alloy-rpc-client = { git = "https://github.com/alloy-rs/alloy", rev = "cfb13aa" }
-# alloy-rpc-types = { git = "https://github.com/alloy-rs/alloy", rev = "cfb13aa" }
-# alloy-rpc-types-admin = { git = "https://github.com/alloy-rs/alloy", rev = "cfb13aa" }
-# alloy-rpc-types-anvil = { git = "https://github.com/alloy-rs/alloy", rev = "cfb13aa" }
-# alloy-rpc-types-beacon = { git = "https://github.com/alloy-rs/alloy", rev = "cfb13aa" }
-# alloy-rpc-types-debug = { git = "https://github.com/alloy-rs/alloy", rev = "cfb13aa" }
-# alloy-rpc-types-engine = { git = "https://github.com/alloy-rs/alloy", rev = "cfb13aa" }
-# alloy-rpc-types-eth = { git = "https://github.com/alloy-rs/alloy", rev = "cfb13aa" }
-# alloy-rpc-types-mev = { git = "https://github.com/alloy-rs/alloy", rev = "cfb13aa" }
-# alloy-rpc-types-trace = { git = "https://github.com/alloy-rs/alloy", rev = "cfb13aa" }
-# alloy-rpc-types-txpool = { git = "https://github.com/alloy-rs/alloy", rev = "cfb13aa" }
-# alloy-serde = { git = "https://github.com/alloy-rs/alloy", rev = "cfb13aa" }
-# alloy-signer = { git = "https://github.com/alloy-rs/alloy", rev = "cfb13aa" }
-# alloy-signer-local = { git = "https://github.com/alloy-rs/alloy", rev = "cfb13aa" }
-# alloy-transport = { git = "https://github.com/alloy-rs/alloy", rev = "cfb13aa" }
-# alloy-transport-http = { git = "https://github.com/alloy-rs/alloy", rev = "cfb13aa" }
-# alloy-transport-ipc = { git = "https://github.com/alloy-rs/alloy", rev = "cfb13aa" }
-# alloy-transport-ws = { git = "https://github.com/alloy-rs/alloy", rev = "cfb13aa" }
-#
-# op-alloy-consensus = { git = "https://github.com/alloy-rs/op-alloy", rev = "ad607c1" }
-# op-alloy-network = { git = "https://github.com/alloy-rs/op-alloy", rev = "ad607c1" }
-# op-alloy-rpc-types = { git = "https://github.com/alloy-rs/op-alloy", rev = "ad607c1" }
-# op-alloy-rpc-types-engine = { git = "https://github.com/alloy-rs/op-alloy", rev = "ad607c1" }
-#
-# revm-inspectors = { git = "https://github.com/paradigmxyz/revm-inspectors", rev = "1207e33" }
->>>>>>> 3ea3b68f
+alloy-primitives = { git = "https://github.com/SeismicSystems/seismic-alloy-core.git", rev = "fac24f18" }
+alloy-json-abi = { git = "https://github.com/SeismicSystems/seismic-alloy-core.git", rev = "fac24f18" }
+alloy-sol-macro-expander = { git = "https://github.com/SeismicSystems/seismic-alloy-core.git", rev = "fac24f18" }
+alloy-sol-macro-input = { git = "https://github.com/SeismicSystems/seismic-alloy-core.git", rev = "fac24f18" }
+alloy-sol-types = { git = "https://github.com/SeismicSystems/seismic-alloy-core.git", rev = "fac24f18" }
+alloy-sol-type-parser = { git = "https://github.com/SeismicSystems/seismic-alloy-core.git", rev = "fac24f18" }
+alloy-dyn-abi = { git = "https://github.com/SeismicSystems/seismic-alloy-core.git", rev = "fac24f18" }
+
+# seismic-revm
+revm = { git = "https://github.com/SeismicSystems/seismic-revm.git", rev = "810a39c"}
+revm-bytecode = { git = "https://github.com/SeismicSystems/seismic-revm.git", rev = "810a39c"}
+revm-database = { git = "https://github.com/SeismicSystems/seismic-revm.git", rev = "810a39c"}
+revm-state = { git = "https://github.com/SeismicSystems/seismic-revm.git", rev = "810a39c"}
+revm-primitives = { git = "https://github.com/SeismicSystems/seismic-revm.git", rev = "810a39c"}
+revm-interpreter = { git = "https://github.com/SeismicSystems/seismic-revm.git", rev = "810a39c"}
+revm-inspector = { git = "https://github.com/SeismicSystems/seismic-revm.git", rev = "810a39c"}
+revm-context = { git = "https://github.com/SeismicSystems/seismic-revm.git", rev = "810a39c"}
+revm-context-interface = { git = "https://github.com/SeismicSystems/seismic-revm.git", rev = "810a39c"}
+revm-database-interface = { git = "https://github.com/SeismicSystems/seismic-revm.git", rev = "810a39c"}
+
+revm-inspectors = { git = "https://github.com/SeismicSystems/seismic-revm-inspectors.git", rev = "700fa1c"}
+
+seismic-enclave = { git = "https://github.com/SeismicSystems/enclave.git", rev = "b50a9ae" }
+
+seismic-alloy-consensus = { git = "https://github.com/SeismicSystems/seismic-op-alloy.git", rev = "2ac0431" }
+seismic-alloy-rpc-types = { git = "https://github.com/SeismicSystems/seismic-op-alloy.git", rev = "2ac0431" }