--- conflicted
+++ resolved
@@ -309,7 +309,7 @@
 seismic-node = { path = "crates/seismic/node" }
 seismic-reth = { path = "crates/seismic/bin" }
 seismic-rpc-api = { path = "crates/seismic/rpc-api" }
-tee_service_api = { git = "ssh://git@github.com/SeismicSystems/TEEService.git", package = "tee_service_api", rev = "ac7f255" }
+tee_service_api = { git = "ssh://git@github.com/SeismicSystems/TEEService.git", package = "tee_service_api", rev = "cb0fb08" }
 
 # reth
 op-reth = { path = "crates/optimism/bin" }
@@ -623,11 +623,6 @@
 tikv-jemallocator = "0.6"
 tracy-client = "0.17.3"
 
-<<<<<<< HEAD
-=======
-tee_service_api = { git = "ssh://git@github.com/SeismicSystems/TEEService.git", package = "tee_service_api", rev = "cb0fb08" }
->>>>>>> f49de53f
-
 [patch.crates-io]
 # If our dependencies depend on these things,
 # then this will override whatever versions they point to
