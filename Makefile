# Heavily inspired by Lighthouse: https://github.com/sigp/lighthouse/blob/693886b94176faa4cb450f024696cb69cda2fe58/Makefile
.DEFAULT_GOAL := help

GIT_SHA ?= $(shell git rev-parse HEAD)
GIT_TAG ?= $(shell git describe --tags --abbrev=0)
BIN_DIR = "dist/bin"

MDBX_PATH = "crates/storage/libmdbx-rs/mdbx-sys/libmdbx"
DB_TOOLS_DIR = "db-tools"
FULL_DB_TOOLS_DIR := $(shell pwd)/$(DB_TOOLS_DIR)/

CARGO_TARGET_DIR ?= target

# List of features to use when building. Can be overridden via the environment.
# No jemalloc on Windows
ifeq ($(OS),Windows_NT)
    FEATURES ?= asm-keccak min-debug-logs
else
    FEATURES ?= jemalloc asm-keccak min-debug-logs
endif

# Cargo profile for builds. Default is for local builds, CI uses an override.
PROFILE ?= release

# Extra flags for Cargo
CARGO_INSTALL_EXTRA_FLAGS ?=

# The release tag of https://github.com/ethereum/tests to use for EF tests
EF_TESTS_TAG := v12.2
EF_TESTS_URL := https://github.com/ethereum/tests/archive/refs/tags/$(EF_TESTS_TAG).tar.gz
EF_TESTS_DIR := ./testing/ef-tests/ethereum-tests

# The docker image name
# TODO: publish one for seismic
DOCKER_IMAGE_NAME ?= ghcr.io/paradigmxyz/reth

##@ Help

.PHONY: help
help: ## Display this help.
	@awk 'BEGIN {FS = ":.*##"; printf "Usage:\n  make \033[36m<target>\033[0m\n"} /^[a-zA-Z_0-9-]+:.*?##/ { printf "  \033[36m%-15s\033[0m %s\n", $$1, $$2 } /^##@/ { printf "\n\033[1m%s\033[0m\n", substr($$0, 5) } ' $(MAKEFILE_LIST)

##@ Build

.PHONY: install
install: ## Build and install the reth binary under `~/.cargo/bin`.
	cargo install --path bin/reth --bin reth --force --locked \
		--features "$(FEATURES)" \
		--profile "$(PROFILE)" \
		$(CARGO_INSTALL_EXTRA_FLAGS)

.PHONY: install-op
install-op: ## Build and install the op-reth binary under `~/.cargo/bin`.
	cargo install --path crates/optimism/bin --bin op-reth --force --locked \
		--features "$(FEATURES)" \
		--profile "$(PROFILE)" \
		$(CARGO_INSTALL_EXTRA_FLAGS)

.PHONY: build
build: ## Build the reth binary into `target` directory.
	cargo build --bin reth --features "$(FEATURES)" --profile "$(PROFILE)"

# Environment variables for reproducible builds
# Initialize RUSTFLAGS
RUST_BUILD_FLAGS =
# Enable static linking to ensure reproducibility across builds
RUST_BUILD_FLAGS += --C target-feature=+crt-static
# Set the linker to use static libgcc to ensure reproducibility across builds
RUST_BUILD_FLAGS += -Clink-arg=-static-libgcc
# Remove build ID from the binary to ensure reproducibility across builds
RUST_BUILD_FLAGS += -C link-arg=-Wl,--build-id=none
# Remove metadata hash from symbol names to ensure reproducible builds
RUST_BUILD_FLAGS += -C metadata=''
# Set timestamp from last git commit for reproducible builds
SOURCE_DATE ?= $(shell git log -1 --pretty=%ct)
# Disable incremental compilation to avoid non-deterministic artifacts
CARGO_INCREMENTAL_VAL = 0
# Set C locale for consistent string handling and sorting
LOCALE_VAL = C
# Set UTC timezone for consistent time handling across builds
TZ_VAL = UTC

.PHONY: build-reproducible
build-reproducible: ## Build the reth binary into `target` directory with reproducible builds. Only works for x86_64-unknown-linux-gnu currently
	SOURCE_DATE_EPOCH=$(SOURCE_DATE) \
	RUSTFLAGS="${RUST_BUILD_FLAGS} --remap-path-prefix $$(pwd)=." \
	CARGO_INCREMENTAL=${CARGO_INCREMENTAL_VAL} \
	LC_ALL=${LOCALE_VAL} \
	TZ=${TZ_VAL} \
	cargo build --bin reth --features "$(FEATURES)" --profile "release" --locked --target x86_64-unknown-linux-gnu

.PHONY: build-debug
build-debug: ## Build the reth binary into `target/debug` directory.
	cargo build --bin reth --features "$(FEATURES)"

.PHONY: build-op
build-op: ## Build the op-reth binary into `target` directory.
	cargo build --bin op-reth --features "$(FEATURES)" --profile "$(PROFILE)" --manifest-path crates/optimism/bin/Cargo.toml

# Builds the reth binary natively.
build-native-%:
	cargo build --bin reth --target $* --features "$(FEATURES)" --profile "$(PROFILE)"

op-build-native-%:
	cargo build --bin op-reth --target $* --features "$(FEATURES)" --profile "$(PROFILE)" --manifest-path crates/optimism/bin/Cargo.toml

# The following commands use `cross` to build a cross-compile.
#
# These commands require that:
#
# - `cross` is installed (`cargo install cross`).
# - Docker is running.
# - The current user is in the `docker` group.
#
# The resulting binaries will be created in the `target/` directory.

# For aarch64, set the page size for jemalloc.
# When cross compiling, we must compile jemalloc with a large page size,
# otherwise it will use the current system's page size which may not work
# on other systems. JEMALLOC_SYS_WITH_LG_PAGE=16 tells jemalloc to use 64-KiB
# pages. See: https://github.com/paradigmxyz/reth/issues/6742
build-aarch64-unknown-linux-gnu: export JEMALLOC_SYS_WITH_LG_PAGE=16
op-build-aarch64-unknown-linux-gnu: export JEMALLOC_SYS_WITH_LG_PAGE=16

# No jemalloc on Windows
build-x86_64-pc-windows-gnu: FEATURES := $(filter-out jemalloc jemalloc-prof,$(FEATURES))
op-build-x86_64-pc-windows-gnu: FEATURES := $(filter-out jemalloc jemalloc-prof,$(FEATURES))

# Note: The additional rustc compiler flags are for intrinsics needed by MDBX.
# See: https://github.com/cross-rs/cross/wiki/FAQ#undefined-reference-with-build-std
build-%:
	RUSTFLAGS="-C link-arg=-lgcc -Clink-arg=-static-libgcc" \
		cross build --bin reth --target $* --features "$(FEATURES)" --profile "$(PROFILE)"

op-build-%:
	RUSTFLAGS="-C link-arg=-lgcc -Clink-arg=-static-libgcc" \
		cross build --bin op-reth --target $* --features "$(FEATURES)" --profile "$(PROFILE)" --manifest-path crates/optimism/bin/Cargo.toml

# Unfortunately we can't easily use cross to build for Darwin because of licensing issues.
# If we wanted to, we would need to build a custom Docker image with the SDK available.
#
# Note: You must set `SDKROOT` and `MACOSX_DEPLOYMENT_TARGET`. These can be found using `xcrun`.
#
# `SDKROOT=$(xcrun -sdk macosx --show-sdk-path) MACOSX_DEPLOYMENT_TARGET=$(xcrun -sdk macosx --show-sdk-platform-version)`
build-x86_64-apple-darwin:
	$(MAKE) build-native-x86_64-apple-darwin
build-aarch64-apple-darwin:
	$(MAKE) build-native-aarch64-apple-darwin
op-build-x86_64-apple-darwin:
	$(MAKE) op-build-native-x86_64-apple-darwin
op-build-aarch64-apple-darwin:
	$(MAKE) op-build-native-aarch64-apple-darwin

# Create a `.tar.gz` containing a binary for a specific target.
define tarball_release_binary
	cp $(CARGO_TARGET_DIR)/$(1)/$(PROFILE)/$(2) $(BIN_DIR)/$(2)
	cd $(BIN_DIR) && \
		tar -czf reth-$(GIT_TAG)-$(1)$(3).tar.gz $(2) && \
		rm $(2)
endef

# The current git tag will be used as the version in the output file names. You
# will likely need to use `git tag` and create a semver tag (e.g., `v0.2.3`).
#
# Note: This excludes macOS tarballs because of SDK licensing issues.
.PHONY: build-release-tarballs
build-release-tarballs: ## Create a series of `.tar.gz` files in the BIN_DIR directory, each containing a `reth` binary for a different target.
	[ -d $(BIN_DIR) ] || mkdir -p $(BIN_DIR)
	$(MAKE) build-x86_64-unknown-linux-gnu
	$(call tarball_release_binary,"x86_64-unknown-linux-gnu","reth","")
	$(MAKE) build-aarch64-unknown-linux-gnu
	$(call tarball_release_binary,"aarch64-unknown-linux-gnu","reth","")
	$(MAKE) build-x86_64-pc-windows-gnu
	$(call tarball_release_binary,"x86_64-pc-windows-gnu","reth.exe","")

##@ Test

UNIT_TEST_ARGS := --locked --workspace --features 'jemalloc-prof' -E 'kind(lib)' -E 'kind(bin)' -E 'kind(proc-macro)'
COV_FILE := lcov.info

.PHONY: test-unit
test-unit: ## Run unit tests.
	cargo install cargo-nextest --locked
	cargo nextest run $(UNIT_TEST_ARGS)


.PHONY: cov-unit
cov-unit: ## Run unit tests with coverage.
	rm -f $(COV_FILE)
	cargo llvm-cov nextest --lcov --output-path $(COV_FILE) $(UNIT_TEST_ARGS)

.PHONY: cov-report-html
cov-report-html: cov-unit ## Generate a HTML coverage report and open it in the browser.
	cargo llvm-cov report --html
	open target/llvm-cov/html/index.html

# Downloads and unpacks Ethereum Foundation tests in the `$(EF_TESTS_DIR)` directory.
#
# Requires `wget` and `tar`
$(EF_TESTS_DIR):
	mkdir $(EF_TESTS_DIR)
	wget $(EF_TESTS_URL) -O ethereum-tests.tar.gz
	tar -xzf ethereum-tests.tar.gz --strip-components=1 -C $(EF_TESTS_DIR)
	rm ethereum-tests.tar.gz

.PHONY: ef-tests
ef-tests: $(EF_TESTS_DIR) ## Runs Ethereum Foundation tests.
	cargo nextest run -p ef-tests --features ef-tests

##@ Docker

# Note: This requires a buildx builder with emulation support. For example:
#
# `docker run --privileged --rm tonistiigi/binfmt --install amd64,arm64`
# `docker buildx create --use --driver docker-container --name cross-builder`
.PHONY: docker-build-push
docker-build-push: ## Build and push a cross-arch Docker image tagged with the latest git tag.
	$(call docker_build_push,$(GIT_TAG),$(GIT_TAG))

# Note: This requires a buildx builder with emulation support. For example:
#
# `docker run --privileged --rm tonistiigi/binfmt --install amd64,arm64`
# `docker buildx create --use --driver docker-container --name cross-builder`
.PHONY: docker-build-push-git-sha
docker-build-push-git-sha: ## Build and push a cross-arch Docker image tagged with the latest git sha.
	$(call docker_build_push,$(GIT_SHA),$(GIT_SHA))

# Note: This requires a buildx builder with emulation support. For example:
#
# `docker run --privileged --rm tonistiigi/binfmt --install amd64,arm64`
# `docker buildx create --use --driver docker-container --name cross-builder`
.PHONY: docker-build-push-latest
docker-build-push-latest: ## Build and push a cross-arch Docker image tagged with the latest git tag and `latest`.
	$(call docker_build_push,$(GIT_TAG),latest)

# Note: This requires a buildx builder with emulation support. For example:
#
# `docker run --privileged --rm tonistiigi/binfmt --install amd64,arm64`
# `docker buildx create --use --name cross-builder`
.PHONY: docker-build-push-nightly
docker-build-push-nightly: ## Build and push cross-arch Docker image tagged with the latest git tag with a `-nightly` suffix, and `latest-nightly`.
	$(call docker_build_push,nightly,nightly)

# Create a cross-arch Docker image with the given tags and push it
define docker_build_push
	$(MAKE) build-x86_64-unknown-linux-gnu
	mkdir -p $(BIN_DIR)/amd64
	cp $(CARGO_TARGET_DIR)/x86_64-unknown-linux-gnu/$(PROFILE)/reth $(BIN_DIR)/amd64/reth

	$(MAKE) build-aarch64-unknown-linux-gnu
	mkdir -p $(BIN_DIR)/arm64
	cp $(CARGO_TARGET_DIR)/aarch64-unknown-linux-gnu/$(PROFILE)/reth $(BIN_DIR)/arm64/reth

	docker buildx build --file ./Dockerfile.cross . \
		--platform linux/amd64,linux/arm64 \
		--tag $(DOCKER_IMAGE_NAME):$(1) \
		--tag $(DOCKER_IMAGE_NAME):$(2) \
		--provenance=false \
		--push
endef

##@ Optimism docker

# Note: This requires a buildx builder with emulation support. For example:
#
# `docker run --privileged --rm tonistiigi/binfmt --install amd64,arm64`
# `docker buildx create --use --driver docker-container --name cross-builder`
.PHONY: op-docker-build-push
op-docker-build-push: ## Build and push a cross-arch Docker image tagged with the latest git tag.
	$(call op_docker_build_push,$(GIT_TAG),$(GIT_TAG))

# Note: This requires a buildx builder with emulation support. For example:
#
# `docker run --privileged --rm tonistiigi/binfmt --install amd64,arm64`
# `docker buildx create --use --driver docker-container --name cross-builder`
.PHONY: op-docker-build-push-git-sha
op-docker-build-push-git-sha: ## Build and push a cross-arch Docker image tagged with the latest git sha.
	$(call op_docker_build_push,$(GIT_SHA),$(GIT_SHA))

# Note: This requires a buildx builder with emulation support. For example:
#
# `docker run --privileged --rm tonistiigi/binfmt --install amd64,arm64`
# `docker buildx create --use --driver docker-container --name cross-builder`
.PHONY: op-docker-build-push-latest
op-docker-build-push-latest: ## Build and push a cross-arch Docker image tagged with the latest git tag and `latest`.
	$(call op_docker_build_push,$(GIT_TAG),latest)

# Note: This requires a buildx builder with emulation support. For example:
#
# `docker run --privileged --rm tonistiigi/binfmt --install amd64,arm64`
# `docker buildx create --use --name cross-builder`
.PHONY: op-docker-build-push-nightly
op-docker-build-push-nightly: ## Build and push cross-arch Docker image tagged with the latest git tag with a `-nightly` suffix, and `latest-nightly`.
	$(call op_docker_build_push,nightly,nightly)

# Note: This requires a buildx builder with emulation support. For example:
#
# `docker run --privileged --rm tonistiigi/binfmt --install amd64,arm64`
# `docker buildx create --use --name cross-builder`
.PHONY: docker-build-push-nightly-profiling
docker-build-push-nightly-profiling: ## Build and push cross-arch Docker image with profiling profile tagged with nightly-profiling.
	$(call docker_build_push,nightly-profiling,nightly-profiling)

	# Note: This requires a buildx builder with emulation support. For example:
#
# `docker run --privileged --rm tonistiigi/binfmt --install amd64,arm64`
# `docker buildx create --use --name cross-builder`
.PHONY: op-docker-build-push-nightly-profiling
op-docker-build-push-nightly-profiling: ## Build and push cross-arch Docker image tagged with the latest git tag with a `-nightly` suffix, and `latest-nightly`.
	$(call op_docker_build_push,nightly-profiling,nightly-profiling)


# Create a cross-arch Docker image with the given tags and push it
define op_docker_build_push
	$(MAKE) op-build-x86_64-unknown-linux-gnu
	mkdir -p $(BIN_DIR)/amd64
	cp $(CARGO_TARGET_DIR)/x86_64-unknown-linux-gnu/$(PROFILE)/op-reth $(BIN_DIR)/amd64/op-reth

	$(MAKE) op-build-aarch64-unknown-linux-gnu
	mkdir -p $(BIN_DIR)/arm64
	cp $(CARGO_TARGET_DIR)/aarch64-unknown-linux-gnu/$(PROFILE)/op-reth $(BIN_DIR)/arm64/op-reth

	docker buildx build --file ./DockerfileOp.cross . \
		--platform linux/amd64,linux/arm64 \
		--tag $(DOCKER_IMAGE_NAME):$(1) \
		--tag $(DOCKER_IMAGE_NAME):$(2) \
		--provenance=false \
		--push
endef

##@ Other

.PHONY: clean
clean: ## Perform a `cargo` clean and remove the binary and test vectors directories.
	cargo clean
	rm -rf $(BIN_DIR)
	rm -rf $(EF_TESTS_DIR)

.PHONY: db-tools
db-tools: ## Compile MDBX debugging tools.
	@echo "Building MDBX debugging tools..."
    # `IOARENA=1` silences benchmarking info message that is printed to stderr
	@$(MAKE) -C $(MDBX_PATH) IOARENA=1 tools > /dev/null
	@mkdir -p $(DB_TOOLS_DIR)
	@cd $(MDBX_PATH) && \
		mv mdbx_chk $(FULL_DB_TOOLS_DIR) && \
		mv mdbx_copy $(FULL_DB_TOOLS_DIR) && \
		mv mdbx_dump $(FULL_DB_TOOLS_DIR) && \
		mv mdbx_drop $(FULL_DB_TOOLS_DIR) && \
		mv mdbx_load $(FULL_DB_TOOLS_DIR) && \
		mv mdbx_stat $(FULL_DB_TOOLS_DIR)
    # `IOARENA=1` silences benchmarking info message that is printed to stderr
	@$(MAKE) -C $(MDBX_PATH) IOARENA=1 clean > /dev/null
	@echo "Run \"$(DB_TOOLS_DIR)/mdbx_stat\" for the info about MDBX db file."
	@echo "Run \"$(DB_TOOLS_DIR)/mdbx_chk\" for the MDBX db file integrity check."

.PHONY: update-book-cli
update-book-cli: build-debug ## Update book cli documentation.
	@echo "Updating book cli doc..."
	@./book/cli/update.sh $(CARGO_TARGET_DIR)/debug/reth

.PHONY: profiling
profiling: ## Builds `reth` with optimisations, but also symbols.
	RUSTFLAGS="-C target-cpu=native" cargo build --profile profiling --features jemalloc,asm-keccak

.PHONY: profiling-op
profiling-op: ## Builds `op-reth` with optimisations, but also symbols.
	RUSTFLAGS="-C target-cpu=native" cargo build --profile profiling --features jemalloc,asm-keccak --bin op-reth --manifest-path crates/optimism/bin/Cargo.toml

.PHONY: maxperf
maxperf: ## Builds `reth` with the most aggressive optimisations.
	RUSTFLAGS="-C target-cpu=native" cargo build --profile maxperf --features jemalloc,asm-keccak

.PHONY: maxperf-op
maxperf-op: ## Builds `op-reth` with the most aggressive optimisations.
	RUSTFLAGS="-C target-cpu=native" cargo build --profile maxperf --features jemalloc,asm-keccak --bin op-reth --manifest-path crates/optimism/bin/Cargo.toml

.PHONY: maxperf-no-asm
maxperf-no-asm: ## Builds `reth` with the most aggressive optimisations, minus the "asm-keccak" feature.
	RUSTFLAGS="-C target-cpu=native" cargo build --profile maxperf --features jemalloc


fmt:
	cargo +nightly fmt

clippy:
	cargo +nightly clippy \
	--workspace \
	--lib \
	--examples \
	--tests \
	--benches \
	--all-features \
	-- -D warnings

lint-codespell: ensure-codespell
	codespell --skip "*.json" --skip "./testing/ef-tests/ethereum-tests"

ensure-codespell:
	@if ! command -v codespell &> /dev/null; then \
		echo "codespell not found. Please install it by running the command `pip install codespell` or refer to the following link for more information: https://github.com/codespell-project/codespell" \
		exit 1; \
    fi

# Lint and format all TOML files in the project using dprint.
# This target ensures that TOML files follow consistent formatting rules,
# such as using spaces instead of tabs, and enforces other style guidelines
# defined in the dprint configuration file (e.g., dprint.json).
#
# Usage:
#   make lint-toml
#
# Dependencies:
#   - ensure-dprint: Ensures that dprint is installed and available in the system.
lint-toml: ensure-dprint
	dprint fmt

ensure-dprint:
	@if ! command -v dprint &> /dev/null; then \
		echo "dprint not found. Please install it by running the command `cargo install --locked dprint` or refer to the following link for more information: https://github.com/dprint/dprint" \
		exit 1; \
    fi

lint:
	make fmt && \
	make clippy && \
	make lint-codespell && \
	make lint-toml

clippy-fix:
	cargo +nightly clippy \
	--workspace \
	--lib \
	--examples \
	--tests \
	--benches \
	--all-features \
	--fix \
	--allow-staged \
	--allow-dirty \
	-- -D warnings

fix-lint:
	make clippy-fix && \
	make fmt

.PHONY: rustdocs
rustdocs: ## Runs `cargo docs` to generate the Rust documents in the `target/doc` directory
	RUSTDOCFLAGS="\
	--cfg docsrs \
	--show-type-layout \
	--generate-link-to-definition \
	--enable-index-page -Zunstable-options -D warnings" \
	cargo +nightly docs \
	--document-private-items

<<<<<<< HEAD
test-seismic-reth :## see profile.default in .config/nextest.toml for filtered tests
	cargo nextest run --workspace 
test-reth:
	cargo test \
	--workspace \
	--bin "reth" \
	--exclude optimism \
	--lib \
	--examples \
	--tests \
	--benches \
	--features "ethereum $(BIN_OTHER_FEATURES)"

test-op-reth:
=======
cargo-test:
>>>>>>> 3ea3b68f
	cargo test \
	--workspace \
	--bin "op-reth" \
	--lib --examples \
	--tests \
	--benches \
	--all-features

test-doc:
	cargo test --doc --workspace --all-features

test:
<<<<<<< HEAD
	make test-reth && \
	make test-seismic-reth && \
	make test-doc && \
	make test-other-targets
=======
	make cargo-test && \
	make test-doc
>>>>>>> 3ea3b68f

pr:
	make lint && \
	make update-book-cli && \
	cargo docs --document-private-items && \
	make test

check-features:
	cargo hack check \
		--package reth-codecs \
		--package reth-primitives-traits \
		--package reth-primitives \
		--feature-powerset<|MERGE_RESOLUTION|>--- conflicted
+++ resolved
@@ -454,7 +454,6 @@
 	cargo +nightly docs \
 	--document-private-items
 
-<<<<<<< HEAD
 test-seismic-reth :## see profile.default in .config/nextest.toml for filtered tests
 	cargo nextest run --workspace 
 test-reth:
@@ -469,9 +468,6 @@
 	--features "ethereum $(BIN_OTHER_FEATURES)"
 
 test-op-reth:
-=======
-cargo-test:
->>>>>>> 3ea3b68f
 	cargo test \
 	--workspace \
 	--bin "op-reth" \
@@ -484,15 +480,10 @@
 	cargo test --doc --workspace --all-features
 
 test:
-<<<<<<< HEAD
 	make test-reth && \
 	make test-seismic-reth && \
 	make test-doc && \
 	make test-other-targets
-=======
-	make cargo-test && \
-	make test-doc
->>>>>>> 3ea3b68f
 
 pr:
 	make lint && \
