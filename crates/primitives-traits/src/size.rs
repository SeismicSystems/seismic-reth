--- conflicted
+++ resolved
@@ -50,20 +50,7 @@
     };
 }
 
-<<<<<<< HEAD
-impl_in_mem_size!(
-    Header,
-    TxLegacy,
-    TxEip2930,
-    TxEip1559,
-    TxEip7702,
-    TxEip4844,
-    TxEip4844Variant,
-    TxEip4844WithSidecar,
-    seismic_alloy_consensus::TxSeismic
-);
-=======
-impl_in_mem_size!(Header, TxLegacy, TxEip2930, TxEip1559, TxEip7702, TxEip4844);
+impl_in_mem_size!(Header, TxLegacy, TxEip2930, TxEip1559, TxEip7702, TxEip4844, seismic_alloy_consensus::TxSeismic);
 
 impl<T: TxEip4844Sidecar> InMemorySize for TxEip4844Variant<T> {
     #[inline]
@@ -78,7 +65,6 @@
         Self::size(self)
     }
 }
->>>>>>> b76d4f66
 
 #[cfg(feature = "op")]
 impl_in_mem_size_size_of!(op_alloy_consensus::OpTxType, seismic_alloy_consensus::SeismicTxType);
