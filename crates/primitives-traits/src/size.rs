--- conflicted
+++ resolved
@@ -1,9 +1,3 @@
-<<<<<<< HEAD
-use alloy_consensus::{
-    Header, TxEip1559, TxEip2930, TxEip4844, TxEip7702, TxLegacy, TxSeismic, TxType,
-};
-use alloy_primitives::{PrimitiveSignature as Signature, TxHash};
-=======
 use alloc::vec::Vec;
 use alloy_consensus::{
     transaction::PooledTransaction, Header, TxEip1559, TxEip2930, TxEip4844, TxEip4844Variant,
@@ -11,7 +5,6 @@
 };
 use alloy_eips::eip4895::Withdrawals;
 use alloy_primitives::{PrimitiveSignature as Signature, TxHash, B256};
->>>>>>> 3ea3b68f
 use revm_primitives::Log;
 
 /// Trait for calculating a heuristic for the in-memory size of a struct.
@@ -57,9 +50,6 @@
     };
 }
 
-<<<<<<< HEAD
-impl_in_mem_size!(Header, TxLegacy, TxEip2930, TxEip1559, TxEip7702, TxEip4844, TxSeismic);
-=======
 impl_in_mem_size!(
     Header,
     TxLegacy,
@@ -70,7 +60,6 @@
     TxEip4844Variant,
     TxEip4844WithSidecar
 );
->>>>>>> 3ea3b68f
 
 #[cfg(feature = "op")]
 impl_in_mem_size_size_of!(op_alloy_consensus::OpTxType);
