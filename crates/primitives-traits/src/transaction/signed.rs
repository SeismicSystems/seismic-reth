--- conflicted
+++ resolved
@@ -5,13 +5,6 @@
     InMemorySize, MaybeCompact, MaybeSerde, MaybeSerdeBincodeCompat,
 };
 use alloc::{fmt, vec::Vec};
-<<<<<<< HEAD
-use alloy_eips::{
-    eip2718::{Decodable2718, Encodable2718},
-    eip712::Decodable712,
-};
-use alloy_primitives::{keccak256, Address, PrimitiveSignature, TxHash, B256};
-=======
 use alloy_consensus::{
     transaction::{Recovered, RlpEcdsaEncodableTx},
     EthereumTxEnvelope, SignableTransaction,
@@ -19,7 +12,6 @@
 use alloy_eips::eip2718::{Decodable2718, Encodable2718};
 use alloy_primitives::{keccak256, Address, PrimitiveSignature as Signature, TxHash, B256};
 use alloy_rlp::{Decodable, Encodable};
->>>>>>> 3ea3b68f
 use core::hash::Hash;
 
 /// Helper trait that unifies all behaviour required by block to support full node operations.
@@ -41,7 +33,6 @@
     + Decodable
     + Encodable2718
     + Decodable2718
-    + Decodable712
     + alloy_consensus::Transaction
     + MaybeSerde
     + InMemorySize
