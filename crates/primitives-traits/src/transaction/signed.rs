//! API of a signed transaction.

use crate::{
    crypto::secp256k1::recover_signer_unchecked, InMemorySize, MaybeCompact, MaybeSerde,
    MaybeSerdeBincodeCompat,
};
use alloc::{fmt, vec::Vec};
use alloy_consensus::{
    transaction::{Recovered, RlpEcdsaEncodableTx, SignerRecoverable},
    EthereumTxEnvelope, SignableTransaction,
};
use alloy_eips::eip2718::{Decodable2718, Encodable2718};
use alloy_primitives::{keccak256, Address, Signature, TxHash, B256};
use alloy_rlp::{Decodable, Encodable};
use core::hash::Hash;

pub use alloy_consensus::crypto::RecoveryError;

/// Helper trait that unifies all behaviour required by block to support full node operations.
pub trait FullSignedTx: SignedTransaction + MaybeCompact + MaybeSerdeBincodeCompat {}
impl<T> FullSignedTx for T where T: SignedTransaction + MaybeCompact + MaybeSerdeBincodeCompat {}

/// A signed transaction.
#[auto_impl::auto_impl(&, Arc)]
pub trait SignedTransaction:
    Send
    + Sync
    + Unpin
    + Clone
    + fmt::Debug
    + PartialEq
    + Eq
    + Hash
    + Encodable
    + Decodable
    + Encodable2718
    + Decodable2718
    + alloy_consensus::Transaction
    + MaybeSerde
    + InMemorySize
    + SignerRecoverable
{
    /// Returns reference to transaction hash.
    fn tx_hash(&self) -> &TxHash;

    /// Returns whether this transaction type can be __broadcasted__ as full transaction over the
    /// network.
    ///
    /// Some transactions are not broadcastable as objects and only allowed to be broadcasted as
    /// hashes, e.g. because they missing context (e.g. blob sidecar).
    fn is_broadcastable_in_full(&self) -> bool {
        // EIP-4844 transactions are not broadcastable in full, only hashes are allowed.
        !self.is_eip4844()
    }

    /// Recover signer from signature and hash.
    ///
    /// Returns an error if the transaction's signature is invalid.
    fn try_recover(&self) -> Result<Address, RecoveryError> {
        self.recover_signer()
    }

    /// Recover signer from signature and hash _without ensuring that the signature has a low `s`
    /// value_.
    ///
    /// Returns an error if the transaction's signature is invalid.
    fn try_recover_unchecked(&self) -> Result<Address, RecoveryError> {
        self.recover_signer_unchecked()
    }

    /// Same as [`SignerRecoverable::recover_signer_unchecked`] but receives a buffer to operate on.
    /// This is used during batch recovery to avoid allocating a new buffer for each
    /// transaction.
    fn recover_signer_unchecked_with_buf(
        &self,
        buf: &mut Vec<u8>,
    ) -> Result<Address, RecoveryError>;

    /// Calculate transaction hash, eip2728 transaction does not contain rlp header and start with
    /// tx type.
    fn recalculate_hash(&self) -> B256 {
        keccak256(self.encoded_2718())
    }

    /// Tries to recover signer and return [`Recovered`] by cloning the type.
    #[auto_impl(keep_default_for(&, Arc))]
    fn try_clone_into_recovered(&self) -> Result<Recovered<Self>, RecoveryError> {
        self.recover_signer().map(|signer| Recovered::new_unchecked(self.clone(), signer))
    }

    /// Tries to recover signer and return [`Recovered`].
    ///
    /// Returns `Err(Self)` if the transaction's signature is invalid, see also
    /// [`SignerRecoverable::recover_signer`].
    #[auto_impl(keep_default_for(&, Arc))]
    fn try_into_recovered(self) -> Result<Recovered<Self>, Self> {
        match self.recover_signer() {
            Ok(signer) => Ok(Recovered::new_unchecked(self, signer)),
            Err(_) => Err(self),
        }
    }

    /// Consumes the type, recover signer and return [`Recovered`] _without
    /// ensuring that the signature has a low `s` value_ (EIP-2).
    ///
    /// Returns `RecoveryError` if the transaction's signature is invalid.
    #[deprecated(note = "Use try_into_recovered_unchecked instead")]
    #[auto_impl(keep_default_for(&, Arc))]
    fn into_recovered_unchecked(self) -> Result<Recovered<Self>, RecoveryError> {
        self.recover_signer_unchecked().map(|signer| Recovered::new_unchecked(self, signer))
    }

    /// Returns the [`Recovered`] transaction with the given sender.
    ///
    /// Note: assumes the given signer is the signer of this transaction.
    #[auto_impl(keep_default_for(&, Arc))]
    fn with_signer(self, signer: Address) -> Recovered<Self> {
        Recovered::new_unchecked(self, signer)
    }

    /// Returns the [`Recovered`] transaction with the given signer, using a reference to self.
    ///
    /// Note: assumes the given signer is the signer of this transaction.
    #[auto_impl(keep_default_for(&, Arc))]
    fn with_signer_ref(&self, signer: Address) -> Recovered<&Self> {
        Recovered::new_unchecked(self, signer)
    }
}

impl<T> SignedTransaction for EthereumTxEnvelope<T>
where
    T: RlpEcdsaEncodableTx + SignableTransaction<Signature> + Unpin,
    Self: Clone + PartialEq + Eq + Decodable + Decodable2718 + MaybeSerde + InMemorySize,
{
    fn tx_hash(&self) -> &TxHash {
        match self {
            Self::Legacy(tx) => tx.hash(),
            Self::Eip2930(tx) => tx.hash(),
            Self::Eip1559(tx) => tx.hash(),
            Self::Eip7702(tx) => tx.hash(),
            Self::Eip4844(tx) => tx.hash(),
        }
    }

    fn recover_signer_unchecked_with_buf(
        &self,
        buf: &mut Vec<u8>,
    ) -> Result<Address, RecoveryError> {
        match self {
            Self::Legacy(tx) => tx.tx().encode_for_signing(buf),
            Self::Eip2930(tx) => tx.tx().encode_for_signing(buf),
            Self::Eip1559(tx) => tx.tx().encode_for_signing(buf),
            Self::Eip7702(tx) => tx.tx().encode_for_signing(buf),
            Self::Eip4844(tx) => tx.tx().encode_for_signing(buf),
        }
        let signature_hash = keccak256(buf);
        recover_signer_unchecked(self.signature(), signature_hash)
    }
}

impl SignedTransaction for seismic_alloy_consensus::SeismicTxEnvelope {
    fn tx_hash(&self) -> &TxHash {
        match self {
            Self::Legacy(tx) => tx.hash(),
            Self::Eip2930(tx) => tx.hash(),
            Self::Eip1559(tx) => tx.hash(),
            Self::Eip7702(tx) => tx.hash(),
            Self::Seismic(tx) => tx.hash(),
        }
    }

    fn signature(&self) -> &Signature {
        match self {
            Self::Legacy(tx) => tx.signature(),
            Self::Eip2930(tx) => tx.signature(),
            Self::Eip1559(tx) => tx.signature(),
            Self::Eip7702(tx) => tx.signature(),
            Self::Seismic(tx) => tx.signature(),
        }
    }

    fn recover_signer(&self) -> Result<Address, RecoveryError> {
        let signature_hash = self.signature_hash();
        recover_signer(self.signature(), signature_hash)
    }

    fn recover_signer_unchecked_with_buf(
        &self,
        buf: &mut Vec<u8>,
    ) -> Result<Address, RecoveryError> {
        match self {
            Self::Legacy(tx) => tx.tx().encode_for_signing(buf),
            Self::Eip2930(tx) => tx.tx().encode_for_signing(buf),
            Self::Eip1559(tx) => tx.tx().encode_for_signing(buf),
            Self::Eip7702(tx) => tx.tx().encode_for_signing(buf),
            Self::Seismic(tx) => tx.tx().encode_for_signing(buf),
        }
        let signature_hash = keccak256(buf);
        recover_signer_unchecked(self.signature(), signature_hash)
    }
}

#[cfg(feature = "op")]
mod op {
    use super::*;
    use op_alloy_consensus::{OpPooledTransaction, OpTxEnvelope};

    impl SignedTransaction for OpPooledTransaction {
        fn tx_hash(&self) -> &TxHash {
            match self {
                Self::Legacy(tx) => tx.hash(),
                Self::Eip2930(tx) => tx.hash(),
                Self::Eip1559(tx) => tx.hash(),
                Self::Eip7702(tx) => tx.hash(),
            }
        }

        fn recover_signer_unchecked_with_buf(
            &self,
            buf: &mut Vec<u8>,
        ) -> Result<Address, RecoveryError> {
            match self {
                Self::Legacy(tx) => tx.tx().encode_for_signing(buf),
                Self::Eip2930(tx) => tx.tx().encode_for_signing(buf),
                Self::Eip1559(tx) => tx.tx().encode_for_signing(buf),
                Self::Eip7702(tx) => tx.tx().encode_for_signing(buf),
            }
            let signature_hash = keccak256(buf);
            recover_signer_unchecked(self.signature(), signature_hash)
        }
    }

    impl SignedTransaction for OpTxEnvelope {
        fn tx_hash(&self) -> &TxHash {
            match self {
                Self::Legacy(tx) => tx.hash(),
                Self::Eip2930(tx) => tx.hash(),
                Self::Eip1559(tx) => tx.hash(),
                Self::Eip7702(tx) => tx.hash(),
                Self::Deposit(tx) => tx.hash_ref(),
            }
        }

        fn recover_signer_unchecked_with_buf(
            &self,
            buf: &mut Vec<u8>,
        ) -> Result<Address, RecoveryError> {
            match self {
                Self::Deposit(tx) => return Ok(tx.from),
                Self::Legacy(tx) => tx.tx().encode_for_signing(buf),
                Self::Eip2930(tx) => tx.tx().encode_for_signing(buf),
                Self::Eip1559(tx) => tx.tx().encode_for_signing(buf),
                Self::Eip7702(tx) => tx.tx().encode_for_signing(buf),
            }
            let signature_hash = keccak256(buf);
            let signature = match self {
                Self::Legacy(tx) => tx.signature(),
                Self::Eip2930(tx) => tx.signature(),
                Self::Eip1559(tx) => tx.signature(),
                Self::Eip7702(tx) => tx.signature(),
                Self::Deposit(_) => unreachable!("Deposit transactions should not be handled here"),
            };
            recover_signer_unchecked(signature, signature_hash)
        }
    }
<<<<<<< HEAD
}

/// Opaque error type for sender recovery.
#[derive(Debug, Default, thiserror::Error)]
#[error("Failed to recover the signer")]
pub struct RecoveryError;
=======
}
>>>>>>> b76d4f66
<|MERGE_RESOLUTION|>--- conflicted
+++ resolved
@@ -263,13 +263,4 @@
             recover_signer_unchecked(signature, signature_hash)
         }
     }
-<<<<<<< HEAD
-}
-
-/// Opaque error type for sender recovery.
-#[derive(Debug, Default, thiserror::Error)]
-#[error("Failed to recover the signer")]
-pub struct RecoveryError;
-=======
-}
->>>>>>> b76d4f66
+}