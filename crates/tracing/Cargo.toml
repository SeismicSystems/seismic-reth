--- conflicted
+++ resolved
@@ -13,11 +13,7 @@
 
 [dependencies]
 tracing.workspace = true
-<<<<<<< HEAD
-tracing-subscriber = { version = "0.3.19", default-features = false, features = ["env-filter", "fmt", "json", "ansi"] }
-=======
 tracing-subscriber = { version = "0.3", default-features = false, features = ["env-filter", "fmt", "ansi", "json"] }
->>>>>>> 5ef21cdf
 tracing-appender.workspace = true
 tracing-journald = "0.3"
 tracing-logfmt = "0.3.3"
