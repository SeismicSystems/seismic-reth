[package]
name = "reth-rpc"
version.workspace = true
edition.workspace = true
rust-version.workspace = true
license.workspace = true
homepage.workspace = true
repository.workspace = true
description = "Reth RPC implementation"

[lints]
workspace = true

[dependencies]
# reth
reth-chainspec.workspace = true
reth-primitives-traits.workspace = true
reth-rpc-api.workspace = true
reth-rpc-eth-api.workspace = true
reth-engine-primitives.workspace = true
reth-ethereum-primitives.workspace = true
reth-errors.workspace = true
<<<<<<< HEAD
reth-provider.workspace = true
=======
reth-metrics.workspace = true
reth-storage-api.workspace = true
reth-execution-types.workspace = true
reth-chain-state.workspace = true
>>>>>>> 3ea3b68f
reth-transaction-pool.workspace = true
reth-network-api.workspace = true
reth-rpc-engine-api.workspace = true
reth-revm = { workspace = true, features = ["witness"] }
reth-tasks = { workspace = true, features = ["rayon"] }
reth-rpc-types-compat.workspace = true
revm-inspectors.workspace = true
reth-network-peers = { workspace = true, features = ["secp256k1"] }
reth-evm.workspace = true
reth-rpc-eth-types.workspace = true
reth-rpc-server-types.workspace = true
reth-network-types.workspace = true
reth-consensus.workspace = true
reth-node-api.workspace = true

# ethereum
alloy-evm.workspace = true
alloy-consensus.workspace = true
alloy-signer.workspace = true
alloy-signer-local.workspace = true
alloy-eips = { workspace = true, features = ["kzg"] }
alloy-dyn-abi.workspace = true
alloy-genesis.workspace = true
alloy-network.workspace = true
alloy-primitives.workspace = true
alloy-rlp.workspace = true
alloy-rpc-types-beacon = { workspace = true, features = ["ssz"] }
alloy-rpc-types.workspace = true
alloy-rpc-types-eth = { workspace = true, features = ["jsonrpsee-types", "serde"] }
alloy-rpc-types-debug.workspace = true
alloy-rpc-types-trace.workspace = true
alloy-rpc-types-mev.workspace = true
alloy-rpc-types-txpool.workspace = true
alloy-rpc-types-admin.workspace = true
alloy-rpc-types-engine.workspace = true
alloy-serde.workspace = true
<<<<<<< HEAD
revm = { workspace = true, features = [
    "optional_block_gas_limit",
    "optional_eip3607",
    "optional_no_base_fee",
] }
revm-primitives = { workspace = true, features = ["serde", "seismic"] }
=======
revm = { workspace = true, features = ["optional_block_gas_limit", "optional_eip3607", "optional_no_base_fee"] }
revm-primitives = { workspace = true, features = ["serde"] }
>>>>>>> 3ea3b68f

# rpc
jsonrpsee.workspace = true
http.workspace = true
http-body.workspace = true
hyper.workspace = true
jsonwebtoken.workspace = true
serde_json.workspace = true

# async
async-trait.workspace = true
tokio = { workspace = true, features = ["sync"] }
tokio-stream.workspace = true
tower.workspace = true
pin-project.workspace = true
parking_lot.workspace = true

# misc
tracing.workspace = true
tracing-futures.workspace = true
futures.workspace = true
rand.workspace = true
serde.workspace = true
thiserror.workspace = true
derive_more.workspace = true

[dev-dependencies]
reth-evm-ethereum.workspace = true
reth-testing-utils.workspace = true
reth-transaction-pool = { workspace = true, features = ["test-utils"] }
reth-provider = { workspace = true, features = ["test-utils"] }

alloy-consensus.workspace = true

jsonrpsee-types.workspace = true
jsonrpsee = { workspace = true, features = ["client"] }

[features]
js-tracer = ["revm-inspectors/js-tracer", "reth-rpc-eth-types/js-tracer"]<|MERGE_RESOLUTION|>--- conflicted
+++ resolved
@@ -12,6 +12,9 @@
 workspace = true
 
 [dependencies]
+# seismic
+seismic-alloy-consensus.workspace = true
+
 # reth
 reth-chainspec.workspace = true
 reth-primitives-traits.workspace = true
@@ -20,14 +23,10 @@
 reth-engine-primitives.workspace = true
 reth-ethereum-primitives.workspace = true
 reth-errors.workspace = true
-<<<<<<< HEAD
-reth-provider.workspace = true
-=======
 reth-metrics.workspace = true
 reth-storage-api.workspace = true
 reth-execution-types.workspace = true
 reth-chain-state.workspace = true
->>>>>>> 3ea3b68f
 reth-transaction-pool.workspace = true
 reth-network-api.workspace = true
 reth-rpc-engine-api.workspace = true
@@ -64,17 +63,8 @@
 alloy-rpc-types-admin.workspace = true
 alloy-rpc-types-engine.workspace = true
 alloy-serde.workspace = true
-<<<<<<< HEAD
-revm = { workspace = true, features = [
-    "optional_block_gas_limit",
-    "optional_eip3607",
-    "optional_no_base_fee",
-] }
-revm-primitives = { workspace = true, features = ["serde", "seismic"] }
-=======
 revm = { workspace = true, features = ["optional_block_gas_limit", "optional_eip3607", "optional_no_base_fee"] }
 revm-primitives = { workspace = true, features = ["serde"] }
->>>>>>> 3ea3b68f
 
 # rpc
 jsonrpsee.workspace = true
