//! Implementation of the [`jsonrpsee`] generated [`EthApiServer`](crate::EthApi) trait
//! Handles RPC requests for the `eth_` namespace.

use std::sync::Arc;

use alloy_consensus::BlockHeader;
use alloy_eips::BlockNumberOrTag;
use alloy_network::Ethereum;
use alloy_primitives::{Bytes, U256};
use derive_more::Deref;
use reth_primitives::NodePrimitives;
use reth_provider::{
    BlockReader, BlockReaderIdExt, CanonStateSubscriptions, ChainSpecProvider, ProviderBlock,
    ProviderReceipt,
};
use reth_rpc_eth_api::{
    helpers::{EthSigner, SpawnBlocking},
    node::RpcNodeCoreExt,
    EthApiTypes, RpcNodeCore,
};
use reth_rpc_eth_types::{
    EthApiBuilderCtx, EthApiError, EthStateCache, FeeHistoryCache, GasCap, GasPriceOracle,
    PendingBlock,
};
use reth_tasks::{
    pool::{BlockingTaskGuard, BlockingTaskPool},
    TaskSpawner, TokioTaskExecutor,
};
use tokio::sync::{broadcast, Mutex};

use crate::eth::EthTxBuilder;

const DEFAULT_BROADCAST_CAPACITY: usize = 2000;

/// `Eth` API implementation.
///
/// This type provides the functionality for handling `eth_` related requests.
/// These are implemented two-fold: Core functionality is implemented as
/// [`EthApiSpec`](reth_rpc_eth_api::helpers::EthApiSpec) trait. Additionally, the required server
/// implementations (e.g. [`EthApiServer`](reth_rpc_eth_api::EthApiServer)) are implemented
/// separately in submodules. The rpc handler implementation can then delegate to the main impls.
/// This way [`EthApi`] is not limited to [`jsonrpsee`] and can be used standalone or in other
/// network handlers (for example ipc).
#[derive(Deref)]
pub struct EthApi<Provider: BlockReader, Pool, Network, EvmConfig> {
    /// All nested fields bundled together.
    #[deref]
    pub(super) inner: Arc<EthApiInner<Provider, Pool, Network, EvmConfig>>,
    /// Transaction RPC response builder.
    pub tx_resp_builder: EthTxBuilder,
}

impl<Provider, Pool, Network, EvmConfig> Clone for EthApi<Provider, Pool, Network, EvmConfig>
where
    Provider: BlockReader,
{
    fn clone(&self) -> Self {
        Self { inner: self.inner.clone(), tx_resp_builder: EthTxBuilder }
    }
}

impl<Provider, Pool, Network, EvmConfig> EthApi<Provider, Pool, Network, EvmConfig>
where
    Provider: BlockReaderIdExt,
{
    /// Creates a new, shareable instance using the default tokio task spawner.
    #[allow(clippy::too_many_arguments)]
    pub fn new(
        provider: Provider,
        pool: Pool,
        network: Network,
        eth_cache: EthStateCache<Provider::Block, Provider::Receipt>,
        gas_oracle: GasPriceOracle<Provider>,
        gas_cap: impl Into<GasCap>,
        max_simulate_blocks: u64,
        eth_proof_window: u64,
        blocking_task_pool: BlockingTaskPool,
        fee_history_cache: FeeHistoryCache,
        evm_config: EvmConfig,
        proof_permits: usize,
    ) -> Self {
        let inner = EthApiInner::new(
            provider,
            pool,
            network,
            eth_cache,
            gas_oracle,
            gas_cap,
            max_simulate_blocks,
            eth_proof_window,
            blocking_task_pool,
            fee_history_cache,
            evm_config,
            TokioTaskExecutor::default(),
            proof_permits,
        );

        Self { inner: Arc::new(inner), tx_resp_builder: EthTxBuilder }
    }
}

impl<Provider, Pool, EvmConfig, Network> EthApi<Provider, Pool, Network, EvmConfig>
where
    Provider: ChainSpecProvider + BlockReaderIdExt + Clone + 'static,
    Pool: Clone,
    EvmConfig: Clone,
    Network: Clone,
{
    /// Creates a new, shareable instance.
    pub fn with_spawner<Tasks, Events>(
        ctx: &EthApiBuilderCtx<Provider, Pool, EvmConfig, Network, Tasks, Events>,
    ) -> Self
    where
        Tasks: TaskSpawner + Clone + 'static,
        Events: CanonStateSubscriptions<
            Primitives: NodePrimitives<
                Block = ProviderBlock<Provider>,
                Receipt = ProviderReceipt<Provider>,
            >,
        >,
    {
        let blocking_task_pool =
            BlockingTaskPool::build().expect("failed to build blocking task pool");

        let inner = EthApiInner::new(
            ctx.provider.clone(),
            ctx.pool.clone(),
            ctx.network.clone(),
            ctx.cache.clone(),
            ctx.new_gas_price_oracle(),
            ctx.config.rpc_gas_cap,
            ctx.config.rpc_max_simulate_blocks,
            ctx.config.eth_proof_window,
            blocking_task_pool,
            ctx.new_fee_history_cache(),
            ctx.evm_config.clone(),
            ctx.executor.clone(),
            ctx.config.proof_permits,
        );

        Self { inner: Arc::new(inner), tx_resp_builder: EthTxBuilder }
    }
}

impl<Provider, Pool, Network, EvmConfig> EthApiTypes for EthApi<Provider, Pool, Network, EvmConfig>
where
    Self: Send + Sync,
    Provider: BlockReader,
{
    type Error = EthApiError;
    type NetworkTypes = Ethereum;
    type TransactionCompat = EthTxBuilder;

    fn tx_resp_builder(&self) -> &Self::TransactionCompat {
        &self.tx_resp_builder
    }
}

impl<Provider, Pool, Network, EvmConfig> RpcNodeCore for EthApi<Provider, Pool, Network, EvmConfig>
where
    Provider: BlockReader + Send + Sync + Clone + Unpin,
    Pool: Send + Sync + Clone + Unpin,
    Network: Send + Sync + Clone,
    EvmConfig: Send + Sync + Clone + Unpin,
{
    type Provider = Provider;
    type Pool = Pool;
    type Evm = EvmConfig;
    type Network = Network;
    type PayloadBuilder = ();

    fn pool(&self) -> &Self::Pool {
        self.inner.pool()
    }

    fn evm_config(&self) -> &Self::Evm {
        self.inner.evm_config()
    }

    fn network(&self) -> &Self::Network {
        self.inner.network()
    }

    fn payload_builder(&self) -> &Self::PayloadBuilder {
        &()
    }

    fn provider(&self) -> &Self::Provider {
        self.inner.provider()
    }
}

impl<Provider, Pool, Network, EvmConfig> RpcNodeCoreExt
    for EthApi<Provider, Pool, Network, EvmConfig>
where
    Provider: BlockReader + Send + Sync + Clone + Unpin,
    Pool: Send + Sync + Clone + Unpin,
    Network: Send + Sync + Clone,
    EvmConfig: Send + Sync + Clone + Unpin,
{
    #[inline]
    fn cache(&self) -> &EthStateCache<ProviderBlock<Provider>, ProviderReceipt<Provider>> {
        self.inner.cache()
    }
}

impl<Provider, Pool, Network, EvmConfig> std::fmt::Debug
    for EthApi<Provider, Pool, Network, EvmConfig>
where
    Provider: BlockReader,
{
    fn fmt(&self, f: &mut std::fmt::Formatter<'_>) -> std::fmt::Result {
        f.debug_struct("EthApi").finish_non_exhaustive()
    }
}

impl<Provider, Pool, Network, EvmConfig> SpawnBlocking
    for EthApi<Provider, Pool, Network, EvmConfig>
where
    Self: Clone + Send + Sync + 'static,
    Provider: BlockReader,
{
    #[inline]
    fn io_task_spawner(&self) -> impl TaskSpawner {
        self.inner.task_spawner()
    }

    #[inline]
    fn tracing_task_pool(&self) -> &BlockingTaskPool {
        self.inner.blocking_task_pool()
    }

    #[inline]
    fn tracing_task_guard(&self) -> &BlockingTaskGuard {
        self.inner.blocking_task_guard()
    }
}

/// Container type `EthApi`
#[allow(missing_debug_implementations)]
pub struct EthApiInner<Provider: BlockReader, Pool, Network, EvmConfig> {
    /// The transaction pool.
    pool: Pool,
    /// The provider that can interact with the chain.
    provider: Provider,
    /// An interface to interact with the network
    network: Network,
    /// All configured Signers
    signers: parking_lot::RwLock<Vec<Box<dyn EthSigner<Provider::Transaction>>>>,
    /// The async cache frontend for eth related data
    eth_cache: EthStateCache<Provider::Block, Provider::Receipt>,
    /// The async gas oracle frontend for gas price suggestions
    gas_oracle: GasPriceOracle<Provider>,
    /// Maximum gas limit for `eth_call` and call tracing RPC methods.
    gas_cap: u64,
    /// Maximum number of blocks for `eth_simulateV1`.
    max_simulate_blocks: u64,
    /// The maximum number of blocks into the past for generating state proofs.
    eth_proof_window: u64,
    /// The block number at which the node started
    starting_block: U256,
    /// The type that can spawn tasks which would otherwise block.
    task_spawner: Box<dyn TaskSpawner>,
    /// Cached pending block if any
    pending_block: Mutex<Option<PendingBlock<Provider::Block, Provider::Receipt>>>,
    /// A pool dedicated to CPU heavy blocking tasks.
    blocking_task_pool: BlockingTaskPool,
    /// Cache for block fees history
    fee_history_cache: FeeHistoryCache,
    /// The type that defines how to configure the EVM
    evm_config: EvmConfig,

    /// Guard for getproof calls
    blocking_task_guard: BlockingTaskGuard,

    /// Transaction broadcast channel
    raw_tx_sender: broadcast::Sender<Bytes>,
}

impl<Provider, Pool, Network, EvmConfig> EthApiInner<Provider, Pool, Network, EvmConfig>
where
    Provider: BlockReaderIdExt,
{
    /// Creates a new, shareable instance using the default tokio task spawner.
    #[allow(clippy::too_many_arguments)]
    pub fn new(
        provider: Provider,
        pool: Pool,
        network: Network,
        eth_cache: EthStateCache<Provider::Block, Provider::Receipt>,
        gas_oracle: GasPriceOracle<Provider>,
        gas_cap: impl Into<GasCap>,
        max_simulate_blocks: u64,
        eth_proof_window: u64,
        blocking_task_pool: BlockingTaskPool,
        fee_history_cache: FeeHistoryCache,
        evm_config: EvmConfig,
        task_spawner: impl TaskSpawner + 'static,
        proof_permits: usize,
    ) -> Self {
        let signers = parking_lot::RwLock::new(Default::default());
        // get the block number of the latest block
        let starting_block = U256::from(
            provider
                .header_by_number_or_tag(BlockNumberOrTag::Latest)
                .ok()
                .flatten()
                .map(|header| header.number())
                .unwrap_or_default(),
        );

        let (raw_tx_sender, _) = broadcast::channel(DEFAULT_BROADCAST_CAPACITY);

        Self {
            provider,
            pool,
            network,
            signers,
            eth_cache,
            gas_oracle,
            gas_cap: gas_cap.into().into(),
            max_simulate_blocks,
            eth_proof_window,
            starting_block,
            task_spawner: Box::new(task_spawner),
            pending_block: Default::default(),
            blocking_task_pool,
            fee_history_cache,
            evm_config,
            blocking_task_guard: BlockingTaskGuard::new(proof_permits),
            raw_tx_sender,
        }
    }
}

impl<Provider, Pool, Network, EvmConfig> EthApiInner<Provider, Pool, Network, EvmConfig>
where
    Provider: BlockReader,
{
    /// Returns a handle to data on disk.
    #[inline]
    pub const fn provider(&self) -> &Provider {
        &self.provider
    }

    /// Returns a handle to data in memory.
    #[inline]
    pub const fn cache(&self) -> &EthStateCache<Provider::Block, Provider::Receipt> {
        &self.eth_cache
    }

    /// Returns a handle to the pending block.
    #[inline]
    pub const fn pending_block(
        &self,
    ) -> &Mutex<Option<PendingBlock<Provider::Block, Provider::Receipt>>> {
        &self.pending_block
    }

    /// Returns a handle to the task spawner.
    #[inline]
    pub const fn task_spawner(&self) -> &dyn TaskSpawner {
        &*self.task_spawner
    }

    /// Returns a handle to the blocking thread pool.
    #[inline]
    pub const fn blocking_task_pool(&self) -> &BlockingTaskPool {
        &self.blocking_task_pool
    }

    /// Returns a handle to the EVM config.
    #[inline]
    pub const fn evm_config(&self) -> &EvmConfig {
        &self.evm_config
    }

    /// Returns a handle to the transaction pool.
    #[inline]
    pub const fn pool(&self) -> &Pool {
        &self.pool
    }

    /// Returns the gas cap.
    #[inline]
    pub const fn gas_cap(&self) -> u64 {
        self.gas_cap
    }

    /// Returns the `max_simulate_blocks`.
    #[inline]
    pub const fn max_simulate_blocks(&self) -> u64 {
        self.max_simulate_blocks
    }

    /// Returns a handle to the gas oracle.
    #[inline]
    pub const fn gas_oracle(&self) -> &GasPriceOracle<Provider> {
        &self.gas_oracle
    }

    /// Returns a handle to the fee history cache.
    #[inline]
    pub const fn fee_history_cache(&self) -> &FeeHistoryCache {
        &self.fee_history_cache
    }

    /// Returns a handle to the signers.
    #[inline]
    pub const fn signers(
        &self,
    ) -> &parking_lot::RwLock<Vec<Box<dyn EthSigner<Provider::Transaction>>>> {
        &self.signers
    }

    /// Returns the starting block.
    #[inline]
    pub const fn starting_block(&self) -> U256 {
        self.starting_block
    }

    /// Returns the inner `Network`
    #[inline]
    pub const fn network(&self) -> &Network {
        &self.network
    }

    /// The maximum number of blocks into the past for generating state proofs.
    #[inline]
    pub const fn eth_proof_window(&self) -> u64 {
        self.eth_proof_window
    }

    /// Returns reference to [`BlockingTaskGuard`].
    #[inline]
    pub const fn blocking_task_guard(&self) -> &BlockingTaskGuard {
        &self.blocking_task_guard
    }

    /// Returns [`broadcast::Receiver`] of new raw transactions
    #[inline]
    pub fn subscribe_to_raw_transactions(&self) -> broadcast::Receiver<Bytes> {
        self.raw_tx_sender.subscribe()
    }

    /// Broadcasts raw transaction if there are active subscribers.
    #[inline]
    pub fn broadcast_raw_transaction(&self, raw_tx: Bytes) {
        let _ = self.raw_tx_sender.send(raw_tx);
    }
}

#[cfg(test)]
mod tests {
    use crate::EthApi;
    use alloy_consensus::Header;
    use alloy_eips::BlockNumberOrTag;
    use alloy_primitives::{PrimitiveSignature as Signature, B256, U64};
    use alloy_rpc_types::FeeHistory;
    use jsonrpsee_types::error::INVALID_PARAMS_CODE;
    use reth_chainspec::{BaseFeeParams, ChainSpec};
    use reth_evm_ethereum::EthEvmConfig;
    use reth_network_api::noop::NoopNetwork;
    use reth_primitives::{Block, BlockBody, TransactionSigned};
    use reth_provider::{
        test_utils::{MockEthProvider, NoopProvider},
        BlockReader, BlockReaderIdExt, ChainSpecProvider, EvmEnvProvider, StateProviderFactory,
    };
    use reth_rpc_eth_api::EthApiServer;
    use reth_rpc_eth_types::{
        EthStateCache, FeeHistoryCache, FeeHistoryCacheConfig, GasCap, GasPriceOracle,
    };
    use reth_rpc_server_types::constants::{
        DEFAULT_ETH_PROOF_WINDOW, DEFAULT_MAX_SIMULATE_BLOCKS, DEFAULT_PROOF_PERMITS,
    };
    use reth_tasks::pool::BlockingTaskPool;
    use reth_testing_utils::{generators, generators::Rng};
    use reth_transaction_pool::test_utils::{testing_pool, TestPool};

    fn build_test_eth_api<
        P: BlockReaderIdExt<
                Block = reth_primitives::Block,
                Receipt = reth_primitives::Receipt,
                Header = reth_primitives::Header,
            > + BlockReader
            + ChainSpecProvider<ChainSpec = ChainSpec>
            + EvmEnvProvider
            + StateProviderFactory
            + Unpin
            + Clone
            + 'static,
    >(
        provider: P,
    ) -> EthApi<P, TestPool, NoopNetwork, EthEvmConfig> {
<<<<<<< HEAD
        let evm_config = EthEvmConfig::default();
        let cache = EthStateCache::spawn(provider.clone(), Default::default(), evm_config.clone());
        let fee_history_cache =
            FeeHistoryCache::new(cache.clone(), FeeHistoryCacheConfig::default());
=======
        let evm_config = EthEvmConfig::new(provider.chain_spec());
        let cache = EthStateCache::spawn(provider.clone(), Default::default());
        let fee_history_cache = FeeHistoryCache::new(FeeHistoryCacheConfig::default());
>>>>>>> 5ef21cdf

        EthApi::new(
            provider.clone(),
            testing_pool(),
            NoopNetwork::default(),
            cache.clone(),
            GasPriceOracle::new(provider, Default::default(), cache),
            GasCap::default(),
            DEFAULT_MAX_SIMULATE_BLOCKS,
            DEFAULT_ETH_PROOF_WINDOW,
            BlockingTaskPool::build().expect("failed to build tracing pool"),
            fee_history_cache,
            evm_config.clone(),
            DEFAULT_PROOF_PERMITS,
        )
    }

    // Function to prepare the EthApi with mock data
    fn prepare_eth_api(
        newest_block: u64,
        mut oldest_block: Option<B256>,
        block_count: u64,
        mock_provider: MockEthProvider,
    ) -> (EthApi<MockEthProvider, TestPool, NoopNetwork, EthEvmConfig>, Vec<u128>, Vec<f64>) {
        let mut rng = generators::rng();

        // Build mock data
        let mut gas_used_ratios = Vec::with_capacity(block_count as usize);
        let mut base_fees_per_gas = Vec::with_capacity(block_count as usize);
        let mut last_header = None;
        let mut parent_hash = B256::default();

        for i in (0..block_count).rev() {
            let hash = rng.gen();
            // Note: Generates saner values to avoid invalid overflows later
            let gas_limit = rng.gen::<u32>() as u64;
            let base_fee_per_gas: Option<u64> = rng.gen::<bool>().then(|| rng.gen::<u32>() as u64);
            let gas_used = rng.gen::<u32>() as u64;

            let header = Header {
                number: newest_block - i,
                gas_limit,
                gas_used,
                base_fee_per_gas: base_fee_per_gas.map(Into::into),
                parent_hash,
                ..Default::default()
            };
            last_header = Some(header.clone());
            parent_hash = hash;

            const TOTAL_TRANSACTIONS: usize = 100;
            let mut transactions = Vec::with_capacity(TOTAL_TRANSACTIONS);
            for _ in 0..TOTAL_TRANSACTIONS {
                let random_fee: u128 = rng.gen();

                if let Some(base_fee_per_gas) = header.base_fee_per_gas {
                    let transaction = TransactionSigned::new_unhashed(
                        reth_primitives::Transaction::Eip1559(alloy_consensus::TxEip1559 {
                            max_priority_fee_per_gas: random_fee,
                            max_fee_per_gas: random_fee + base_fee_per_gas as u128,
                            ..Default::default()
                        }),
                        Signature::test_signature(),
                    );

                    transactions.push(transaction);
                } else {
                    let transaction = TransactionSigned::new_unhashed(
                        reth_primitives::Transaction::Legacy(Default::default()),
                        Signature::test_signature(),
                    );

                    transactions.push(transaction);
                }
            }

            mock_provider.add_block(
                hash,
                Block {
                    header: header.clone(),
                    body: BlockBody { transactions, ..Default::default() },
                },
            );
            mock_provider.add_header(hash, header);

            oldest_block.get_or_insert(hash);
            gas_used_ratios.push(gas_used as f64 / gas_limit as f64);
            base_fees_per_gas.push(base_fee_per_gas.map(|fee| fee as u128).unwrap_or_default());
        }

        // Add final base fee (for the next block outside of the request)
        let last_header = last_header.unwrap();
        base_fees_per_gas.push(BaseFeeParams::ethereum().next_block_base_fee(
            last_header.gas_used,
            last_header.gas_limit,
            last_header.base_fee_per_gas.unwrap_or_default(),
        ) as u128);

        let eth_api = build_test_eth_api(mock_provider);

        (eth_api, base_fees_per_gas, gas_used_ratios)
    }

    /// Invalid block range
    #[tokio::test]
    async fn test_fee_history_empty() {
        let response = <EthApi<_, _, _, _> as EthApiServer<_, _, _, _>>::fee_history(
            &build_test_eth_api(NoopProvider::default()),
            U64::from(1),
            BlockNumberOrTag::Latest,
            None,
        )
        .await;
        assert!(response.is_err());
        let error_object = response.unwrap_err();
        assert_eq!(error_object.code(), INVALID_PARAMS_CODE);
    }

    #[tokio::test]
    /// Invalid block range (request is before genesis)
    async fn test_fee_history_invalid_block_range_before_genesis() {
        let block_count = 10;
        let newest_block = 1337;
        let oldest_block = None;

        let (eth_api, _, _) =
            prepare_eth_api(newest_block, oldest_block, block_count, MockEthProvider::default());

        let response = <EthApi<_, _, _, _> as EthApiServer<_, _, _, _>>::fee_history(
            &eth_api,
            U64::from(newest_block + 1),
            newest_block.into(),
            Some(vec![10.0]),
        )
        .await;

        assert!(response.is_err());
        let error_object = response.unwrap_err();
        assert_eq!(error_object.code(), INVALID_PARAMS_CODE);
    }

    #[tokio::test]
    /// Invalid block range (request is in the future)
    async fn test_fee_history_invalid_block_range_in_future() {
        let block_count = 10;
        let newest_block = 1337;
        let oldest_block = None;

        let (eth_api, _, _) =
            prepare_eth_api(newest_block, oldest_block, block_count, MockEthProvider::default());

        let response = <EthApi<_, _, _, _> as EthApiServer<_, _, _, _>>::fee_history(
            &eth_api,
            U64::from(1),
            (newest_block + 1000).into(),
            Some(vec![10.0]),
        )
        .await;

        assert!(response.is_err());
        let error_object = response.unwrap_err();
        assert_eq!(error_object.code(), INVALID_PARAMS_CODE);
    }

    #[tokio::test]
    /// Requesting no block should result in a default response
    async fn test_fee_history_no_block_requested() {
        let block_count = 10;
        let newest_block = 1337;
        let oldest_block = None;

        let (eth_api, _, _) =
            prepare_eth_api(newest_block, oldest_block, block_count, MockEthProvider::default());

        let response = <EthApi<_, _, _, _> as EthApiServer<_, _, _, _>>::fee_history(
            &eth_api,
            U64::from(0),
            newest_block.into(),
            None,
        )
        .await
        .unwrap();
        assert_eq!(
            response,
            FeeHistory::default(),
            "none: requesting no block should yield a default response"
        );
    }

    #[tokio::test]
    /// Requesting a single block should return 1 block (+ base fee for the next block over)
    async fn test_fee_history_single_block() {
        let block_count = 10;
        let newest_block = 1337;
        let oldest_block = None;

        let (eth_api, base_fees_per_gas, gas_used_ratios) =
            prepare_eth_api(newest_block, oldest_block, block_count, MockEthProvider::default());

        let fee_history =
            eth_api.fee_history(U64::from(1), newest_block.into(), None).await.unwrap();
        assert_eq!(
            fee_history.base_fee_per_gas,
            &base_fees_per_gas[base_fees_per_gas.len() - 2..],
            "one: base fee per gas is incorrect"
        );
        assert_eq!(
            fee_history.base_fee_per_gas.len(),
            2,
            "one: should return base fee of the next block as well"
        );
        assert_eq!(
            &fee_history.gas_used_ratio,
            &gas_used_ratios[gas_used_ratios.len() - 1..],
            "one: gas used ratio is incorrect"
        );
        assert_eq!(fee_history.oldest_block, newest_block, "one: oldest block is incorrect");
        assert!(
            fee_history.reward.is_none(),
            "one: no percentiles were requested, so there should be no rewards result"
        );
    }

    /// Requesting all blocks should be ok
    #[tokio::test]
    async fn test_fee_history_all_blocks() {
        let block_count = 10;
        let newest_block = 1337;
        let oldest_block = None;

        let (eth_api, base_fees_per_gas, gas_used_ratios) =
            prepare_eth_api(newest_block, oldest_block, block_count, MockEthProvider::default());

        let fee_history =
            eth_api.fee_history(U64::from(block_count), newest_block.into(), None).await.unwrap();

        assert_eq!(
            &fee_history.base_fee_per_gas, &base_fees_per_gas,
            "all: base fee per gas is incorrect"
        );
        assert_eq!(
            fee_history.base_fee_per_gas.len() as u64,
            block_count + 1,
            "all: should return base fee of the next block as well"
        );
        assert_eq!(
            &fee_history.gas_used_ratio, &gas_used_ratios,
            "all: gas used ratio is incorrect"
        );
        assert_eq!(
            fee_history.oldest_block,
            newest_block - block_count + 1,
            "all: oldest block is incorrect"
        );
        assert!(
            fee_history.reward.is_none(),
            "all: no percentiles were requested, so there should be no rewards result"
        );
    }
}<|MERGE_RESOLUTION|>--- conflicted
+++ resolved
@@ -492,16 +492,9 @@
     >(
         provider: P,
     ) -> EthApi<P, TestPool, NoopNetwork, EthEvmConfig> {
-<<<<<<< HEAD
-        let evm_config = EthEvmConfig::default();
-        let cache = EthStateCache::spawn(provider.clone(), Default::default(), evm_config.clone());
-        let fee_history_cache =
-            FeeHistoryCache::new(cache.clone(), FeeHistoryCacheConfig::default());
-=======
         let evm_config = EthEvmConfig::new(provider.chain_spec());
         let cache = EthStateCache::spawn(provider.clone(), Default::default());
         let fee_history_cache = FeeHistoryCache::new(FeeHistoryCacheConfig::default());
->>>>>>> 5ef21cdf
 
         EthApi::new(
             provider.clone(),
