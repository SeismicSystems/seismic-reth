//! Contains RPC handler implementations specific to transactions

use crate::EthApi;
use alloy_primitives::{Bytes, B256};
use reth_provider::{BlockReader, BlockReaderIdExt, ProviderTx, TransactionsProvider};
use reth_rpc_eth_api::{
    helpers::{EthSigner, EthTransactions, LoadTransaction, SpawnBlocking},
    FromEthApiError, FullEthApiTypes, RpcNodeCore, RpcNodeCoreExt,
};
use reth_rpc_eth_types::utils::recover_raw_transaction;
use reth_transaction_pool::{PoolTransaction, TransactionOrigin, TransactionPool};

impl<Provider, Pool, Network, EvmConfig> EthTransactions
    for EthApi<Provider, Pool, Network, EvmConfig>
where
    Self: LoadTransaction<Provider: BlockReaderIdExt>,
    Provider: BlockReader<Transaction = ProviderTx<Self::Provider>>,
{
    #[inline]
    fn signers(&self) -> &parking_lot::RwLock<Vec<Box<dyn EthSigner<ProviderTx<Self::Provider>>>>> {
        self.inner.signers()
    }

    /// Decodes and recovers the transaction and submits it to the pool.
    ///
    /// Returns the hash of the transaction.
    async fn send_raw_transaction(&self, tx: Bytes) -> Result<B256, Self::Error> {
        let recovered = recover_raw_transaction(&tx)?;

        // broadcast raw transaction to subscribers if there is any.
        self.broadcast_raw_transaction(tx);

        let pool_transaction = <Self::Pool as TransactionPool>::Transaction::from_pooled(recovered);

        // submit the transaction to the pool with a `Local` origin
        let hash = self
            .pool()
            .add_transaction(TransactionOrigin::Local, pool_transaction)
            .await
            .map_err(Self::Error::from_eth_err)?;

        Ok(hash)
    }
}

impl<Provider, Pool, Network, EvmConfig> LoadTransaction
    for EthApi<Provider, Pool, Network, EvmConfig>
where
    Self: SpawnBlocking
        + FullEthApiTypes
        + RpcNodeCoreExt<Provider: TransactionsProvider, Pool: TransactionPool>,
    Provider: BlockReader,
{
}

#[cfg(test)]
mod tests {
    use super::*;
    use alloy_eips::eip1559::ETHEREUM_BLOCK_GAS_LIMIT;
    use alloy_primitives::{hex_literal::hex, Bytes};
    use reth_chainspec::ChainSpecProvider;
    use reth_evm_ethereum::EthEvmConfig;
    use reth_network_api::noop::NoopNetwork;
    use reth_provider::test_utils::NoopProvider;
    use reth_rpc_eth_api::helpers::EthTransactions;
    use reth_rpc_eth_types::{
        EthStateCache, FeeHistoryCache, FeeHistoryCacheConfig, GasPriceOracle,
    };
    use reth_rpc_server_types::constants::{
        DEFAULT_ETH_PROOF_WINDOW, DEFAULT_MAX_SIMULATE_BLOCKS, DEFAULT_PROOF_PERMITS,
    };
    use reth_tasks::pool::BlockingTaskPool;
    use reth_transaction_pool::{test_utils::testing_pool, TransactionPool};

    #[tokio::test]
    async fn send_raw_transaction() {
        let noop_provider = NoopProvider::default();
        let noop_network_provider = NoopNetwork::default();

        let pool = testing_pool();

<<<<<<< HEAD
        let evm_config = EthEvmConfig::default();
        let cache = EthStateCache::spawn(noop_provider, Default::default(), evm_config.clone());
        let fee_history_cache =
            FeeHistoryCache::new(cache.clone(), FeeHistoryCacheConfig::default());
=======
        let evm_config = EthEvmConfig::new(noop_provider.chain_spec());
        let cache = EthStateCache::spawn(noop_provider.clone(), Default::default());
        let fee_history_cache = FeeHistoryCache::new(FeeHistoryCacheConfig::default());
>>>>>>> 5ef21cdf
        let eth_api = EthApi::new(
            noop_provider.clone(),
            pool.clone(),
            noop_network_provider,
            cache.clone(),
            GasPriceOracle::new(noop_provider, Default::default(), cache.clone()),
            ETHEREUM_BLOCK_GAS_LIMIT,
            DEFAULT_MAX_SIMULATE_BLOCKS,
            DEFAULT_ETH_PROOF_WINDOW,
            BlockingTaskPool::build().expect("failed to build tracing pool"),
            fee_history_cache,
            evm_config.clone(),
            DEFAULT_PROOF_PERMITS,
        );

        // https://etherscan.io/tx/0xa694b71e6c128a2ed8e2e0f6770bddbe52e3bb8f10e8472f9a79ab81497a8b5d
        let tx_1 = Bytes::from(hex!("02f871018303579880850555633d1b82520894eee27662c2b8eba3cd936a23f039f3189633e4c887ad591c62bdaeb180c080a07ea72c68abfb8fca1bd964f0f99132ed9280261bdca3e549546c0205e800f7d0a05b4ef3039e9c9b9babc179a1878fb825b5aaf5aed2fa8744854150157b08d6f3"));

        let tx_1_result = eth_api.send_raw_transaction(tx_1).await.unwrap();
        assert_eq!(
            pool.len(),
            1,
            "expect 1 transactions in the pool, but pool size is {}",
            pool.len()
        );

        // https://etherscan.io/tx/0x48816c2f32c29d152b0d86ff706f39869e6c1f01dc2fe59a3c1f9ecf39384694
        let tx_2 = Bytes::from(hex!("02f9043c018202b7843b9aca00850c807d37a08304d21d94ef1c6e67703c7bd7107eed8303fbe6ec2554bf6b881bc16d674ec80000b903c43593564c000000000000000000000000000000000000000000000000000000000000006000000000000000000000000000000000000000000000000000000000000000a00000000000000000000000000000000000000000000000000000000063e2d99f00000000000000000000000000000000000000000000000000000000000000030b000800000000000000000000000000000000000000000000000000000000000000000000000000000000000000000000000000000000000000000000000003000000000000000000000000000000000000000000000000000000000000006000000000000000000000000000000000000000000000000000000000000000c000000000000000000000000000000000000000000000000000000000000001e0000000000000000000000000000000000000000000000000000000000000004000000000000000000000000000000000000000000000000000000000000000020000000000000000000000000000000000000000000000001bc16d674ec80000000000000000000000000000000000000000000000000000000000000000010000000000000000000000000065717fe021ea67801d1088cc80099004b05b64600000000000000000000000000000000000000000000000001bc16d674ec80000000000000000000000000000000000000000000000000000000000000000000000000000000000000000000000000000000000000000000000000000000000a00000000000000000000000000000000000000000000000000000000000000000000000000000000000000000000000000000000000000000000000000000002bc02aaa39b223fe8d0a0e5c4f27ead9083c756cc20001f4a0b86991c6218b36c1d19d4a2e9eb0ce3606eb480000000000000000000000000000000000000000000000000000000000000000000000000000000000000000000000000000000100000000000000000000000000000000000000000000000000000000000000000180000000000000000000000000000000000000000000000000000000000000000000000000000000000000000000000000000000009e95fd5965fd1f1a6f0d4600000000000000000000000000000000000000000000000000000000000000a000000000000000000000000000000000000000000000000000000000000000000000000000000000000000000000000000000000000000000000000000000002000000000000000000000000a0b86991c6218b36c1d19d4a2e9eb0ce3606eb48000000000000000000000000428dca9537116148616a5a3e44035af17238fe9dc080a0c6ec1e41f5c0b9511c49b171ad4e04c6bb419c74d99fe9891d74126ec6e4e879a032069a753d7a2cfa158df95421724d24c0e9501593c09905abf3699b4a4405ce"));

        let tx_2_result = eth_api.send_raw_transaction(tx_2).await.unwrap();
        assert_eq!(
            pool.len(),
            2,
            "expect 2 transactions in the pool, but pool size is {}",
            pool.len()
        );

        assert!(pool.get(&tx_1_result).is_some(), "tx1 not found in the pool");
        assert!(pool.get(&tx_2_result).is_some(), "tx2 not found in the pool");
    }
}<|MERGE_RESOLUTION|>--- conflicted
+++ resolved
@@ -79,16 +79,9 @@
 
         let pool = testing_pool();
 
-<<<<<<< HEAD
-        let evm_config = EthEvmConfig::default();
-        let cache = EthStateCache::spawn(noop_provider, Default::default(), evm_config.clone());
-        let fee_history_cache =
-            FeeHistoryCache::new(cache.clone(), FeeHistoryCacheConfig::default());
-=======
         let evm_config = EthEvmConfig::new(noop_provider.chain_spec());
         let cache = EthStateCache::spawn(noop_provider.clone(), Default::default());
         let fee_history_cache = FeeHistoryCache::new(FeeHistoryCacheConfig::default());
->>>>>>> 5ef21cdf
         let eth_api = EthApi::new(
             noop_provider.clone(),
             pool.clone(),
