//! Contains RPC handler implementations specific to transactions

use crate::EthApi;
use alloy_primitives::{Bytes, B256};
use reth_rpc_eth_api::{
    helpers::{EthSigner, EthTransactions, LoadTransaction, SpawnBlocking},
    FromEthApiError, FullEthApiTypes, RpcNodeCore, RpcNodeCoreExt,
};
<<<<<<< HEAD
use reth_rpc_eth_types::utils::{recover_raw_transaction, recover_typed_data_request};
=======
use reth_rpc_eth_types::utils::recover_raw_transaction;
use reth_storage_api::{BlockReader, BlockReaderIdExt, ProviderTx, TransactionsProvider};
>>>>>>> 3ea3b68f
use reth_transaction_pool::{PoolTransaction, TransactionOrigin, TransactionPool};

impl<Provider, Pool, Network, EvmConfig> EthTransactions
    for EthApi<Provider, Pool, Network, EvmConfig>
where
    Self: LoadTransaction<Provider: BlockReaderIdExt>,
    Provider: BlockReader<Transaction = ProviderTx<Self::Provider>>,
{
    #[inline]
    fn signers(&self) -> &parking_lot::RwLock<Vec<Box<dyn EthSigner<ProviderTx<Self::Provider>>>>> {
        self.inner.signers()
    }

    /// Decodes and recovers the transaction and submits it to the pool.
    ///
    /// Returns the hash of the transaction.
    async fn send_raw_transaction(&self, tx: Bytes) -> Result<B256, Self::Error> {
        let recovered = recover_raw_transaction(&tx)?;

        // broadcast raw transaction to subscribers if there is any.
        self.broadcast_raw_transaction(tx);

        let pool_transaction = <Self::Pool as TransactionPool>::Transaction::from_pooled(recovered);

        // submit the transaction to the pool with a `Local` origin
        let hash = self
            .pool()
            .add_transaction(TransactionOrigin::Local, pool_transaction)
            .await
            .map_err(Self::Error::from_eth_err)?;

        Ok(hash)
    }

    /// Decodes and recovers the transaction and submits it to the pool.
    ///
    /// Returns the hash of the transaction.
    async fn send_typed_data_transaction(
        &self,
        tx: alloy_eips::eip712::TypedDataRequest,
    ) -> Result<B256, Self::Error> {
        let recovered = recover_typed_data_request(&tx)?;

        // broadcast raw transaction to subscribers if there is any.
        // TODO: maybe we need to broadcast the encoded tx instead of the recovered tx
        // when other nodes receive the raw bytes the hash they recover needs to be
        // type
        // self.broadcast_raw_transaction(recovered.to);

        let pool_transaction = <Self::Pool as TransactionPool>::Transaction::from_pooled(recovered);

        // submit the transaction to the pool with a `Local` origin
        let hash = self
            .pool()
            .add_transaction(TransactionOrigin::Local, pool_transaction)
            .await
            .map_err(Self::Error::from_eth_err)?;

        Ok(hash)
    }
}

impl<Provider, Pool, Network, EvmConfig> LoadTransaction
    for EthApi<Provider, Pool, Network, EvmConfig>
where
    Self: SpawnBlocking
        + FullEthApiTypes
        + RpcNodeCoreExt<Provider: TransactionsProvider, Pool: TransactionPool>,
    Provider: BlockReader,
{
}

#[cfg(test)]
mod tests {
    use super::*;
    use alloy_eips::eip1559::ETHEREUM_BLOCK_GAS_LIMIT_30M;
    use alloy_primitives::{hex_literal::hex, Bytes};
    use reth_chainspec::ChainSpecProvider;
    use reth_evm_ethereum::EthEvmConfig;
    use reth_network_api::noop::NoopNetwork;
    use reth_provider::test_utils::NoopProvider;
    use reth_rpc_eth_api::helpers::EthTransactions;
    use reth_rpc_eth_types::{
        EthStateCache, FeeHistoryCache, FeeHistoryCacheConfig, GasPriceOracle,
    };
    use reth_rpc_server_types::constants::{
        DEFAULT_ETH_PROOF_WINDOW, DEFAULT_MAX_SIMULATE_BLOCKS, DEFAULT_PROOF_PERMITS,
    };
    use reth_tasks::pool::BlockingTaskPool;
    use reth_transaction_pool::{test_utils::testing_pool, TransactionPool};

    #[tokio::test]
    async fn send_raw_transaction() {
        let noop_provider = NoopProvider::default();
        let noop_network_provider = NoopNetwork::default();

        let pool = testing_pool();

        let evm_config = EthEvmConfig::new(noop_provider.chain_spec());
        let cache = EthStateCache::spawn(noop_provider.clone(), Default::default());
        let fee_history_cache = FeeHistoryCache::new(FeeHistoryCacheConfig::default());
        let eth_api = EthApi::new(
            noop_provider.clone(),
            pool.clone(),
            noop_network_provider,
            cache.clone(),
            GasPriceOracle::new(noop_provider, Default::default(), cache.clone()),
            ETHEREUM_BLOCK_GAS_LIMIT_30M,
            DEFAULT_MAX_SIMULATE_BLOCKS,
            DEFAULT_ETH_PROOF_WINDOW,
            BlockingTaskPool::build().expect("failed to build tracing pool"),
            fee_history_cache,
            evm_config,
            DEFAULT_PROOF_PERMITS,
        );

        // https://etherscan.io/tx/0xa694b71e6c128a2ed8e2e0f6770bddbe52e3bb8f10e8472f9a79ab81497a8b5d
        let tx_1 = Bytes::from(hex!("02f871018303579880850555633d1b82520894eee27662c2b8eba3cd936a23f039f3189633e4c887ad591c62bdaeb180c080a07ea72c68abfb8fca1bd964f0f99132ed9280261bdca3e549546c0205e800f7d0a05b4ef3039e9c9b9babc179a1878fb825b5aaf5aed2fa8744854150157b08d6f3"));

        let tx_1_result = eth_api.send_raw_transaction(tx_1).await.unwrap();
        assert_eq!(
            pool.len(),
            1,
            "expect 1 transactions in the pool, but pool size is {}",
            pool.len()
        );

        // https://etherscan.io/tx/0x48816c2f32c29d152b0d86ff706f39869e6c1f01dc2fe59a3c1f9ecf39384694
        let tx_2 = Bytes::from(hex!("02f9043c018202b7843b9aca00850c807d37a08304d21d94ef1c6e67703c7bd7107eed8303fbe6ec2554bf6b881bc16d674ec80000b903c43593564c000000000000000000000000000000000000000000000000000000000000006000000000000000000000000000000000000000000000000000000000000000a00000000000000000000000000000000000000000000000000000000063e2d99f00000000000000000000000000000000000000000000000000000000000000030b000800000000000000000000000000000000000000000000000000000000000000000000000000000000000000000000000000000000000000000000000003000000000000000000000000000000000000000000000000000000000000006000000000000000000000000000000000000000000000000000000000000000c000000000000000000000000000000000000000000000000000000000000001e0000000000000000000000000000000000000000000000000000000000000004000000000000000000000000000000000000000000000000000000000000000020000000000000000000000000000000000000000000000001bc16d674ec80000000000000000000000000000000000000000000000000000000000000000010000000000000000000000000065717fe021ea67801d1088cc80099004b05b64600000000000000000000000000000000000000000000000001bc16d674ec80000000000000000000000000000000000000000000000000000000000000000000000000000000000000000000000000000000000000000000000000000000000a00000000000000000000000000000000000000000000000000000000000000000000000000000000000000000000000000000000000000000000000000000002bc02aaa39b223fe8d0a0e5c4f27ead9083c756cc20001f4a0b86991c6218b36c1d19d4a2e9eb0ce3606eb480000000000000000000000000000000000000000000000000000000000000000000000000000000000000000000000000000000100000000000000000000000000000000000000000000000000000000000000000180000000000000000000000000000000000000000000000000000000000000000000000000000000000000000000000000000000009e95fd5965fd1f1a6f0d4600000000000000000000000000000000000000000000000000000000000000a000000000000000000000000000000000000000000000000000000000000000000000000000000000000000000000000000000000000000000000000000000002000000000000000000000000a0b86991c6218b36c1d19d4a2e9eb0ce3606eb48000000000000000000000000428dca9537116148616a5a3e44035af17238fe9dc080a0c6ec1e41f5c0b9511c49b171ad4e04c6bb419c74d99fe9891d74126ec6e4e879a032069a753d7a2cfa158df95421724d24c0e9501593c09905abf3699b4a4405ce"));

        let tx_2_result = eth_api.send_raw_transaction(tx_2).await.unwrap();
        assert_eq!(
            pool.len(),
            2,
            "expect 2 transactions in the pool, but pool size is {}",
            pool.len()
        );

        assert!(pool.get(&tx_1_result).is_some(), "tx1 not found in the pool");
        assert!(pool.get(&tx_2_result).is_some(), "tx2 not found in the pool");
    }
}<|MERGE_RESOLUTION|>--- conflicted
+++ resolved
@@ -6,12 +6,8 @@
     helpers::{EthSigner, EthTransactions, LoadTransaction, SpawnBlocking},
     FromEthApiError, FullEthApiTypes, RpcNodeCore, RpcNodeCoreExt,
 };
-<<<<<<< HEAD
-use reth_rpc_eth_types::utils::{recover_raw_transaction, recover_typed_data_request};
-=======
 use reth_rpc_eth_types::utils::recover_raw_transaction;
 use reth_storage_api::{BlockReader, BlockReaderIdExt, ProviderTx, TransactionsProvider};
->>>>>>> 3ea3b68f
 use reth_transaction_pool::{PoolTransaction, TransactionOrigin, TransactionPool};
 
 impl<Provider, Pool, Network, EvmConfig> EthTransactions
@@ -33,33 +29,6 @@
 
         // broadcast raw transaction to subscribers if there is any.
         self.broadcast_raw_transaction(tx);
-
-        let pool_transaction = <Self::Pool as TransactionPool>::Transaction::from_pooled(recovered);
-
-        // submit the transaction to the pool with a `Local` origin
-        let hash = self
-            .pool()
-            .add_transaction(TransactionOrigin::Local, pool_transaction)
-            .await
-            .map_err(Self::Error::from_eth_err)?;
-
-        Ok(hash)
-    }
-
-    /// Decodes and recovers the transaction and submits it to the pool.
-    ///
-    /// Returns the hash of the transaction.
-    async fn send_typed_data_transaction(
-        &self,
-        tx: alloy_eips::eip712::TypedDataRequest,
-    ) -> Result<B256, Self::Error> {
-        let recovered = recover_typed_data_request(&tx)?;
-
-        // broadcast raw transaction to subscribers if there is any.
-        // TODO: maybe we need to broadcast the encoded tx instead of the recovered tx
-        // when other nodes receive the raw bytes the hash they recover needs to be
-        // type
-        // self.broadcast_raw_transaction(recovered.to);
 
         let pool_transaction = <Self::Pool as TransactionPool>::Transaction::from_pooled(recovered);
 
