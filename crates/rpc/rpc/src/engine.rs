--- conflicted
+++ resolved
@@ -9,14 +9,7 @@
 use reth_rpc_api::{EngineEthApiServer, EthApiServer, EthFilterApiServer};
 /// Re-export for convenience
 pub use reth_rpc_engine_api::EngineApi;
-<<<<<<< HEAD
-use reth_rpc_eth_api::{EthApiTypes, RpcBlock, RpcTransaction};
-use reth_rpc_types::{
-    EIP1186AccountProofResponse, Filter, JsonStorageKey, Log, SyncStatus, WithOtherFields,
-};
-=======
 use reth_rpc_eth_api::{FullEthApiTypes, RpcBlock, RpcHeader, RpcReceipt, RpcTransaction};
->>>>>>> 5ef21cdf
 use tracing_futures::Instrument;
 
 macro_rules! engine_span {
@@ -74,10 +67,6 @@
     }
 
     /// Handler for: `eth_call`
-<<<<<<< HEAD
-    async fn call(&self, request: Bytes, block_number: Option<BlockId>) -> Result<Bytes> {
-        self.eth.call(request, block_number).instrument(engine_span!()).await
-=======
     async fn call(
         &self,
         request: TransactionRequest,
@@ -89,7 +78,6 @@
             .call(request, block_id, state_overrides, block_overrides)
             .instrument(engine_span!())
             .await
->>>>>>> 5ef21cdf
     }
 
     /// Handler for: `eth_getCode`
