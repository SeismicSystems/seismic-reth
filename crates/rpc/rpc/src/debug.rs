--- conflicted
+++ resolved
@@ -116,13 +116,7 @@
                         env: Env::boxed(
                             cfg.cfg_env.clone(),
                             block_env.clone(),
-<<<<<<< HEAD
-                            Call::evm_config(this.eth_api())
-                                .tx_env(&tx)
-                                .map_err(|_| EthApiError::FailedToDecodeSignedTransaction)?,
-=======
                             this.eth_api().evm_config().tx_env(tx, *signer),
->>>>>>> 5ef21cdf
                         ),
                         handler_cfg: cfg.handler_cfg,
                     };
@@ -270,13 +264,7 @@
                     env: Env::boxed(
                         cfg.cfg_env.clone(),
                         block_env,
-<<<<<<< HEAD
-                        Call::evm_config(this.eth_api())
-                            .tx_env(&tx)
-                            .map_err(|_| EthApiError::FailedToDecodeSignedTransaction)?,
-=======
                         this.eth_api().evm_config().tx_env(tx.as_signed(), tx.signer()),
->>>>>>> 5ef21cdf
                     ),
                     handler_cfg: cfg.handler_cfg,
                 };
@@ -417,9 +405,6 @@
                             .await?;
                         return Ok(frame)
                     }
-<<<<<<< HEAD
-                    GethDebugBuiltInTracerType::FlatCallTracer => todo!(),
-=======
                     GethDebugBuiltInTracerType::FlatCallTracer => {
                         let flat_call_config = tracer_config
                             .into_flat_call_config()
@@ -446,7 +431,6 @@
 
                         return Ok(frame.into());
                     }
->>>>>>> 5ef21cdf
                 },
                 #[cfg(not(feature = "js-tracer"))]
                 GethDebugTracerType::JsTracer(_) => {
@@ -561,13 +545,7 @@
                             env: Env::boxed(
                                 cfg.cfg_env.clone(),
                                 block_env.clone(),
-<<<<<<< HEAD
-                                Call::evm_config(this.eth_api())
-                                    .tx_env(&tx)
-                                    .map_err(|_| EthApiError::FailedToDecodeSignedTransaction)?,
-=======
                                 this.eth_api().evm_config().tx_env(tx, *signer),
->>>>>>> 5ef21cdf
                             ),
                             handler_cfg: cfg.handler_cfg,
                         };
@@ -642,94 +620,6 @@
             .await?
             .ok_or(EthApiError::HeaderNotFound(block_id.into()))?;
 
-<<<<<<< HEAD
-        self.inner
-            .eth_api
-            .spawn_with_state_at_block(block.parent_hash.into(), move |state| {
-                let evm_config = Call::evm_config(this.eth_api()).clone();
-                let mut db = StateBuilder::new()
-                    .with_database(StateProviderDatabase::new(state))
-                    .with_bundle_update()
-                    .build();
-
-                pre_block_beacon_root_contract_call(
-                    &mut db,
-                    &evm_config,
-                    &this.inner.provider.chain_spec(),
-                    &cfg,
-                    &block_env,
-                    block.parent_beacon_block_root,
-                )
-                .map_err(|err| EthApiError::Internal(err.into()))?;
-
-                // apply eip-2935 blockhashes update
-                pre_block_blockhashes_contract_call(
-                    &mut db,
-                    &evm_config,
-                    &this.inner.provider.chain_spec(),
-                    &cfg,
-                    &block_env,
-                    block.parent_hash,
-                )
-                .map_err(|err| EthApiError::Internal(err.into()))?;
-
-                // Re-execute all of the transactions in the block to load all touched accounts into
-                // the cache DB.
-                for tx in block.into_transactions_ecrecovered() {
-                    let env = EnvWithHandlerCfg {
-                        env: Env::boxed(
-                            cfg.cfg_env.clone(),
-                            block_env.clone(),
-                            evm_config
-                                .tx_env(&tx)
-                                .map_err(|_| EthApiError::FailedToDecodeSignedTransaction)?,
-                        ),
-                        handler_cfg: cfg.handler_cfg,
-                    };
-
-                    let (res, _) = this.inner.eth_api.transact(&mut db, env)?;
-                    db.commit(res.state);
-                }
-
-                // Merge all state transitions
-                db.merge_transitions(BundleRetention::Reverts);
-
-                // Take the bundle state
-                let bundle_state = db.take_bundle();
-
-                // Grab all account proofs for the data accessed during block execution.
-                //
-                // Note: We grab *all* accounts in the cache here, as the `BundleState` prunes
-                // referenced accounts + storage slots.
-                let mut hashed_state = HashedPostState::from_bundle_state(&bundle_state.state);
-                for (address, account) in db.cache.accounts {
-                    let hashed_address = keccak256(address);
-                    hashed_state.accounts.insert(
-                        hashed_address,
-                        account.account.as_ref().map(|a| a.info.clone().into()),
-                    );
-
-                    let storage = hashed_state
-                        .storages
-                        .entry(hashed_address)
-                        .or_insert_with(|| HashedStorage::new(account.status.was_destroyed()));
-
-                    if let Some(account) = account.account {
-                        for (slot, value) in account.storage {
-                            let hashed_slot = keccak256(B256::from(slot));
-                            storage.storage.insert(hashed_slot, value);
-                        }
-                    }
-                }
-
-                // Generate an execution witness for the aggregated state of accessed accounts.
-                // Destruct the cache database to retrieve the state provider.
-                let state_provider = db.database.into_inner();
-                let witness = state_provider
-                    .witness(HashedPostState::default(), hashed_state)
-                    .map_err(Into::into)?;
-                Ok(witness)
-=======
         self.eth_api()
             .spawn_with_state_at_block(block.parent_hash().into(), move |state_provider| {
                 let db = StateProviderDatabase::new(&state_provider);
@@ -751,7 +641,6 @@
                 let state =
                     state_provider.witness(Default::default(), hashed_state).map_err(Into::into)?;
                 Ok(ExecutionWitness { state: state.into_iter().collect(), codes, keys })
->>>>>>> 5ef21cdf
             })
             .await
     }
@@ -860,9 +749,6 @@
                             .map_err(Eth::Error::from_eth_err)?;
                         return Ok((frame.into(), res.state))
                     }
-<<<<<<< HEAD
-                    GethDebugBuiltInTracerType::FlatCallTracer => todo!(),
-=======
                     GethDebugBuiltInTracerType::FlatCallTracer => {
                         let flat_call_config = tracer_config
                             .clone()
@@ -881,7 +767,6 @@
 
                         return Ok((frame.into(), res.state));
                     }
->>>>>>> 5ef21cdf
                 },
                 #[cfg(not(feature = "js-tracer"))]
                 GethDebugTracerType::JsTracer(_) => {
