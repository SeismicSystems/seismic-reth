--- conflicted
+++ resolved
@@ -116,24 +116,6 @@
         let tx = recover_raw_transaction::<PoolPooledTx<Eth::Pool>>(&tx)?
             .map(<Eth::Pool as TransactionPool>::Transaction::pooled_into_consensus);
 
-<<<<<<< HEAD
-        let (cfg, block, at) = self.eth_api().evm_env_at(block_id.unwrap_or_default()).await?;
-
-        let env = EnvWithHandlerCfg::new_with_cfg_env(
-            cfg,
-            block,
-            self.eth_api()
-                .evm_config()
-                .tx_env(tx.as_signed(), tx.signer())
-                .map_err(|_| EthApiError::FailedToDecodeSignedTransaction)?,
-        );
-
-        let config = TracingInspectorConfig::from_parity_config(&trace_types);
-
-        let trace = self
-            .eth_api()
-            .spawn_trace_at_with_state(env, config, at, move |inspector, res, db| {
-=======
         let (evm_env, at) = self.eth_api().evm_env_at(block_id.unwrap_or_default()).await?;
         let tx_env = self.eth_api().evm_config().tx_env(tx);
 
@@ -141,14 +123,12 @@
 
         self.eth_api()
             .spawn_trace_at_with_state(evm_env, tx_env, config, at, move |inspector, res, db| {
->>>>>>> 3ea3b68f
                 inspector
                     .into_parity_builder()
                     .into_trace_results_with_state(&res, &trace_types, &db)
                     .map_err(Eth::Error::from_eth_err)
             })
-            .await?;
-        Ok(trace.shield_inputs())
+            .await
     }
 
     /// Performs multiple call traces on top of the same block. i.e. transaction n will be executed
@@ -212,8 +192,7 @@
         trace_types: HashSet<TraceType>,
     ) -> Result<TraceResults, Eth::Error> {
         let config = TracingInspectorConfig::from_parity_config(&trace_types);
-        let trace = self
-            .eth_api()
+        self.eth_api()
             .spawn_trace_transaction_in_block(hash, config, move |_, inspector, res, db| {
                 let trace_res = inspector
                     .into_parity_builder()
@@ -223,8 +202,7 @@
             })
             .await
             .transpose()
-            .ok_or(EthApiError::TransactionNotFound)?;
-        Ok(trace?.shield_inputs())
+            .ok_or(EthApiError::TransactionNotFound)?
     }
 
     /// Returns transaction trace objects at the given index
@@ -242,8 +220,7 @@
             // The OG impl failed if it gets more than a single index
             return Ok(None)
         }
-        let trace = self.trace_get_index(hash, indices[0]).await?;
-        Ok(trace.map(|trace| trace.shield_inputs()))
+        self.trace_get_index(hash, indices[0]).await
     }
 
     /// Returns transaction trace object at the given index.
@@ -364,7 +341,7 @@
             }
         };
 
-        Ok(all_traces.into_iter().map(|trace| trace.shield_inputs()).collect())
+        Ok(all_traces)
     }
 
     /// Returns all traces for the given transaction hash
