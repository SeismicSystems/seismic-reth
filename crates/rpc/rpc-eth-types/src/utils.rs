--- conflicted
+++ resolved
@@ -1,13 +1,7 @@
 //! Commonly used code snippets
 
 use super::{EthApiError, EthResult};
-<<<<<<< HEAD
-use alloy_eips::eip712::TypedDataRequest;
-use reth_primitives::{transaction::SignedTransactionIntoRecoveredExt, RecoveredTx};
-use reth_primitives_traits::SignedTransaction;
-=======
 use reth_primitives_traits::{Recovered, SignedTransaction};
->>>>>>> 3ea3b68f
 use std::future::Future;
 
 /// Recovers a [`SignedTransaction`] from an enveloped encoded byte stream.
@@ -25,21 +19,6 @@
         T::decode_2718(&mut data).map_err(|_| EthApiError::FailedToDecodeSignedTransaction)?;
 
     transaction.try_into_recovered().or(Err(EthApiError::InvalidTransactionSignature))
-}
-
-/// Recovers a [`SignedTransaction`] from a typed data request.
-///
-/// This is a helper function that returns the appropriate RPC-specific error if the input data is
-/// malformed.
-///
-/// See [`alloy_eips::eip2718::Decodable2718::decode_2718`]
-pub fn recover_typed_data_request<T: SignedTransaction>(
-    mut data: &TypedDataRequest,
-) -> EthResult<RecoveredTx<T>> {
-    let transaction =
-        T::decode_712(&mut data).map_err(|_| EthApiError::FailedToDecodeSignedTransaction)?;
-
-    transaction.try_into_ecrecovered().or(Err(EthApiError::InvalidTransactionSignature))
 }
 
 /// Performs a binary search within a given block range to find the desired block number.
