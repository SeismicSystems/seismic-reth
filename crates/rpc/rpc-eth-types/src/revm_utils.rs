//! utilities for working with revm

use alloy_primitives::{Address, B256, U256};
use alloy_rpc_types_eth::{
    state::{AccountOverride, StateOverride},
    BlockOverrides,
};
use reth_evm::TransactionEnv;
use revm::{
    context::BlockEnv,
    database::{CacheDB, State},
    state::{Account, AccountStatus, Bytecode, EvmStorageSlot},
    Database, DatabaseCommit,
};
use std::{
    cmp::min,
    collections::{BTreeMap, HashMap},
};

use super::{EthApiError, EthResult, RpcInvalidTransactionError};

/// Calculates the caller gas allowance.
///
/// `allowance = (account.balance - tx.value) / tx.gas_price`
///
/// Returns an error if the caller has insufficient funds.
/// Caution: This assumes non-zero `env.gas_price`. Otherwise, zero allowance will be returned.
///
/// Note: this takes the mut [Database] trait because the loaded sender can be reused for the
/// following operation like `eth_call`.
pub fn caller_gas_allowance<DB>(db: &mut DB, env: &impl TransactionEnv) -> EthResult<u64>
where
    DB: Database,
    EthApiError: From<<DB as Database>::Error>,
{
    // Get the caller account.
    let caller = db.basic(env.caller())?;
    // Get the caller balance.
    let balance = caller.map(|acc| acc.balance).unwrap_or_default();
    // Get transaction value.
    let value = env.value();
    // Subtract transferred value from the caller balance. Return error if the caller has
    // insufficient funds.
    let balance = balance
        .checked_sub(env.value())
        .ok_or_else(|| RpcInvalidTransactionError::InsufficientFunds { cost: value, balance })?;

    Ok(balance
        // Calculate the amount of gas the caller can afford with the specified gas price.
        .checked_div(U256::from(env.gas_price()))
        // This will be 0 if gas price is 0. It is fine, because we check it before.
        .unwrap_or_default()
        .saturating_to())
}

/// Helper type for representing the fees of a `TransactionRequest`
#[derive(Debug)]
pub struct CallFees {
    /// EIP-1559 priority fee
    pub max_priority_fee_per_gas: Option<U256>,
    /// Unified gas price setting
    ///
    /// Will be the configured `basefee` if unset in the request
    ///
    /// `gasPrice` for legacy,
    /// `maxFeePerGas` for EIP-1559
    pub gas_price: U256,
    /// Max Fee per Blob gas for EIP-4844 transactions
    pub max_fee_per_blob_gas: Option<U256>,
}

// === impl CallFees ===

impl CallFees {
    /// Ensures the fields of a `TransactionRequest` are not conflicting.
    ///
    /// # EIP-4844 transactions
    ///
    /// Blob transactions have an additional fee parameter `maxFeePerBlobGas`.
    /// If the `maxFeePerBlobGas` or `blobVersionedHashes` are set we treat it as an EIP-4844
    /// transaction.
    ///
    /// Note: Due to the `Default` impl of [`BlockEnv`] (Some(0)) this assumes the `block_blob_fee`
    /// is always `Some`
    ///
    /// ## Notable design decisions
    ///
    /// For compatibility reasons, this contains several exceptions when fee values are validated:
    /// - If both `maxFeePerGas` and `maxPriorityFeePerGas` are set to `0` they are treated as
    ///   missing values, bypassing fee checks wrt. `baseFeePerGas`.
    ///
    /// This mirrors geth's behaviour when transaction requests are executed: <https://github.com/ethereum/go-ethereum/blob/380688c636a654becc8f114438c2a5d93d2db032/core/state_transition.go#L306-L306>
    pub fn ensure_fees(
        call_gas_price: Option<U256>,
        call_max_fee: Option<U256>,
        call_priority_fee: Option<U256>,
        block_base_fee: U256,
        blob_versioned_hashes: Option<&[B256]>,
        max_fee_per_blob_gas: Option<U256>,
        block_blob_fee: Option<U256>,
    ) -> EthResult<Self> {
        /// Get the effective gas price of a transaction as specfified in EIP-1559 with relevant
        /// checks.
        fn get_effective_gas_price(
            max_fee_per_gas: Option<U256>,
            max_priority_fee_per_gas: Option<U256>,
            block_base_fee: U256,
        ) -> EthResult<U256> {
            match max_fee_per_gas {
                Some(max_fee) => {
                    let max_priority_fee_per_gas = max_priority_fee_per_gas.unwrap_or(U256::ZERO);

                    // only enforce the fee cap if provided input is not zero
                    if !(max_fee.is_zero() && max_priority_fee_per_gas.is_zero()) &&
                        max_fee < block_base_fee
                    {
                        // `base_fee_per_gas` is greater than the `max_fee_per_gas`
                        return Err(RpcInvalidTransactionError::FeeCapTooLow.into())
                    }
                    if max_fee < max_priority_fee_per_gas {
                        return Err(
                            // `max_priority_fee_per_gas` is greater than the `max_fee_per_gas`
                            RpcInvalidTransactionError::TipAboveFeeCap.into(),
                        )
                    }
                    // ref <https://github.com/ethereum/go-ethereum/blob/0dd173a727dd2d2409b8e401b22e85d20c25b71f/internal/ethapi/transaction_args.go#L446-L446>
                    Ok(min(
                        max_fee,
                        block_base_fee.checked_add(max_priority_fee_per_gas).ok_or_else(|| {
                            EthApiError::from(RpcInvalidTransactionError::TipVeryHigh)
                        })?,
                    ))
                }
                None => Ok(block_base_fee
                    .checked_add(max_priority_fee_per_gas.unwrap_or(U256::ZERO))
                    .ok_or(EthApiError::from(RpcInvalidTransactionError::TipVeryHigh))?),
            }
        }

        let has_blob_hashes =
            blob_versioned_hashes.as_ref().map(|blobs| !blobs.is_empty()).unwrap_or(false);

        match (call_gas_price, call_max_fee, call_priority_fee, max_fee_per_blob_gas) {
            (gas_price, None, None, None) => {
                // either legacy transaction or no fee fields are specified
                // when no fields are specified, set gas price to zero
                let gas_price = gas_price.unwrap_or(U256::ZERO);
                Ok(Self {
                    gas_price,
                    max_priority_fee_per_gas: None,
                    max_fee_per_blob_gas: has_blob_hashes.then_some(block_blob_fee).flatten(),
                })
            }
            (None, max_fee_per_gas, max_priority_fee_per_gas, None) => {
                // request for eip-1559 transaction
                let effective_gas_price = get_effective_gas_price(
                    max_fee_per_gas,
                    max_priority_fee_per_gas,
                    block_base_fee,
                )?;
                let max_fee_per_blob_gas = has_blob_hashes.then_some(block_blob_fee).flatten();

                Ok(Self {
                    gas_price: effective_gas_price,
                    max_priority_fee_per_gas,
                    max_fee_per_blob_gas,
                })
            }
            (None, max_fee_per_gas, max_priority_fee_per_gas, Some(max_fee_per_blob_gas)) => {
                // request for eip-4844 transaction
                let effective_gas_price = get_effective_gas_price(
                    max_fee_per_gas,
                    max_priority_fee_per_gas,
                    block_base_fee,
                )?;
                // Ensure blob_hashes are present
                if !has_blob_hashes {
                    // Blob transaction but no blob hashes
                    return Err(RpcInvalidTransactionError::BlobTransactionMissingBlobHashes.into())
                }

                Ok(Self {
                    gas_price: effective_gas_price,
                    max_priority_fee_per_gas,
                    max_fee_per_blob_gas: Some(max_fee_per_blob_gas),
                })
            }
            _ => {
                // this fallback covers incompatible combinations of fields
                Err(EthApiError::ConflictingFeeFieldsInRequest)
            }
        }
    }
}

/// Helper trait implemented for databases that support overriding block hashes.
///
/// Used for applying [`BlockOverrides::block_hash`]
pub trait OverrideBlockHashes {
    /// Overrides the given block hashes.
    fn override_block_hashes(&mut self, block_hashes: BTreeMap<u64, B256>);
}

impl<DB> OverrideBlockHashes for CacheDB<DB> {
    fn override_block_hashes(&mut self, block_hashes: BTreeMap<u64, B256>) {
        self.cache
            .block_hashes
            .extend(block_hashes.into_iter().map(|(num, hash)| (U256::from(num), hash)))
    }
}

impl<DB> OverrideBlockHashes for State<DB> {
    fn override_block_hashes(&mut self, block_hashes: BTreeMap<u64, B256>) {
        self.block_hashes.extend(block_hashes);
    }
}

/// Applies the given block overrides to the env and updates overridden block hashes in the db.
pub fn apply_block_overrides(
    overrides: BlockOverrides,
    db: &mut impl OverrideBlockHashes,
    env: &mut BlockEnv,
) {
    let BlockOverrides {
        number,
        difficulty,
        time,
        gas_limit,
        coinbase,
        random,
        base_fee,
        block_hash,
    } = overrides;

    if let Some(block_hashes) = block_hash {
        // override block hashes
        db.override_block_hashes(block_hashes);
    }

    if let Some(number) = number {
        env.number = number.saturating_to();
    }
    if let Some(difficulty) = difficulty {
        env.difficulty = difficulty;
    }
    if let Some(time) = time {
        env.timestamp = time;
    }
    if let Some(gas_limit) = gas_limit {
        env.gas_limit = gas_limit;
    }
    if let Some(coinbase) = coinbase {
        env.beneficiary = coinbase;
    }
    if let Some(random) = random {
        env.prevrandao = Some(random);
    }
    if let Some(base_fee) = base_fee {
        env.basefee = base_fee.saturating_to();
    }
}

/// Applies the given state overrides (a set of [`AccountOverride`]) to the [`CacheDB`].
pub fn apply_state_overrides<DB>(overrides: StateOverride, db: &mut DB) -> EthResult<()>
where
    DB: Database + DatabaseCommit,
    EthApiError: From<DB::Error>,
{
    for (account, account_overrides) in overrides {
        apply_account_override(account, account_overrides, db)?;
    }
    Ok(())
}

/// Applies a single [`AccountOverride`] to the [`CacheDB`].
fn apply_account_override<DB>(
    account: Address,
    account_override: AccountOverride,
    db: &mut DB,
) -> EthResult<()>
where
    DB: Database + DatabaseCommit,
    EthApiError: From<DB::Error>,
{
    let mut info = db.basic(account)?.unwrap_or_default();

    if let Some(nonce) = account_override.nonce {
        info.nonce = nonce;
    }
    if let Some(code) = account_override.code {
        info.code = Some(
            Bytecode::new_raw_checked(code)
                .map_err(|err| EthApiError::InvalidBytecode(err.to_string()))?,
        );
    }
    if let Some(balance) = account_override.balance {
        info.balance = balance;
    }

    // Create a new account marked as touched
    let mut acc =
        revm::state::Account { info, status: AccountStatus::Touched, storage: HashMap::default() };

    let storage_diff = match (account_override.state, account_override.state_diff) {
        (Some(_), Some(_)) => return Err(EthApiError::BothStateAndStateDiffInOverride(account)),
        (None, None) => None,
        // If we need to override the entire state, we firstly mark account as destroyed to clear
        // its storage, and then we mark it is "NewlyCreated" to make sure that old storage won't be
        // used.
        (Some(state), None) => {
            // Destroy the account to ensure that its storage is cleared
            db.commit(HashMap::from_iter([(
                account,
<<<<<<< HEAD
                new_account_state
                    .into_iter()
                    .map(|(slot, value)| {
                        (
                            U256::from_be_bytes(slot.0),
                            revm_primitives::FlaggedStorage::new_from_value(U256::from_be_bytes(
                                value.0,
                            )),
                        )
                    })
                    .collect(),
            )?;
        }
        (None, Some(account_state_diff)) => {
            for (slot, value) in account_state_diff {
                db.insert_account_storage(
                    account,
                    U256::from_be_bytes(slot.0),
                    revm_primitives::FlaggedStorage::new_from_value(U256::from_be_bytes(value.0)),
                )?;
            }
=======
                Account {
                    status: AccountStatus::SelfDestructed | AccountStatus::Touched,
                    ..Default::default()
                },
            )]));
            // Mark the account as created to ensure that old storage is not read
            acc.mark_created();
            Some(state)
>>>>>>> 3ea3b68f
        }
        (None, Some(state)) => Some(state),
    };

    if let Some(state) = storage_diff {
        for (slot, value) in state {
            acc.storage.insert(
                slot.into(),
                EvmStorageSlot {
                    // we use inverted value here to ensure that storage is treated as changed
                    original_value: (!value).into(),
                    present_value: value.into(),
                    is_cold: false,
                },
            );
        }
    }

    db.commit(HashMap::from_iter([(account, acc)]));

    Ok(())
}

#[cfg(test)]
mod tests {
    use super::*;
    use alloy_consensus::constants::GWEI_TO_WEI;

    #[test]
    fn test_ensure_0_fallback() {
        let CallFees { gas_price, .. } =
            CallFees::ensure_fees(None, None, None, U256::from(99), None, None, Some(U256::ZERO))
                .unwrap();
        assert!(gas_price.is_zero());
    }

    #[test]
    fn test_ensure_max_fee_0_exception() {
        let CallFees { gas_price, .. } =
            CallFees::ensure_fees(None, Some(U256::ZERO), None, U256::from(99), None, None, None)
                .unwrap();
        assert!(gas_price.is_zero());
    }

    #[test]
    fn test_blob_fees() {
        let CallFees { gas_price, max_fee_per_blob_gas, .. } =
            CallFees::ensure_fees(None, None, None, U256::from(99), None, None, Some(U256::ZERO))
                .unwrap();
        assert!(gas_price.is_zero());
        assert_eq!(max_fee_per_blob_gas, None);

        let CallFees { gas_price, max_fee_per_blob_gas, .. } = CallFees::ensure_fees(
            None,
            None,
            None,
            U256::from(99),
            Some(&[B256::from(U256::ZERO)]),
            None,
            Some(U256::from(99)),
        )
        .unwrap();
        assert!(gas_price.is_zero());
        assert_eq!(max_fee_per_blob_gas, Some(U256::from(99)));
    }

    #[test]
    fn test_eip_1559_fees() {
        let CallFees { gas_price, .. } = CallFees::ensure_fees(
            None,
            Some(U256::from(25 * GWEI_TO_WEI)),
            Some(U256::from(15 * GWEI_TO_WEI)),
            U256::from(15 * GWEI_TO_WEI),
            None,
            None,
            Some(U256::ZERO),
        )
        .unwrap();
        assert_eq!(gas_price, U256::from(25 * GWEI_TO_WEI));

        let CallFees { gas_price, .. } = CallFees::ensure_fees(
            None,
            Some(U256::from(25 * GWEI_TO_WEI)),
            Some(U256::from(5 * GWEI_TO_WEI)),
            U256::from(15 * GWEI_TO_WEI),
            None,
            None,
            Some(U256::ZERO),
        )
        .unwrap();
        assert_eq!(gas_price, U256::from(20 * GWEI_TO_WEI));

        let CallFees { gas_price, .. } = CallFees::ensure_fees(
            None,
            Some(U256::from(30 * GWEI_TO_WEI)),
            Some(U256::from(30 * GWEI_TO_WEI)),
            U256::from(15 * GWEI_TO_WEI),
            None,
            None,
            Some(U256::ZERO),
        )
        .unwrap();
        assert_eq!(gas_price, U256::from(30 * GWEI_TO_WEI));

        let call_fees = CallFees::ensure_fees(
            None,
            Some(U256::from(30 * GWEI_TO_WEI)),
            Some(U256::from(31 * GWEI_TO_WEI)),
            U256::from(15 * GWEI_TO_WEI),
            None,
            None,
            Some(U256::ZERO),
        );
        assert!(call_fees.is_err());

        let call_fees = CallFees::ensure_fees(
            None,
            Some(U256::from(5 * GWEI_TO_WEI)),
            Some(U256::from(GWEI_TO_WEI)),
            U256::from(15 * GWEI_TO_WEI),
            None,
            None,
            Some(U256::ZERO),
        );
        assert!(call_fees.is_err());

        let call_fees = CallFees::ensure_fees(
            None,
            Some(U256::MAX),
            Some(U256::MAX),
            U256::from(5 * GWEI_TO_WEI),
            None,
            None,
            Some(U256::ZERO),
        );
        assert!(call_fees.is_err());
    }
}<|MERGE_RESOLUTION|>--- conflicted
+++ resolved
@@ -9,7 +9,7 @@
 use revm::{
     context::BlockEnv,
     database::{CacheDB, State},
-    state::{Account, AccountStatus, Bytecode, EvmStorageSlot},
+    state::{Account, AccountStatus, Bytecode, EvmStorageSlot, FlaggedStorage},
     Database, DatabaseCommit,
 };
 use std::{
@@ -311,29 +311,6 @@
             // Destroy the account to ensure that its storage is cleared
             db.commit(HashMap::from_iter([(
                 account,
-<<<<<<< HEAD
-                new_account_state
-                    .into_iter()
-                    .map(|(slot, value)| {
-                        (
-                            U256::from_be_bytes(slot.0),
-                            revm_primitives::FlaggedStorage::new_from_value(U256::from_be_bytes(
-                                value.0,
-                            )),
-                        )
-                    })
-                    .collect(),
-            )?;
-        }
-        (None, Some(account_state_diff)) => {
-            for (slot, value) in account_state_diff {
-                db.insert_account_storage(
-                    account,
-                    U256::from_be_bytes(slot.0),
-                    revm_primitives::FlaggedStorage::new_from_value(U256::from_be_bytes(value.0)),
-                )?;
-            }
-=======
                 Account {
                     status: AccountStatus::SelfDestructed | AccountStatus::Touched,
                     ..Default::default()
@@ -342,7 +319,6 @@
             // Mark the account as created to ensure that old storage is not read
             acc.mark_created();
             Some(state)
->>>>>>> 3ea3b68f
         }
         (None, Some(state)) => Some(state),
     };
@@ -353,8 +329,8 @@
                 slot.into(),
                 EvmStorageSlot {
                     // we use inverted value here to ensure that storage is treated as changed
-                    original_value: (!value).into(),
-                    present_value: value.into(),
+                    original_value: FlaggedStorage::new_from_value(U256::from_be_bytes((!value).0)),
+                    present_value: FlaggedStorage::new_from_value(U256::from_be_bytes(value.0)),
                     is_cold: false,
                 },
             );
