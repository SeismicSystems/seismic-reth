--- conflicted
+++ resolved
@@ -152,18 +152,10 @@
         tx.to = Some(TxKind::Create);
     }
 
-<<<<<<< HEAD
-        match tx_type {
-            TxType::Legacy | TxType::Eip2930 | TxType::Seismic => {
-                if tx.gas_price.is_none() {
-                    tx.gas_price = Some(0);
-                }
-=======
     match tx_type {
         TxType::Legacy | TxType::Eip2930 => {
             if tx.gas_price.is_none() {
                 tx.gas_price = Some(0);
->>>>>>> 3ea3b68f
             }
         }
         _ => {
