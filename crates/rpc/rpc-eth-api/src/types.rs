--- conflicted
+++ resolved
@@ -5,19 +5,11 @@
     fmt::{self},
 };
 
-<<<<<<< HEAD
-use alloy_network::{AnyNetwork, Network};
-use reth_primitives::Bytes;
-use reth_rpc_eth_types::EthApiError;
-use reth_rpc_types::{Block, Transaction, TransactionRequest, WithOtherFields};
-use serde::{Deserialize, Serialize};
-=======
 use alloy_network::Network;
 use alloy_rpc_types_eth::Block;
 use reth_provider::{ProviderTx, ReceiptProvider, TransactionsProvider};
 use reth_rpc_types_compat::TransactionCompat;
 use reth_transaction_pool::{PoolTransaction, TransactionPool};
->>>>>>> 5ef21cdf
 
 use crate::{AsEthApiError, FromEthApiError, FromEvmError, RpcNodeCore};
 
@@ -44,23 +36,6 @@
 pub type RpcTransaction<T> = <T as Network>::TransactionResponse;
 
 /// Adapter for network specific block type.
-<<<<<<< HEAD
-pub type RpcBlock<T> = Block<RpcTransaction<T>>;
-
-/// Seismic specific types
-#[derive(Serialize, Deserialize, Debug, Default, Clone)]
-pub struct SeismicFields {
-    /// Encrypted input data
-    pub encrypted_input: Bytes,
-}
-/// RPC request for seismic transaction
-#[derive(Serialize, Deserialize, Debug, Default, Clone)]
-pub struct RPCSeismicTransactionRequest {
-    /// Transaction request
-    pub request: TransactionRequest,
-    /// Seismic specific fields
-    pub seismic_fields: Option<SeismicFields>,
-=======
 pub type RpcBlock<T> = Block<RpcTransaction<T>, <T as Network>::HeaderResponse>;
 
 /// Adapter for network specific receipt type.
@@ -104,5 +79,4 @@
             >,
         >
 {
->>>>>>> 5ef21cdf
 }