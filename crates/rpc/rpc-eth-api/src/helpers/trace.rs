//! Loads a pending block from database. Helper trait for `eth_` call and trace RPC methods.

use std::{fmt::Display, sync::Arc};

use crate::{FromEvmError, RpcNodeCore};
use alloy_consensus::BlockHeader;
use alloy_primitives::B256;
use alloy_rpc_types_eth::{BlockId, TransactionInfo};
use futures::Future;
use reth_chainspec::ChainSpecProvider;
use reth_evm::{system_calls::SystemCaller, ConfigureEvm, ConfigureEvmEnv};
use reth_primitives::SealedBlockWithSenders;
use reth_primitives_traits::{BlockBody, SignedTransaction};
use reth_provider::{BlockReader, ProviderBlock, ProviderHeader, ProviderTx};
use reth_revm::database::StateProviderDatabase;
use reth_rpc_eth_types::{
    cache::db::{StateCacheDb, StateCacheDbRefMutWrapper, StateProviderTraitObjWrapper},
    EthApiError,
};
use revm::{db::CacheDB, Database, DatabaseCommit, GetInspector, Inspector};
use revm_inspectors::tracing::{TracingInspector, TracingInspectorConfig};
use revm_primitives::{
    BlockEnv, CfgEnvWithHandlerCfg, EnvWithHandlerCfg, EvmState, ExecutionResult, ResultAndState,
};

use super::{Call, LoadBlock, LoadPendingBlock, LoadState, LoadTransaction};

/// Executes CPU heavy tasks.
pub trait Trace:
    LoadState<
    Provider: BlockReader,
    Evm: ConfigureEvm<
        Header = ProviderHeader<Self::Provider>,
        Transaction = ProviderTx<Self::Provider>,
    >,
>
{
    /// Executes the [`EnvWithHandlerCfg`] against the given [Database] without committing state
    /// changes.
    fn inspect<DB, I>(
        &self,
        db: DB,
        env: EnvWithHandlerCfg,
        inspector: I,
    ) -> Result<(ResultAndState, EnvWithHandlerCfg), Self::Error>
    where
        DB: Database,
        EthApiError: From<DB::Error>,
        I: GetInspector<DB>,
    {
        self.inspect_and_return_db(db, env, inspector).map(|(res, env, _)| (res, env))
    }

    /// Same as [`inspect`](Self::inspect) but also returns the database again.
    ///
    /// Even though [Database] is also implemented on `&mut`
    /// this is still useful if there are certain trait bounds on the Inspector's database generic
    /// type
    fn inspect_and_return_db<DB, I>(
        &self,
        db: DB,
        env: EnvWithHandlerCfg,
        inspector: I,
    ) -> Result<(ResultAndState, EnvWithHandlerCfg, DB), Self::Error>
    where
        DB: Database,
        EthApiError: From<DB::Error>,

        I: GetInspector<DB>,
    {
        let mut evm = self.evm_config().evm_with_env_and_inspector(db, env, inspector);
        let res = evm.transact().map_err(Self::Error::from_evm_err)?;
        let (db, env) = evm.into_db_and_env_with_handler_cfg();
        Ok((res, env, db))
    }

    /// Executes the transaction on top of the given [`BlockId`] with a tracer configured by the
    /// config.
    ///
    /// The callback is then called with the [`TracingInspector`] and the [`ResultAndState`] after
    /// the configured [`EnvWithHandlerCfg`] was inspected.
    ///
    /// Caution: this is blocking
    fn trace_at<F, R>(
        &self,
        env: EnvWithHandlerCfg,
        config: TracingInspectorConfig,
        at: BlockId,
        f: F,
    ) -> Result<R, Self::Error>
    where
        Self: Call,
        F: FnOnce(TracingInspector, ResultAndState) -> Result<R, Self::Error>,
    {
        self.with_state_at_block(at, |state| {
            let mut db = CacheDB::new(StateProviderDatabase::new(state));
            let mut inspector = TracingInspector::new(config);
            let (res, _) = self.inspect(&mut db, env, &mut inspector)?;
            f(inspector, res)
        })
    }

    /// Same as [`trace_at`](Self::trace_at) but also provides the used database to the callback.
    ///
    /// Executes the transaction on top of the given [`BlockId`] with a tracer configured by the
    /// config.
    ///
    /// The callback is then called with the [`TracingInspector`] and the [`ResultAndState`] after
    /// the configured [`EnvWithHandlerCfg`] was inspected.
    fn spawn_trace_at_with_state<F, R>(
        &self,
        env: EnvWithHandlerCfg,
        config: TracingInspectorConfig,
        at: BlockId,
        f: F,
    ) -> impl Future<Output = Result<R, Self::Error>> + Send
    where
        Self: LoadPendingBlock + Call,
        F: FnOnce(TracingInspector, ResultAndState, StateCacheDb<'_>) -> Result<R, Self::Error>
            + Send
            + 'static,
        R: Send + 'static,
    {
        let this = self.clone();
        self.spawn_with_state_at_block(at, move |state| {
            let mut db = CacheDB::new(StateProviderDatabase::new(state));
            let mut inspector = TracingInspector::new(config);
            let (res, _) = this.inspect(&mut db, env, &mut inspector)?;
            f(inspector, res, db)
        })
    }

    /// Retrieves the transaction if it exists and returns its trace.
    ///
    /// Before the transaction is traced, all previous transaction in the block are applied to the
    /// state by executing them first.
    /// The callback `f` is invoked with the [`ResultAndState`] after the transaction was executed
    /// and the database that points to the beginning of the transaction.
    ///
    /// Note: Implementers should use a threadpool where blocking is allowed, such as
    /// [`BlockingTaskPool`](reth_tasks::pool::BlockingTaskPool).
    fn spawn_trace_transaction_in_block<F, R>(
        &self,
        hash: B256,
        config: TracingInspectorConfig,
        f: F,
    ) -> impl Future<Output = Result<Option<R>, Self::Error>> + Send
    where
        Self: LoadPendingBlock + LoadTransaction + Call,
        F: FnOnce(
                TransactionInfo,
                TracingInspector,
                ResultAndState,
                StateCacheDb<'_>,
            ) -> Result<R, Self::Error>
            + Send
            + 'static,
        R: Send + 'static,
    {
        self.spawn_trace_transaction_in_block_with_inspector(hash, TracingInspector::new(config), f)
    }

    /// Retrieves the transaction if it exists and returns its trace.
    ///
    /// Before the transaction is traced, all previous transaction in the block are applied to the
    /// state by executing them first.
    /// The callback `f` is invoked with the [`ResultAndState`] after the transaction was executed
    /// and the database that points to the beginning of the transaction.
    ///
    /// Note: Implementers should use a threadpool where blocking is allowed, such as
    /// [`BlockingTaskPool`](reth_tasks::pool::BlockingTaskPool).
    fn spawn_trace_transaction_in_block_with_inspector<Insp, F, R>(
        &self,
        hash: B256,
        mut inspector: Insp,
        f: F,
    ) -> impl Future<Output = Result<Option<R>, Self::Error>> + Send
    where
        Self: LoadPendingBlock + LoadTransaction + Call,
        F: FnOnce(
                TransactionInfo,
                Insp,
                ResultAndState,
                StateCacheDb<'_>,
            ) -> Result<R, Self::Error>
            + Send
            + 'static,
        Insp: for<'a, 'b> Inspector<StateCacheDbRefMutWrapper<'a, 'b>> + Send + 'static,
        R: Send + 'static,
    {
        async move {
            let (transaction, block) = match self.transaction_and_block(hash).await? {
                None => return Ok(None),
                Some(res) => res,
            };
            let (tx, tx_info) = transaction.split();

            let (cfg, block_env, _) = self.evm_env_at(block.hash().into()).await?;

            // we need to get the state of the parent block because we're essentially replaying the
            // block the transaction is included in
            let parent_block = block.parent_hash();

            let this = self.clone();
            self.spawn_with_state_at_block(parent_block.into(), move |state| {
                let mut db = CacheDB::new(StateProviderDatabase::new(state));
                let block_txs = block.transactions_with_sender();

                this.apply_pre_execution_changes(&block, &mut db, &cfg, &block_env)?;

                // replay all transactions prior to the targeted transaction
                this.replay_transactions_until(
                    &mut db,
                    cfg.clone(),
                    block_env.clone(),
                    block_txs,
                    *tx.tx_hash(),
                )?;

                let env = EnvWithHandlerCfg::new_with_cfg_env(
                    cfg,
                    block_env,
<<<<<<< HEAD
                    Call::evm_config(&this)
                        .tx_env(&tx)
                        .map_err(|_| EthApiError::FailedToDecodeSignedTransaction)?,
=======
                    RpcNodeCore::evm_config(&this).tx_env(tx.as_signed(), tx.signer()),
>>>>>>> 5ef21cdf
                );
                let (res, _) =
                    this.inspect(StateCacheDbRefMutWrapper(&mut db), env, &mut inspector)?;
                f(tx_info, inspector, res, db)
            })
            .await
            .map(Some)
        }
    }

    /// Executes all transactions of a block up to a given index.
    ///
    /// If a `highest_index` is given, this will only execute the first `highest_index`
    /// transactions, in other words, it will stop executing transactions after the
    /// `highest_index`th transaction. If `highest_index` is `None`, all transactions
    /// are executed.
    fn trace_block_until<F, R>(
        &self,
        block_id: BlockId,
        block: Option<Arc<SealedBlockWithSenders<ProviderBlock<Self::Provider>>>>,
        highest_index: Option<u64>,
        config: TracingInspectorConfig,
        f: F,
    ) -> impl Future<Output = Result<Option<Vec<R>>, Self::Error>> + Send
    where
        Self: LoadBlock,
        F: Fn(
                TransactionInfo,
                TracingInspector,
                ExecutionResult,
                &EvmState,
                &StateCacheDb<'_>,
            ) -> Result<R, Self::Error>
            + Send
            + 'static,
        R: Send + 'static,
    {
        self.trace_block_until_with_inspector(
            block_id,
            block,
            highest_index,
            move || TracingInspector::new(config),
            f,
        )
    }

    /// Executes all transactions of a block.
    ///
    /// If a `highest_index` is given, this will only execute the first `highest_index`
    /// transactions, in other words, it will stop executing transactions after the
    /// `highest_index`th transaction.
    ///
    /// Note: This expect tx index to be 0-indexed, so the first transaction is at index 0.
    ///
    /// This accepts a `inspector_setup` closure that returns the inspector to be used for tracing
    /// the transactions.
    fn trace_block_until_with_inspector<Setup, Insp, F, R>(
        &self,
        block_id: BlockId,
        block: Option<Arc<SealedBlockWithSenders<ProviderBlock<Self::Provider>>>>,
        highest_index: Option<u64>,
        mut inspector_setup: Setup,
        f: F,
    ) -> impl Future<Output = Result<Option<Vec<R>>, Self::Error>> + Send
    where
        Self: LoadBlock,
        F: Fn(
                TransactionInfo,
                Insp,
                ExecutionResult,
                &EvmState,
                &StateCacheDb<'_>,
            ) -> Result<R, Self::Error>
            + Send
            + 'static,
        Setup: FnMut() -> Insp + Send + 'static,
        Insp: for<'a, 'b> Inspector<StateCacheDbRefMutWrapper<'a, 'b>> + Send + 'static,
        R: Send + 'static,
    {
        async move {
            let block = async {
                if block.is_some() {
                    return Ok(block)
                }
                self.block_with_senders(block_id).await
            };

            let ((cfg, block_env, _), block) =
                futures::try_join!(self.evm_env_at(block_id), block)?;

            let Some(block) = block else { return Ok(None) };

            if block.body.transactions().is_empty() {
                // nothing to trace
                return Ok(Some(Vec::new()))
            }

            // replay all transactions of the block
            self.spawn_tracing(move |this| {
                // we need to get the state of the parent block because we're replaying this block
                // on top of its parent block's state
                let state_at = block.parent_hash();
                let block_hash = block.hash();

                let block_number = block_env.number.saturating_to::<u64>();
                let base_fee = block_env.basefee.saturating_to::<u128>();

                // now get the state
                let state = this.state_at_block_id(state_at.into())?;
                let mut db =
                    CacheDB::new(StateProviderDatabase::new(StateProviderTraitObjWrapper(&state)));

                this.apply_pre_execution_changes(&block, &mut db, &cfg, &block_env)?;

                // prepare transactions, we do everything upfront to reduce time spent with open
                // state
                let max_transactions =
                    highest_index.map_or(block.body.transactions().len(), |highest| {
                        // we need + 1 because the index is 0-based
                        highest as usize + 1
                    });
                let mut results = Vec::with_capacity(max_transactions);

                let mut transactions = block
                    .transactions_with_sender()
                    .take(max_transactions)
                    .enumerate()
                    .map(|(idx, (signer, tx))| {
                        let tx_info = TransactionInfo {
                            hash: Some(*tx.tx_hash()),
                            index: Some(idx as u64),
                            block_hash: Some(block_hash),
                            block_number: Some(block_number),
                            base_fee: Some(base_fee),
                        };
                        let tx_env = this.evm_config().tx_env(tx, *signer);
                        (tx_info, tx_env)
                    })
                    .peekable();

<<<<<<< HEAD
                // now get the state
                let state = this.state_at_block_id(state_at.into())?;
                let mut db =
                    CacheDB::new(StateProviderDatabase::new(StateProviderTraitObjWrapper(&state)));

                while let Some((tx_info, tx_err)) = transactions.next() {
                    let tx = tx_err.map_err(|_| EthApiError::FailedToDecodeSignedTransaction)?;
=======
                while let Some((tx_info, tx)) = transactions.next() {
>>>>>>> 5ef21cdf
                    let env =
                        EnvWithHandlerCfg::new_with_cfg_env(cfg.clone(), block_env.clone(), tx);

                    let mut inspector = inspector_setup();
                    let (res, _) =
                        this.inspect(StateCacheDbRefMutWrapper(&mut db), env, &mut inspector)?;
                    let ResultAndState { result, state } = res;
                    results.push(f(tx_info, inspector, result, &state, &db)?);

                    // need to apply the state changes of this transaction before executing the
                    // next transaction, but only if there's a next transaction
                    if transactions.peek().is_some() {
                        // commit the state changes to the DB
                        db.commit(state)
                    }
                }

                Ok(Some(results))
            })
            .await
        }
    }

    /// Executes all transactions of a block and returns a list of callback results invoked for each
    /// transaction in the block.
    ///
    /// This
    /// 1. fetches all transactions of the block
    /// 2. configures the EVM evn
    /// 3. loops over all transactions and executes them
    /// 4. calls the callback with the transaction info, the execution result, the changed state
    ///    _after_ the transaction [`StateProviderDatabase`] and the database that points to the
    ///    state right _before_ the transaction.
    fn trace_block_with<F, R>(
        &self,
        block_id: BlockId,
        block: Option<Arc<SealedBlockWithSenders<ProviderBlock<Self::Provider>>>>,
        config: TracingInspectorConfig,
        f: F,
    ) -> impl Future<Output = Result<Option<Vec<R>>, Self::Error>> + Send
    where
        Self: LoadBlock,
        // This is the callback that's invoked for each transaction with the inspector, the result,
        // state and db
        F: Fn(
                TransactionInfo,
                TracingInspector,
                ExecutionResult,
                &EvmState,
                &StateCacheDb<'_>,
            ) -> Result<R, Self::Error>
            + Send
            + 'static,
        R: Send + 'static,
    {
        self.trace_block_until(block_id, block, None, config, f)
    }

    /// Executes all transactions of a block and returns a list of callback results invoked for each
    /// transaction in the block.
    ///
    /// This
    /// 1. fetches all transactions of the block
    /// 2. configures the EVM evn
    /// 3. loops over all transactions and executes them
    /// 4. calls the callback with the transaction info, the execution result, the changed state
    ///    _after_ the transaction [`EvmState`] and the database that points to the state right
    ///    _before_ the transaction, in other words the state the transaction was executed on:
    ///    `changed_state = tx(cached_state)`
    ///
    /// This accepts a `inspector_setup` closure that returns the inspector to be used for tracing
    /// a transaction. This is invoked for each transaction.
    fn trace_block_inspector<Setup, Insp, F, R>(
        &self,
        block_id: BlockId,
        block: Option<Arc<SealedBlockWithSenders<ProviderBlock<Self::Provider>>>>,
        insp_setup: Setup,
        f: F,
    ) -> impl Future<Output = Result<Option<Vec<R>>, Self::Error>> + Send
    where
        Self: LoadBlock,
        // This is the callback that's invoked for each transaction with the inspector, the result,
        // state and db
        F: Fn(
                TransactionInfo,
                Insp,
                ExecutionResult,
                &EvmState,
                &StateCacheDb<'_>,
            ) -> Result<R, Self::Error>
            + Send
            + 'static,
        Setup: FnMut() -> Insp + Send + 'static,
        Insp: for<'a, 'b> Inspector<StateCacheDbRefMutWrapper<'a, 'b>> + Send + 'static,
        R: Send + 'static,
    {
        self.trace_block_until_with_inspector(block_id, block, None, insp_setup, f)
    }

    /// Applies chain-specific state transitions required before executing a block.
    ///
    /// Note: This should only be called when tracing an entire block vs individual transactions.
    /// When tracing transaction on top of an already committed block state, those transitions are
    /// already applied.
    fn apply_pre_execution_changes<DB: Send + Database<Error: Display> + DatabaseCommit>(
        &self,
        block: &SealedBlockWithSenders<ProviderBlock<Self::Provider>>,
        db: &mut DB,
        cfg: &CfgEnvWithHandlerCfg,
        block_env: &BlockEnv,
    ) -> Result<(), Self::Error> {
        let mut system_caller =
            SystemCaller::new(self.evm_config().clone(), self.provider().chain_spec());
        // apply relevant system calls
        system_caller
            .pre_block_beacon_root_contract_call(
                db,
                cfg,
                block_env,
                block.header.parent_beacon_block_root(),
            )
            .map_err(|_| EthApiError::EvmCustom("failed to apply 4788 system call".to_string()))?;

        system_caller
            .pre_block_blockhashes_contract_call(db, cfg, block_env, block.header.parent_hash())
            .map_err(|_| {
                EthApiError::EvmCustom("failed to apply blockhashes system call".to_string())
            })?;

        Ok(())
    }
}<|MERGE_RESOLUTION|>--- conflicted
+++ resolved
@@ -220,13 +220,7 @@
                 let env = EnvWithHandlerCfg::new_with_cfg_env(
                     cfg,
                     block_env,
-<<<<<<< HEAD
-                    Call::evm_config(&this)
-                        .tx_env(&tx)
-                        .map_err(|_| EthApiError::FailedToDecodeSignedTransaction)?,
-=======
                     RpcNodeCore::evm_config(&this).tx_env(tx.as_signed(), tx.signer()),
->>>>>>> 5ef21cdf
                 );
                 let (res, _) =
                     this.inspect(StateCacheDbRefMutWrapper(&mut db), env, &mut inspector)?;
@@ -367,17 +361,7 @@
                     })
                     .peekable();
 
-<<<<<<< HEAD
-                // now get the state
-                let state = this.state_at_block_id(state_at.into())?;
-                let mut db =
-                    CacheDB::new(StateProviderDatabase::new(StateProviderTraitObjWrapper(&state)));
-
-                while let Some((tx_info, tx_err)) = transactions.next() {
-                    let tx = tx_err.map_err(|_| EthApiError::FailedToDecodeSignedTransaction)?;
-=======
                 while let Some((tx_info, tx)) = transactions.next() {
->>>>>>> 5ef21cdf
                     let env =
                         EnvWithHandlerCfg::new_with_cfg_env(cfg.clone(), block_env.clone(), tx);
 
