--- conflicted
+++ resolved
@@ -43,7 +43,6 @@
     Database, DatabaseCommit,
 };
 use revm_inspectors::{access_list::AccessListInspector, transfer::TransferInspector};
-use revm_primitives::RngMode;
 use tracing::trace;
 
 /// Result type for `eth_simulateV1` RPC method.
@@ -291,23 +290,10 @@
                 if replay_block_txs {
                     // only need to replay the transactions in the block if not all transactions are
                     // to be replayed
-<<<<<<< HEAD
-                    let transactions = block.transactions_with_sender().take(num_txs);
-                    for (signer, tx) in transactions {
-                        let env = EnvWithHandlerCfg::new_with_cfg_env(
-                            cfg.clone(),
-                            block_env.clone(),
-                            RpcNodeCore::evm_config(&this)
-                                .tx_env(tx, *signer)
-                                .map_err(|_| EthApiError::FailedToDecodeSignedTransaction)?,
-                        );
-                        let (res, _) = this.transact(&mut db, env)?;
-=======
                     let transactions = block.transactions_recovered().take(num_txs);
                     for tx in transactions {
                         let tx_env = RpcNodeCore::evm_config(&this).tx_env(tx);
                         let (res, _) = this.transact(&mut db, evm_env.clone(), tx_env)?;
->>>>>>> 3ea3b68f
                         db.commit(res.state);
                     }
                 }
@@ -647,31 +633,11 @@
                 let block_txs = block.transactions_recovered();
 
                 // replay all transactions prior to the targeted transaction
-<<<<<<< HEAD
-                this.replay_transactions_until(
-                    &mut db,
-                    cfg.clone(),
-                    block_env.clone(),
-                    block_txs,
-                    *tx.tx_hash(),
-                )?;
-
-                let env = EnvWithHandlerCfg::new_with_cfg_env(
-                    cfg,
-                    block_env,
-                    RpcNodeCore::evm_config(&this)
-                        .tx_env(tx.as_signed(), tx.signer())
-                        .map_err(|_| EthApiError::FailedToDecodeSignedTransaction)?,
-                );
-
-                let (res, _) = this.transact(&mut db, env)?;
-=======
                 this.replay_transactions_until(&mut db, evm_env.clone(), block_txs, *tx.tx_hash())?;
 
                 let tx_env = RpcNodeCore::evm_config(&this).tx_env(tx);
 
                 let (res, _) = this.transact(&mut db, evm_env, tx_env)?;
->>>>>>> 3ea3b68f
                 f(tx_info, res, db)
             })
             .await
@@ -705,15 +671,8 @@
                 break
             }
 
-<<<<<<< HEAD
-            self.evm_config()
-                .fill_tx_env(evm.tx_mut(), tx, *sender)
-                .map_err(|_| EthApiError::FailedToDecodeSignedTransaction)?;
-            evm.transact_commit().map_err(Self::Error::from_evm_err)?;
-=======
             let tx_env = self.evm_config().tx_env(tx);
             evm.transact_commit(tx_env).map_err(Self::Error::from_evm_err)?;
->>>>>>> 3ea3b68f
             index += 1;
         }
         Ok(index)
@@ -727,104 +686,8 @@
         &self,
         evm_env: &EvmEnv<SpecFor<Self::Evm>>,
         request: TransactionRequest,
-<<<<<<< HEAD
-    ) -> Result<TxEnv, Self::Error> {
-        // Ensure that if versioned hashes are set, they're not empty
-        if request.blob_versioned_hashes.as_ref().is_some_and(|hashes| hashes.is_empty()) {
-            return Err(RpcInvalidTransactionError::BlobTransactionMissingBlobHashes.into_eth_err())
-        }
-
-        let TransactionRequest {
-            from,
-            to,
-            gas_price,
-            max_fee_per_gas,
-            max_priority_fee_per_gas,
-            gas,
-            value,
-            input,
-            nonce,
-            access_list,
-            chain_id,
-            blob_versioned_hashes,
-            max_fee_per_blob_gas,
-            authorization_list,
-            seismic_elements,
-            ..
-        } = request;
-
-        let CallFees { max_priority_fee_per_gas, gas_price, max_fee_per_blob_gas } =
-            CallFees::ensure_fees(
-                gas_price.map(U256::from),
-                max_fee_per_gas.map(U256::from),
-                max_priority_fee_per_gas.map(U256::from),
-                block_env.basefee,
-                blob_versioned_hashes.as_deref(),
-                max_fee_per_blob_gas.map(U256::from),
-                block_env.get_blob_gasprice().map(U256::from),
-            )?;
-
-        let gas_limit = gas.unwrap_or_else(|| {
-            // Use maximum allowed gas limit. The reason for this
-            // is that both Erigon and Geth use pre-configured gas cap even if
-            // it's possible to derive the gas limit from the block:
-            // <https://github.com/ledgerwatch/erigon/blob/eae2d9a79cb70dbe30b3a6b79c436872e4605458/cmd/rpcdaemon/commands/trace_adhoc.go#L956
-            // https://github.com/ledgerwatch/erigon/blob/eae2d9a79cb70dbe30b3a6b79c436872e4605458/eth/ethconfig/config.go#L94>
-            block_env.gas_limit.saturating_to()
-        });
-
-        let input =
-            input.try_into_unique_input().map_err(Self::Error::from_eth_err)?.unwrap_or_default();
-        let input = if let Some(elements) = seismic_elements {
-            self.evm_config().decrypt(&input, &elements).map_err(|_| {
-                EthApiError::InvalidParams("failed to decrypt seismic transaction".to_string())
-                    .into()
-            })?
-        } else {
-            input
-        };
-
-        #[allow(clippy::needless_update)]
-        let env = TxEnv {
-            gas_limit,
-            nonce,
-            caller: from.unwrap_or_default(),
-            gas_price,
-            gas_priority_fee: max_priority_fee_per_gas,
-            transact_to: to.unwrap_or(TxKind::Create),
-            value: value.unwrap_or_default(),
-            data: input,
-            chain_id,
-            access_list: access_list.unwrap_or_default().into(),
-            // EIP-4844 fields
-            blob_hashes: blob_versioned_hashes.unwrap_or_default(),
-            max_fee_per_blob_gas,
-            // EIP-7702 fields
-            authorization_list: authorization_list.map(Into::into),
-            rng_mode: RngMode::Simulation,
-            ..Default::default()
-        };
-
-        Ok(env)
-    }
-
-    /// Creates a new [`EnvWithHandlerCfg`] to be used for executing the [`TransactionRequest`] in
-    /// `eth_call`.
-    ///
-    /// Note: this does _not_ access the Database to check the sender.
-    fn build_call_evm_env(
-        &self,
-        cfg: CfgEnvWithHandlerCfg,
-        block: BlockEnv,
-        request: TransactionRequest,
-    ) -> Result<EnvWithHandlerCfg, Self::Error> {
-        let tx = self.create_txn_env(&block, request)?;
-        Ok(EnvWithHandlerCfg::new_with_cfg_env(cfg, block, tx))
-    }
-=======
         db: impl Database<Error: Into<EthApiError>>,
     ) -> Result<TxEnvFor<Self::Evm>, Self::Error>;
->>>>>>> 3ea3b68f
 
     /// Prepares the [`EvmEnv`] for execution of calls.
     ///
