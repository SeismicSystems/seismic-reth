//! Loads a pending block from database. Helper trait for `eth_` transaction, call and trace RPC
//! methods.

use super::{LoadBlock, LoadPendingBlock, LoadState, LoadTransaction, SpawnBlocking, Trace};
use crate::{
    helpers::estimate::EstimateCall, FromEthApiError, FromEvmError, FullEthApiTypes,
    IntoEthApiError, RpcBlock, RpcNodeCore,
};
use alloy_consensus::BlockHeader;
use alloy_eips::{eip1559::calc_next_block_base_fee, eip2930::AccessListResult};
use alloy_primitives::{Address, Bytes, TxKind, B256, U256};
use alloy_rpc_types_eth::{
    simulate::{SimBlock, SimulatePayload, SimulatedBlock},
    state::{EvmOverrides, StateOverride},
    transaction::TransactionRequest,
    BlockId, Bundle, EthCallResponse, StateContext, TransactionInfo,
};
use futures::Future;
use reth_chainspec::EthChainSpec;
use reth_evm::{ConfigureEvm, ConfigureEvmEnv};
use reth_node_api::BlockBody;
use reth_primitives_traits::SignedTransaction;
use reth_provider::{BlockIdReader, ChainSpecProvider, ProviderHeader};
use reth_revm::{
    database::StateProviderDatabase,
    db::CacheDB,
    primitives::{
        BlockEnv, CfgEnvWithHandlerCfg, EnvWithHandlerCfg, ExecutionResult, ResultAndState, TxEnv,
    },
    DatabaseRef,
};
use reth_rpc_eth_types::{
    cache::db::{StateCacheDbRefMutWrapper, StateProviderTraitObjWrapper},
    error::ensure_success,
    revm_utils::{
        apply_block_overrides, apply_state_overrides, caller_gas_allowance, get_precompiles,
        CallFees,
    },
    simulate::{self, EthSimulateError},
    EthApiError, RevertError, RpcInvalidTransactionError, StateCacheDb,
};
use revm::{Database, DatabaseCommit, GetInspector};
use revm_inspectors::{access_list::AccessListInspector, transfer::TransferInspector};
use tracing::trace;

/// Result type for `eth_simulateV1` RPC method.
pub type SimulatedBlocksResult<N, E> = Result<Vec<SimulatedBlock<RpcBlock<N>>>, E>;

/// Execution related functions for the [`EthApiServer`](crate::EthApiServer) trait in
/// the `eth_` namespace.
pub trait EthCall: EstimateCall + Call + LoadPendingBlock + LoadBlock + FullEthApiTypes {
    /// Estimate gas needed for execution of the `request` at the [`BlockId`].
    fn estimate_gas_at(
        &self,
        request: TransactionRequest,
        at: BlockId,
        state_override: Option<StateOverride>,
    ) -> impl Future<Output = Result<U256, Self::Error>> + Send {
        EstimateCall::estimate_gas_at(self, request, at, state_override)
    }

    /// `eth_simulateV1` executes an arbitrary number of transactions on top of the requested state.
    /// The transactions are packed into individual blocks. Overrides can be provided.
    ///
    /// See also: <https://github.com/ethereum/go-ethereum/pull/27720>
    #[allow(clippy::type_complexity)]
    fn simulate_v1(
        &self,
        payload: SimulatePayload,
        block: Option<BlockId>,
    ) -> impl Future<Output = SimulatedBlocksResult<Self::NetworkTypes, Self::Error>> + Send {
        async move {
            if payload.block_state_calls.len() > self.max_simulate_blocks() as usize {
                return Err(EthApiError::InvalidParams("too many blocks.".to_string()).into())
            }

            let SimulatePayload {
                block_state_calls,
                trace_transfers,
                validation,
                return_full_transactions,
            } = payload;

            if block_state_calls.is_empty() {
                return Err(EthApiError::InvalidParams(String::from("calls are empty.")).into())
            }

            // Build cfg and block env, we'll reuse those.
            let (mut cfg, mut block_env, block) =
                self.evm_env_at(block.unwrap_or_default()).await?;

            // Gas cap for entire operation
            let total_gas_limit = self.call_gas_limit();

            let base_block =
                self.block_with_senders(block).await?.ok_or(EthApiError::HeaderNotFound(block))?;
            let mut parent_hash = base_block.header.hash();

            // Only enforce base fee if validation is enabled
            cfg.disable_base_fee = !validation;
            // Always disable EIP-3607
            cfg.disable_eip3607 = true;

            let this = self.clone();
            self.spawn_with_state_at_block(block, move |state| {
                let mut db = CacheDB::new(StateProviderDatabase::new(state));
                let mut blocks: Vec<SimulatedBlock<RpcBlock<Self::NetworkTypes>>> =
                    Vec::with_capacity(block_state_calls.len());
                let mut gas_used = 0;
                for block in block_state_calls {
                    // Increase number and timestamp for every new block
                    block_env.number += U256::from(1);
                    block_env.timestamp += U256::from(1);

                    if validation {
                        let chain_spec = RpcNodeCore::provider(&this).chain_spec();
                        let base_fee_params =
                            chain_spec.base_fee_params_at_timestamp(block_env.timestamp.to());
                        let base_fee = if let Some(latest) = blocks.last() {
                            let header = &latest.inner.header;
                            calc_next_block_base_fee(
                                header.gas_used(),
                                header.gas_limit(),
                                header.base_fee_per_gas().unwrap_or_default(),
                                base_fee_params,
                            )
                        } else {
                            base_block
                                .header
                                .next_block_base_fee(base_fee_params)
                                .unwrap_or_default()
                        };
                        block_env.basefee = U256::from(base_fee);
                    } else {
                        block_env.basefee = U256::ZERO;
                    }

                    let SimBlock { block_overrides, state_overrides, mut calls } = block;

                    if let Some(block_overrides) = block_overrides {
                        apply_block_overrides(block_overrides, &mut db, &mut block_env);
                    }
                    if let Some(state_overrides) = state_overrides {
                        apply_state_overrides(state_overrides, &mut db)?;
                    }

                    if (total_gas_limit - gas_used) < block_env.gas_limit.to() {
                        return Err(
                            EthApiError::Other(Box::new(EthSimulateError::GasLimitReached)).into()
                        )
                    }

                    // Resolve transactions, populate missing fields and enforce calls correctness.
                    let transactions = simulate::resolve_transactions(
                        &mut calls,
                        validation,
                        block_env.gas_limit.to(),
                        cfg.chain_id,
                        &mut db,
                        this.tx_resp_builder(),
                    )?;

                    let mut calls = calls.into_iter().peekable();
                    let mut senders = Vec::with_capacity(transactions.len());
                    let mut results = Vec::with_capacity(calls.len());

                    while let Some(tx) = calls.next() {
                        let env = this.build_call_evm_env(cfg.clone(), block_env.clone(), tx)?;

                        let (res, env) = {
                            if trace_transfers {
                                this.transact_with_inspector(
                                    &mut db,
                                    env,
                                    TransferInspector::new(false).with_logs(true),
                                )?
                            } else {
                                this.transact(&mut db, env)?
                            }
                        };

                        if calls.peek().is_some() {
                            // need to apply the state changes of this call before executing the
                            // next call
                            db.commit(res.state);
                        }

                        senders.push(env.tx.caller);
                        results.push(res.result);
                    }

                    let (block, _) = this.assemble_block_and_receipts(
                        &block_env,
                        parent_hash,
                        // state root calculation is skipped for performance reasons
                        B256::ZERO,
                        transactions,
                        results.clone(),
                    );

                    let block: SimulatedBlock<RpcBlock<Self::NetworkTypes>> =
                        simulate::build_simulated_block(
                            senders,
                            results,
                            return_full_transactions,
                            this.tx_resp_builder(),
                            block,
                        )?;

                    parent_hash = block.inner.header.hash;
                    gas_used += block.inner.header.gas_used();

                    blocks.push(block);
                }

                Ok(blocks)
            })
            .await
        }
    }

    /// Executes the call request (`eth_call`) and returns the output
    fn call(
        &self,
        request: TransactionRequest,
<<<<<<< HEAD
=======
        block_number: Option<BlockId>,
        overrides: EvmOverrides,
    ) -> impl Future<Output = Result<Bytes, Self::Error>> + Send {
        async move {
            let (res, _env) =
                self.transact_call_at(request, block_number.unwrap_or_default(), overrides).await?;

            ensure_success(res.result).map_err(Self::Error::from_eth_err)
        }
    }

    /// Executes the call request (`eth_call`) and returns the output
    fn signed_call(
        &self,
        request: Bytes,
>>>>>>> be0ca7c9
        block_number: Option<BlockId>,
        overrides: EvmOverrides,
    ) -> impl Future<Output = Result<Bytes, Self::Error>> + Send {
        async move {
            let (res, _env) =
                self.transact_call_at(request, block_number.unwrap_or_default(), overrides).await?;

            ensure_success(res.result).map_err(Self::Error::from_eth_err)
        }
    }

    /// Simulate arbitrary number of transactions at an arbitrary blockchain index, with the
    /// optionality of state overrides
    fn call_many(
        &self,
        bundle: Bundle,
        state_context: Option<StateContext>,
        mut state_override: Option<StateOverride>,
    ) -> impl Future<Output = Result<Vec<EthCallResponse>, Self::Error>> + Send {
        async move {
            let Bundle { transactions, block_override } = bundle;
            if transactions.is_empty() {
                return Err(
                    EthApiError::InvalidParams(String::from("transactions are empty.")).into()
                )
            }

            let StateContext { transaction_index, block_number } =
                state_context.unwrap_or_default();
            let transaction_index = transaction_index.unwrap_or_default();

            let mut target_block = block_number.unwrap_or_default();
            let is_block_target_pending = target_block.is_pending();

            // if it's not pending, we should always use block_hash over block_number to ensure that
            // different provider calls query data related to the same block.
            if !is_block_target_pending {
                target_block = self
                    .provider()
                    .block_hash_for_id(target_block)
                    .map_err(|_| EthApiError::HeaderNotFound(target_block))?
                    .ok_or_else(|| EthApiError::HeaderNotFound(target_block))?
                    .into();
            }

            let ((cfg, block_env, _), block) = futures::try_join!(
                self.evm_env_at(target_block),
                self.block_with_senders(target_block)
            )?;

            let block = block.ok_or(EthApiError::HeaderNotFound(target_block))?;

            // we're essentially replaying the transactions in the block here, hence we need the
            // state that points to the beginning of the block, which is the state at
            // the parent block
            let mut at = block.parent_hash();
            let mut replay_block_txs = true;

            let num_txs =
                transaction_index.index().unwrap_or_else(|| block.body.transactions().len());
            // but if all transactions are to be replayed, we can use the state at the block itself,
            // however only if we're not targeting the pending block, because for pending we can't
            // rely on the block's state being available
            if !is_block_target_pending && num_txs == block.body.transactions().len() {
                at = block.hash();
                replay_block_txs = false;
            }

            let this = self.clone();
            self.spawn_with_state_at_block(at.into(), move |state| {
                let mut results = Vec::with_capacity(transactions.len());
                let mut db = CacheDB::new(StateProviderDatabase::new(state));

                if replay_block_txs {
                    // only need to replay the transactions in the block if not all transactions are
                    // to be replayed
                    let transactions = block.transactions_with_sender().take(num_txs);
                    for (signer, tx) in transactions {
                        let env = EnvWithHandlerCfg::new_with_cfg_env(
                            cfg.clone(),
                            block_env.clone(),
                            RpcNodeCore::evm_config(&this).tx_env(tx, *signer),
                        );
                        let (res, _) = this.transact(&mut db, env)?;
                        db.commit(res.state);
                    }
                }

                let block_overrides = block_override.map(Box::new);

                let mut transactions = transactions.into_iter().peekable();
                while let Some(tx) = transactions.next() {
                    // apply state overrides only once, before the first transaction
                    let state_overrides = state_override.take();
                    let overrides = EvmOverrides::new(state_overrides, block_overrides.clone());

                    let env = this
                        .prepare_call_env(cfg.clone(), block_env.clone(), tx, &mut db, overrides)
                        .map(Into::into)?;
                    let (res, _) = this.transact(&mut db, env)?;

                    match ensure_success(res.result) {
                        Ok(output) => {
                            results.push(EthCallResponse { value: Some(output), error: None });
                        }
                        Err(err) => {
                            results.push(EthCallResponse {
                                value: None,
                                error: Some(err.to_string()),
                            });
                        }
                    }

                    if transactions.peek().is_some() {
                        // need to apply the state changes of this call before executing the next
                        // call
                        db.commit(res.state);
                    }
                }

                Ok(results)
            })
            .await
        }
    }

    /// Creates [`AccessListResult`] for the [`TransactionRequest`] at the given
    /// [`BlockId`], or latest block.
    fn create_access_list_at(
        &self,
        request: TransactionRequest,
        block_number: Option<BlockId>,
    ) -> impl Future<Output = Result<AccessListResult, Self::Error>> + Send
    where
        Self: Trace,
    {
        async move {
            let block_id = block_number.unwrap_or_default();
            let (cfg, block, at) = self.evm_env_at(block_id).await?;

            self.spawn_blocking_io(move |this| {
                this.create_access_list_with(cfg, block, at, request)
            })
            .await
        }
    }

    /// Creates [`AccessListResult`] for the [`TransactionRequest`] at the given
    /// [`BlockId`].
    fn create_access_list_with(
        &self,
        cfg: CfgEnvWithHandlerCfg,
        block: BlockEnv,
        at: BlockId,
        mut request: TransactionRequest,
    ) -> Result<AccessListResult, Self::Error>
    where
        Self: Trace,
    {
        let state = self.state_at_block_id(at)?;

        let mut env = self.build_call_evm_env(cfg, block, request.clone())?;

        // we want to disable this in eth_createAccessList, since this is common practice used by
        // other node impls and providers <https://github.com/foundry-rs/foundry/issues/4388>
        env.cfg.disable_block_gas_limit = true;

        // The basefee should be ignored for eth_createAccessList
        // See:
        // <https://github.com/ethereum/go-ethereum/blob/8990c92aea01ca07801597b00c0d83d4e2d9b811/internal/ethapi/api.go#L1476-L1476>
        env.cfg.disable_base_fee = true;

        let mut db = CacheDB::new(StateProviderDatabase::new(state));

        if request.gas.is_none() && env.tx.gas_price > U256::ZERO {
            let cap = caller_gas_allowance(&mut db, &env.tx)?;
            // no gas limit was provided in the request, so we need to cap the request's gas limit
            env.tx.gas_limit = cap.min(env.block.gas_limit).saturating_to();
        }

        let from = request.from.unwrap_or_default();
        let to = if let Some(TxKind::Call(to)) = request.to {
            to
        } else {
            let nonce =
                db.basic_ref(from).map_err(Self::Error::from_eth_err)?.unwrap_or_default().nonce;
            from.create(nonce)
        };

        // can consume the list since we're not using the request anymore
        let initial = request.access_list.take().unwrap_or_default();

        let precompiles = get_precompiles(env.handler_cfg.spec_id);
        let mut inspector = AccessListInspector::new(initial, from, to, precompiles);

        let (result, mut env) = self.inspect(&mut db, env, &mut inspector)?;
        let access_list = inspector.into_access_list();
        env.tx.access_list = access_list.to_vec();
        match result.result {
            ExecutionResult::Halt { reason, gas_used } => {
                let error =
                    Some(RpcInvalidTransactionError::halt(reason, env.tx.gas_limit).to_string());
                return Ok(AccessListResult { access_list, gas_used: U256::from(gas_used), error })
            }
            ExecutionResult::Revert { output, gas_used } => {
                let error = Some(RevertError::new(output).to_string());
                return Ok(AccessListResult { access_list, gas_used: U256::from(gas_used), error })
            }
            ExecutionResult::Success { .. } => {}
        };

        // transact again to get the exact gas used
        let (result, env) = self.transact(&mut db, env)?;
        let res = match result.result {
            ExecutionResult::Halt { reason, gas_used } => {
                let error =
                    Some(RpcInvalidTransactionError::halt(reason, env.tx.gas_limit).to_string());
                AccessListResult { access_list, gas_used: U256::from(gas_used), error }
            }
            ExecutionResult::Revert { output, gas_used } => {
                let error = Some(RevertError::new(output).to_string());
                AccessListResult { access_list, gas_used: U256::from(gas_used), error }
            }
            ExecutionResult::Success { gas_used, .. } => {
                AccessListResult { access_list, gas_used: U256::from(gas_used), error: None }
            }
        };

        Ok(res)
    }
}

/// Executes code on state.
pub trait Call:
    LoadState<Evm: ConfigureEvm<Header = ProviderHeader<Self::Provider>>> + SpawnBlocking
{
    /// Returns default gas limit to use for `eth_call` and tracing RPC methods.
    ///
    /// Data access in default trait method implementations.
    fn call_gas_limit(&self) -> u64;

    /// Returns the maximum number of blocks accepted for `eth_simulateV1`.
    fn max_simulate_blocks(&self) -> u64;

    /// Executes the closure with the state that corresponds to the given [`BlockId`].
    fn with_state_at_block<F, R>(&self, at: BlockId, f: F) -> Result<R, Self::Error>
    where
        F: FnOnce(StateProviderTraitObjWrapper<'_>) -> Result<R, Self::Error>,
    {
        let state = self.state_at_block_id(at)?;
        f(StateProviderTraitObjWrapper(&state))
    }

    /// Executes the [`EnvWithHandlerCfg`] against the given [Database] without committing state
    /// changes.
    fn transact<DB>(
        &self,
        db: DB,
        env: EnvWithHandlerCfg,
    ) -> Result<(ResultAndState, EnvWithHandlerCfg), Self::Error>
    where
        DB: Database,
        EthApiError: From<DB::Error>,
    {
        let mut evm = self.evm_config().evm_with_env(db, env);
        let res = evm.transact().map_err(Self::Error::from_evm_err)?;
        let (_, env) = evm.into_db_and_env_with_handler_cfg();
        Ok((res, env))
    }

    /// Executes the [`EnvWithHandlerCfg`] against the given [Database] without committing state
    /// changes.
    fn transact_with_inspector<DB>(
        &self,
        db: DB,
        env: EnvWithHandlerCfg,
        inspector: impl GetInspector<DB>,
    ) -> Result<(ResultAndState, EnvWithHandlerCfg), Self::Error>
    where
        DB: Database,
        EthApiError: From<DB::Error>,
    {
        let mut evm = self.evm_config().evm_with_env_and_inspector(db, env, inspector);
        let res = evm.transact().map_err(Self::Error::from_evm_err)?;
        let (_, env) = evm.into_db_and_env_with_handler_cfg();
        Ok((res, env))
    }

    /// Executes the call request at the given [`BlockId`].
    fn transact_call_at(
        &self,
        request: TransactionRequest,
        at: BlockId,
        overrides: EvmOverrides,
    ) -> impl Future<Output = Result<(ResultAndState, EnvWithHandlerCfg), Self::Error>> + Send
    where
        Self: LoadPendingBlock,
    {
        let this = self.clone();
        self.spawn_with_call_at(request, at, overrides, move |db, env| this.transact(db, env))
    }

    /// Executes the closure with the state that corresponds to the given [`BlockId`] on a new task
    fn spawn_with_state_at_block<F, R>(
        &self,
        at: BlockId,
        f: F,
    ) -> impl Future<Output = Result<R, Self::Error>> + Send
    where
        F: FnOnce(StateProviderTraitObjWrapper<'_>) -> Result<R, Self::Error> + Send + 'static,
        R: Send + 'static,
    {
        self.spawn_tracing(move |this| {
            let state = this.state_at_block_id(at)?;
            f(StateProviderTraitObjWrapper(&state))
        })
    }

    /// Prepares the state and env for the given [`TransactionRequest`] at the given [`BlockId`] and
    /// executes the closure on a new task returning the result of the closure.
    ///
    /// This returns the configured [`EnvWithHandlerCfg`] for the given [`TransactionRequest`] at
    /// the given [`BlockId`] and with configured call settings: `prepare_call_env`.
    ///
    /// This is primarily used by `eth_call`.
    ///
    /// # Blocking behaviour
    ///
    /// This assumes executing the call is relatively more expensive on IO than CPU because it
    /// transacts a single transaction on an empty in memory database. Because `eth_call`s are
    /// usually allowed to consume a lot of gas, this also allows a lot of memory operations so
    /// we assume this is not primarily CPU bound and instead spawn the call on a regular tokio task
    /// instead, where blocking IO is less problematic.
    fn spawn_with_call_at<F, R>(
        &self,
        request: TransactionRequest,
        at: BlockId,
        overrides: EvmOverrides,
        f: F,
    ) -> impl Future<Output = Result<R, Self::Error>> + Send
    where
        Self: LoadPendingBlock,
        F: FnOnce(StateCacheDbRefMutWrapper<'_, '_>, EnvWithHandlerCfg) -> Result<R, Self::Error>
            + Send
            + 'static,
        R: Send + 'static,
    {
        async move {
            let (cfg, block_env, at) = self.evm_env_at(at).await?;
            let this = self.clone();
            self.spawn_blocking_io(move |_| {
                let state = this.state_at_block_id(at)?;
                let mut db =
                    CacheDB::new(StateProviderDatabase::new(StateProviderTraitObjWrapper(&state)));

                let env = this.prepare_call_env(cfg, block_env, request, &mut db, overrides)?;

                f(StateCacheDbRefMutWrapper(&mut db), env)
            })
            .await
        }
    }

    /// Retrieves the transaction if it exists and executes it.
    ///
    /// Before the transaction is executed, all previous transaction in the block are applied to the
    /// state by executing them first.
    /// The callback `f` is invoked with the [`ResultAndState`] after the transaction was executed
    /// and the database that points to the beginning of the transaction.
    ///
    /// Note: Implementers should use a threadpool where blocking is allowed, such as
    /// [`BlockingTaskPool`](reth_tasks::pool::BlockingTaskPool).
    fn spawn_replay_transaction<F, R>(
        &self,
        hash: B256,
        f: F,
    ) -> impl Future<Output = Result<Option<R>, Self::Error>> + Send
    where
        Self: LoadBlock + LoadTransaction,
        F: FnOnce(TransactionInfo, ResultAndState, StateCacheDb<'_>) -> Result<R, Self::Error>
            + Send
            + 'static,
        R: Send + 'static,
    {
        async move {
            let (transaction, block) = match self.transaction_and_block(hash).await? {
                None => return Ok(None),
                Some(res) => res,
            };
            let (tx, tx_info) = transaction.split();

            let (cfg, block_env, _) = self.evm_env_at(block.hash().into()).await?;

            // we need to get the state of the parent block because we're essentially replaying the
            // block the transaction is included in
            let parent_block = block.parent_hash();

            let this = self.clone();
            self.spawn_with_state_at_block(parent_block.into(), move |state| {
                let mut db = CacheDB::new(StateProviderDatabase::new(state));
                let block_txs = block.transactions_with_sender();

                // replay all transactions prior to the targeted transaction
                this.replay_transactions_until(
                    &mut db,
                    cfg.clone(),
                    block_env.clone(),
                    block_txs,
                    *tx.tx_hash(),
                )?;

                let env = EnvWithHandlerCfg::new_with_cfg_env(
                    cfg,
                    block_env,
                    RpcNodeCore::evm_config(&this).tx_env(tx.as_signed(), tx.signer()),
                );

                let (res, _) = this.transact(&mut db, env)?;
                f(tx_info, res, db)
            })
            .await
            .map(Some)
        }
    }

    /// Replays all the transactions until the target transaction is found.
    ///
    /// All transactions before the target transaction are executed and their changes are written to
    /// the _runtime_ db ([`CacheDB`]).
    ///
    /// Note: This assumes the target transaction is in the given iterator.
    /// Returns the index of the target transaction in the given iterator.
    fn replay_transactions_until<'a, DB, I>(
        &self,
        db: &mut DB,
        cfg: CfgEnvWithHandlerCfg,
        block_env: BlockEnv,
        transactions: I,
        target_tx_hash: B256,
    ) -> Result<usize, Self::Error>
    where
        DB: Database + DatabaseCommit,
        EthApiError: From<DB::Error>,
        I: IntoIterator<Item = (&'a Address, &'a <Self::Evm as ConfigureEvmEnv>::Transaction)>,
        <Self::Evm as ConfigureEvmEnv>::Transaction: SignedTransaction,
    {
        let env = EnvWithHandlerCfg::new_with_cfg_env(cfg, block_env, Default::default());

        let mut evm = self.evm_config().evm_with_env(db, env);
        let mut index = 0;
        for (sender, tx) in transactions {
            if *tx.tx_hash() == target_tx_hash {
                // reached the target transaction
                break
            }

            self.evm_config().fill_tx_env(evm.tx_mut(), tx, *sender);
            evm.transact_commit().map_err(Self::Error::from_evm_err)?;
            index += 1;
        }
        Ok(index)
    }

    /// Configures a new [`TxEnv`]  for the [`TransactionRequest`]
    ///
    /// All [`TxEnv`] fields are derived from the given [`TransactionRequest`], if fields are
    /// `None`, they fall back to the [`BlockEnv`]'s settings.
    fn create_txn_env(
        &self,
        block_env: &BlockEnv,
        request: TransactionRequest,
    ) -> Result<TxEnv, Self::Error> {
        // Ensure that if versioned hashes are set, they're not empty
        if request.blob_versioned_hashes.as_ref().is_some_and(|hashes| hashes.is_empty()) {
            return Err(RpcInvalidTransactionError::BlobTransactionMissingBlobHashes.into_eth_err())
        }

        let TransactionRequest {
            from,
            to,
            gas_price,
            max_fee_per_gas,
            max_priority_fee_per_gas,
            gas,
            value,
            input,
            nonce,
            access_list,
            chain_id,
            blob_versioned_hashes,
            max_fee_per_blob_gas,
            authorization_list,
            transaction_type: _,
            sidecar: _,
        } = request;

        let CallFees { max_priority_fee_per_gas, gas_price, max_fee_per_blob_gas } =
            CallFees::ensure_fees(
                gas_price.map(U256::from),
                max_fee_per_gas.map(U256::from),
                max_priority_fee_per_gas.map(U256::from),
                block_env.basefee,
                blob_versioned_hashes.as_deref(),
                max_fee_per_blob_gas.map(U256::from),
                block_env.get_blob_gasprice().map(U256::from),
            )?;

        let gas_limit = gas.unwrap_or_else(|| {
            // Use maximum allowed gas limit. The reason for this
            // is that both Erigon and Geth use pre-configured gas cap even if
            // it's possible to derive the gas limit from the block:
            // <https://github.com/ledgerwatch/erigon/blob/eae2d9a79cb70dbe30b3a6b79c436872e4605458/cmd/rpcdaemon/commands/trace_adhoc.go#L956
            // https://github.com/ledgerwatch/erigon/blob/eae2d9a79cb70dbe30b3a6b79c436872e4605458/eth/ethconfig/config.go#L94>
            block_env.gas_limit.saturating_to()
        });

        #[allow(clippy::needless_update)]
        let env = TxEnv {
            gas_limit,
            nonce,
            caller: from.unwrap_or_default(),
            gas_price,
            gas_priority_fee: max_priority_fee_per_gas,
            transact_to: to.unwrap_or(TxKind::Create),
            value: value.unwrap_or_default(),
            data: input
                .try_into_unique_input()
                .map_err(Self::Error::from_eth_err)?
                .unwrap_or_default(),
            chain_id,
            access_list: access_list.unwrap_or_default().into(),
            // EIP-4844 fields
            blob_hashes: blob_versioned_hashes.unwrap_or_default(),
            max_fee_per_blob_gas,
            // EIP-7702 fields
            authorization_list: authorization_list.map(Into::into),
            ..Default::default()
        };

        Ok(env)
    }

    /// Creates a new [`EnvWithHandlerCfg`] to be used for executing the [`TransactionRequest`] in
    /// `eth_call`.
    ///
    /// Note: this does _not_ access the Database to check the sender.
    fn build_call_evm_env(
        &self,
        cfg: CfgEnvWithHandlerCfg,
        block: BlockEnv,
        request: TransactionRequest,
    ) -> Result<EnvWithHandlerCfg, Self::Error> {
        let tx = self.create_txn_env(&block, request)?;
        Ok(EnvWithHandlerCfg::new_with_cfg_env(cfg, block, tx))
    }

    /// Prepares the [`EnvWithHandlerCfg`] for execution of calls.
    ///
    /// Does not commit any changes to the underlying database.
    ///
    /// ## EVM settings
    ///
    /// This modifies certain EVM settings to mirror geth's `SkipAccountChecks` when transacting requests, see also: <https://github.com/ethereum/go-ethereum/blob/380688c636a654becc8f114438c2a5d93d2db032/core/state_transition.go#L145-L148>:
    ///
    ///  - `disable_eip3607` is set to `true`
    ///  - `disable_base_fee` is set to `true`
    ///  - `nonce` is set to `None`
    ///
    /// In addition, this changes the block's gas limit to the configured [`Self::call_gas_limit`].
    fn prepare_call_env<DB>(
        &self,
        mut cfg: CfgEnvWithHandlerCfg,
        mut block: BlockEnv,
        mut request: TransactionRequest,
        db: &mut CacheDB<DB>,
        overrides: EvmOverrides,
    ) -> Result<EnvWithHandlerCfg, Self::Error>
    where
        DB: DatabaseRef,
        EthApiError: From<<DB as DatabaseRef>::Error>,
    {
        if request.gas > Some(self.call_gas_limit()) {
            // configured gas exceeds limit
            return Err(
                EthApiError::InvalidTransaction(RpcInvalidTransactionError::GasTooHigh).into()
            )
        }

        // apply configured gas cap
        block.gas_limit = U256::from(self.call_gas_limit());

        // Disabled because eth_call is sometimes used with eoa senders
        // See <https://github.com/paradigmxyz/reth/issues/1959>
        cfg.disable_eip3607 = true;

        // The basefee should be ignored for eth_call
        // See:
        // <https://github.com/ethereum/go-ethereum/blob/ee8e83fa5f6cb261dad2ed0a7bbcde4930c41e6c/internal/ethapi/api.go#L985>
        cfg.disable_base_fee = true;

        // set nonce to None so that the correct nonce is chosen by the EVM
        request.nonce = None;

        if let Some(block_overrides) = overrides.block {
            apply_block_overrides(*block_overrides, db, &mut block);
        }
        if let Some(state_overrides) = overrides.state {
            apply_state_overrides(state_overrides, db)?;
        }

        let request_gas = request.gas;
        let mut env = self.build_call_evm_env(cfg, block, request)?;

        if request_gas.is_none() {
            // No gas limit was provided in the request, so we need to cap the transaction gas limit
            if env.tx.gas_price > U256::ZERO {
                // If gas price is specified, cap transaction gas limit with caller allowance
                trace!(target: "rpc::eth::call", ?env, "Applying gas limit cap with caller allowance");
                let cap = caller_gas_allowance(db, &env.tx)?;
                // ensure we cap gas_limit to the block's
                env.tx.gas_limit = cap.min(env.block.gas_limit).saturating_to();
            }
        }

        Ok(env)
    }
}<|MERGE_RESOLUTION|>--- conflicted
+++ resolved
@@ -3,7 +3,7 @@
 
 use super::{LoadBlock, LoadPendingBlock, LoadState, LoadTransaction, SpawnBlocking, Trace};
 use crate::{
-    helpers::estimate::EstimateCall, FromEthApiError, FromEvmError, FullEthApiTypes,
+    helpers::estimate::EstimateCall, EthApiTypes, FromEthApiError, FromEvmError, FullEthApiTypes,
     IntoEthApiError, RpcBlock, RpcNodeCore,
 };
 use alloy_consensus::BlockHeader;
@@ -19,6 +19,7 @@
 use reth_chainspec::EthChainSpec;
 use reth_evm::{ConfigureEvm, ConfigureEvmEnv};
 use reth_node_api::BlockBody;
+use reth_primitives::TransactionSigned;
 use reth_primitives_traits::SignedTransaction;
 use reth_provider::{BlockIdReader, ChainSpecProvider, ProviderHeader};
 use reth_revm::{
@@ -37,8 +38,10 @@
         CallFees,
     },
     simulate::{self, EthSimulateError},
+    utils::recover_raw_transaction,
     EthApiError, RevertError, RpcInvalidTransactionError, StateCacheDb,
 };
+use reth_transaction_pool::{PoolConsensusTx, PoolPooledTx, PoolTransaction, TransactionPool};
 use revm::{Database, DatabaseCommit, GetInspector};
 use revm_inspectors::{access_list::AccessListInspector, transfer::TransferInspector};
 use tracing::trace;
@@ -223,8 +226,6 @@
     fn call(
         &self,
         request: TransactionRequest,
-<<<<<<< HEAD
-=======
         block_number: Option<BlockId>,
         overrides: EvmOverrides,
     ) -> impl Future<Output = Result<Bytes, Self::Error>> + Send {
@@ -239,14 +240,35 @@
     /// Executes the call request (`eth_call`) and returns the output
     fn signed_call(
         &self,
-        request: Bytes,
->>>>>>> be0ca7c9
+        tx: Bytes,
         block_number: Option<BlockId>,
-        overrides: EvmOverrides,
     ) -> impl Future<Output = Result<Bytes, Self::Error>> + Send {
         async move {
-            let (res, _env) =
-                self.transact_call_at(request, block_number.unwrap_or_default(), overrides).await?;
+            // `call` must be accompanied with a valid signature.
+            let tx = recover_raw_transaction::<PoolPooledTx<Self::Pool>>(&tx)?.map_transaction(
+                <Self::Pool as TransactionPool>::Transaction::pooled_into_consensus,
+            );
+
+            let (cfg, block, at) = self.evm_env_at(block_number.unwrap_or_default()).await?;
+
+            let env = EnvWithHandlerCfg::new_with_cfg_env(
+                cfg,
+                block,
+                self.evm_config()
+                    .tx_env(tx.as_signed(), tx.signer())
+                    .map_err(|_| EthApiError::FailedToDecodeSignedTransaction)?,
+            );
+
+            let this = self.clone();
+
+            let (res, _) = self
+                .spawn_with_state_at_block(at, move |state| {
+                    let db = CacheDB::new(StateProviderDatabase::new(
+                        StateProviderTraitObjWrapper(&state),
+                    ));
+                    this.transact(db, env)
+                })
+                .await?;
 
             ensure_success(res.result).map_err(Self::Error::from_eth_err)
         }
@@ -322,7 +344,9 @@
                         let env = EnvWithHandlerCfg::new_with_cfg_env(
                             cfg.clone(),
                             block_env.clone(),
-                            RpcNodeCore::evm_config(&this).tx_env(tx, *signer),
+                            RpcNodeCore::evm_config(&this)
+                                .tx_env(tx, *signer)
+                                .map_err(|_| EthApiError::FailedToDecodeSignedTransaction)?,
                         );
                         let (res, _) = this.transact(&mut db, env)?;
                         db.commit(res.state);
@@ -655,7 +679,9 @@
                 let env = EnvWithHandlerCfg::new_with_cfg_env(
                     cfg,
                     block_env,
-                    RpcNodeCore::evm_config(&this).tx_env(tx.as_signed(), tx.signer()),
+                    RpcNodeCore::evm_config(&this)
+                        .tx_env(tx.as_signed(), tx.signer())
+                        .map_err(|_| EthApiError::FailedToDecodeSignedTransaction)?,
                 );
 
                 let (res, _) = this.transact(&mut db, env)?;
@@ -697,7 +723,9 @@
                 break
             }
 
-            self.evm_config().fill_tx_env(evm.tx_mut(), tx, *sender);
+            self.evm_config()
+                .fill_tx_env(evm.tx_mut(), tx, *sender)
+                .map_err(|_| EthApiError::FailedToDecodeSignedTransaction)?;
             evm.transact_commit().map_err(Self::Error::from_evm_err)?;
             index += 1;
         }
