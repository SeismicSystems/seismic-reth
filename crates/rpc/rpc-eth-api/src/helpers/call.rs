//! Loads a pending block from database. Helper trait for `eth_` transaction, call and trace RPC
//! methods.

use super::{LoadBlock, LoadPendingBlock, LoadState, LoadTransaction, SpawnBlocking, Trace};
use crate::{
    helpers::estimate::EstimateCall, FromEthApiError, FromEvmError, FullEthApiTypes,
    IntoEthApiError, RpcBlock, RpcNodeCore,
};
use alloy_consensus::BlockHeader;
use alloy_eips::{eip1559::calc_next_block_base_fee, eip2930::AccessListResult};
use alloy_primitives::{Address, Bytes, TxKind, B256, U256};
use alloy_rpc_types_eth::{
    simulate::{SimBlock, SimulatePayload, SimulatedBlock},
    state::{EvmOverrides, StateOverride},
    transaction::TransactionRequest,
    BlockId, Bundle, EthCallResponse, StateContext, TransactionInfo,
};
use futures::Future;
use reth_chainspec::EthChainSpec;
use reth_evm::{ConfigureEvm, ConfigureEvmEnv};
use reth_node_api::BlockBody;
use reth_primitives_traits::SignedTransaction;
use reth_provider::{BlockIdReader, ChainSpecProvider, ProviderHeader};
use reth_revm::{
    database::StateProviderDatabase,
    db::CacheDB,
    primitives::{
        BlockEnv, CfgEnvWithHandlerCfg, EnvWithHandlerCfg, ExecutionResult, ResultAndState, TxEnv,
    },
    DatabaseRef,
};
use reth_rpc_eth_types::{
    cache::db::{StateCacheDbRefMutWrapper, StateProviderTraitObjWrapper},
    error::ensure_success,
    revm_utils::{
        apply_block_overrides, apply_state_overrides, caller_gas_allowance, get_precompiles,
        CallFees,
    },
<<<<<<< HEAD
    utils::recover_raw_transaction,
=======
    simulate::{self, EthSimulateError},
>>>>>>> 5ef21cdf
    EthApiError, RevertError, RpcInvalidTransactionError, StateCacheDb,
};
use revm::{Database, DatabaseCommit, GetInspector};
use revm_inspectors::{access_list::AccessListInspector, transfer::TransferInspector};
use tracing::trace;

/// Result type for `eth_simulateV1` RPC method.
pub type SimulatedBlocksResult<N, E> = Result<Vec<SimulatedBlock<RpcBlock<N>>>, E>;

/// Execution related functions for the [`EthApiServer`](crate::EthApiServer) trait in
/// the `eth_` namespace.
pub trait EthCall: EstimateCall + Call + LoadPendingBlock + LoadBlock + FullEthApiTypes {
    /// Estimate gas needed for execution of the `request` at the [`BlockId`].
    fn estimate_gas_at(
        &self,
        request: TransactionRequest,
        at: BlockId,
        state_override: Option<StateOverride>,
    ) -> impl Future<Output = Result<U256, Self::Error>> + Send {
        EstimateCall::estimate_gas_at(self, request, at, state_override)
    }

    /// `eth_simulateV1` executes an arbitrary number of transactions on top of the requested state.
    /// The transactions are packed into individual blocks. Overrides can be provided.
    ///
    /// See also: <https://github.com/ethereum/go-ethereum/pull/27720>
    #[allow(clippy::type_complexity)]
    fn simulate_v1(
        &self,
        payload: SimulatePayload,
        block: Option<BlockId>,
    ) -> impl Future<Output = SimulatedBlocksResult<Self::NetworkTypes, Self::Error>> + Send {
        async move {
            if payload.block_state_calls.len() > self.max_simulate_blocks() as usize {
                return Err(EthApiError::InvalidParams("too many blocks.".to_string()).into())
            }

            let SimulatePayload {
                block_state_calls,
                trace_transfers,
                validation,
                return_full_transactions,
            } = payload;

            if block_state_calls.is_empty() {
                return Err(EthApiError::InvalidParams(String::from("calls are empty.")).into())
            }

            // Build cfg and block env, we'll reuse those.
            let (mut cfg, mut block_env, block) =
                self.evm_env_at(block.unwrap_or_default()).await?;

            // Gas cap for entire operation
            let total_gas_limit = self.call_gas_limit();

            let base_block =
                self.block_with_senders(block).await?.ok_or(EthApiError::HeaderNotFound(block))?;
            let mut parent_hash = base_block.header.hash();

            // Only enforce base fee if validation is enabled
            cfg.disable_base_fee = !validation;
            // Always disable EIP-3607
            cfg.disable_eip3607 = true;

            let this = self.clone();
            self.spawn_with_state_at_block(block, move |state| {
                let mut db = CacheDB::new(StateProviderDatabase::new(state));
                let mut blocks: Vec<SimulatedBlock<RpcBlock<Self::NetworkTypes>>> =
                    Vec::with_capacity(block_state_calls.len());
                let mut gas_used = 0;
                for block in block_state_calls {
                    // Increase number and timestamp for every new block
                    block_env.number += U256::from(1);
                    block_env.timestamp += U256::from(1);

                    if validation {
                        let chain_spec = RpcNodeCore::provider(&this).chain_spec();
                        let base_fee_params =
                            chain_spec.base_fee_params_at_timestamp(block_env.timestamp.to());
                        let base_fee = if let Some(latest) = blocks.last() {
                            let header = &latest.inner.header;
                            calc_next_block_base_fee(
                                header.gas_used(),
                                header.gas_limit(),
                                header.base_fee_per_gas().unwrap_or_default(),
                                base_fee_params,
                            )
                        } else {
                            base_block
                                .header
                                .next_block_base_fee(base_fee_params)
                                .unwrap_or_default()
                        };
                        block_env.basefee = U256::from(base_fee);
                    } else {
                        block_env.basefee = U256::ZERO;
                    }

                    let SimBlock { block_overrides, state_overrides, mut calls } = block;

                    if let Some(block_overrides) = block_overrides {
                        apply_block_overrides(block_overrides, &mut db, &mut block_env);
                    }
                    if let Some(state_overrides) = state_overrides {
                        apply_state_overrides(state_overrides, &mut db)?;
                    }

                    if (total_gas_limit - gas_used) < block_env.gas_limit.to() {
                        return Err(
                            EthApiError::Other(Box::new(EthSimulateError::GasLimitReached)).into()
                        )
                    }

                    // Resolve transactions, populate missing fields and enforce calls correctness.
                    let transactions = simulate::resolve_transactions(
                        &mut calls,
                        validation,
                        block_env.gas_limit.to(),
                        cfg.chain_id,
                        &mut db,
                        this.tx_resp_builder(),
                    )?;

                    let mut calls = calls.into_iter().peekable();
                    let mut senders = Vec::with_capacity(transactions.len());
                    let mut results = Vec::with_capacity(calls.len());

                    while let Some(tx) = calls.next() {
                        let env = this.build_call_evm_env(cfg.clone(), block_env.clone(), tx)?;

                        let (res, env) = {
                            if trace_transfers {
                                this.transact_with_inspector(
                                    &mut db,
                                    env,
                                    TransferInspector::new(false).with_logs(true),
                                )?
                            } else {
                                this.transact(&mut db, env)?
                            }
                        };

                        if calls.peek().is_some() {
                            // need to apply the state changes of this call before executing the
                            // next call
                            db.commit(res.state);
                        }

                        senders.push(env.tx.caller);
                        results.push(res.result);
                    }

                    let (block, _) = this.assemble_block_and_receipts(
                        &block_env,
                        parent_hash,
                        // state root calculation is skipped for performance reasons
                        B256::ZERO,
                        transactions,
                        results.clone(),
                    );

                    let block: SimulatedBlock<RpcBlock<Self::NetworkTypes>> =
                        simulate::build_simulated_block(
                            senders,
                            results,
                            return_full_transactions,
                            this.tx_resp_builder(),
                            block,
                        )?;

                    parent_hash = block.inner.header.hash;
                    gas_used += block.inner.header.gas_used();

                    blocks.push(block);
                }

                Ok(blocks)
            })
            .await
        }
    }

    /// Executes the call request (`eth_call`) and returns the output
    fn call(
        &self,
        request: Bytes,
        block_number: Option<BlockId>,
    ) -> impl Future<Output = Result<Bytes, Self::Error>> + Send {
        async move {
            // `call` must be accompanied with a valid signature.
            let tx = recover_raw_transaction(request.clone())?.into_ecrecovered_transaction();

            let (cfg, block, at) = self.evm_env_at(block_number.unwrap_or_default()).await?;

            let env = EnvWithHandlerCfg::new_with_cfg_env(
                cfg,
                block,
                Call::evm_config(self)
                    .tx_env(&tx)
                    .map_err(|_| EthApiError::FailedToDecodeSignedTransaction)?,
            );

            let this = self.clone();

            let (res, _) = self
                .spawn_with_state_at_block(at, move |state| {
                    let db = CacheDB::new(StateProviderDatabase::new(
                        StateProviderTraitObjWrapper(&state),
                    ));
                    this.transact(db, env)
                })
                .await?;

            ensure_success(res.result).map_err(Self::Error::from_eth_err)
        }
    }

    /// Simulate arbitrary number of transactions at an arbitrary blockchain index, with the
    /// optionality of state overrides
    fn call_many(
        &self,
        bundle: Bundle,
        state_context: Option<StateContext>,
        mut state_override: Option<StateOverride>,
    ) -> impl Future<Output = Result<Vec<EthCallResponse>, Self::Error>> + Send {
        async move {
            let Bundle { transactions, block_override } = bundle;
            if transactions.is_empty() {
                return Err(
                    EthApiError::InvalidParams(String::from("transactions are empty.")).into()
                )
            }

            let StateContext { transaction_index, block_number } =
                state_context.unwrap_or_default();
            let transaction_index = transaction_index.unwrap_or_default();

            let mut target_block = block_number.unwrap_or_default();
            let is_block_target_pending = target_block.is_pending();

            // if it's not pending, we should always use block_hash over block_number to ensure that
            // different provider calls query data related to the same block.
            if !is_block_target_pending {
                target_block = self
                    .provider()
                    .block_hash_for_id(target_block)
                    .map_err(|_| EthApiError::HeaderNotFound(target_block))?
                    .ok_or_else(|| EthApiError::HeaderNotFound(target_block))?
                    .into();
            }

            let ((cfg, block_env, _), block) = futures::try_join!(
                self.evm_env_at(target_block),
                self.block_with_senders(target_block)
            )?;

            let block = block.ok_or(EthApiError::HeaderNotFound(target_block))?;

            // we're essentially replaying the transactions in the block here, hence we need the
            // state that points to the beginning of the block, which is the state at
            // the parent block
            let mut at = block.parent_hash();
            let mut replay_block_txs = true;

            let num_txs =
                transaction_index.index().unwrap_or_else(|| block.body.transactions().len());
            // but if all transactions are to be replayed, we can use the state at the block itself,
            // however only if we're not targeting the pending block, because for pending we can't
            // rely on the block's state being available
            if !is_block_target_pending && num_txs == block.body.transactions().len() {
                at = block.hash();
                replay_block_txs = false;
            }

            let this = self.clone();
            self.spawn_with_state_at_block(at.into(), move |state| {
                let mut results = Vec::with_capacity(transactions.len());
                let mut db = CacheDB::new(StateProviderDatabase::new(state));

                if replay_block_txs {
                    // only need to replay the transactions in the block if not all transactions are
                    // to be replayed
                    let transactions = block.transactions_with_sender().take(num_txs);
                    for (signer, tx) in transactions {
                        let env = EnvWithHandlerCfg::new_with_cfg_env(
                            cfg.clone(),
                            block_env.clone(),
<<<<<<< HEAD
                            Call::evm_config(&this)
                                .tx_env(&tx)
                                .map_err(|_| EthApiError::FailedToDecodeSignedTransaction)?,
=======
                            RpcNodeCore::evm_config(&this).tx_env(tx, *signer),
>>>>>>> 5ef21cdf
                        );
                        let (res, _) = this.transact(&mut db, env)?;
                        db.commit(res.state);
                    }
                }

                let block_overrides = block_override.map(Box::new);

                let mut transactions = transactions.into_iter().peekable();
                while let Some(tx) = transactions.next() {
                    // apply state overrides only once, before the first transaction
                    let state_overrides = state_override.take();
                    let overrides = EvmOverrides::new(state_overrides, block_overrides.clone());

                    let env = this
                        .prepare_call_env(cfg.clone(), block_env.clone(), tx, &mut db, overrides)
                        .map(Into::into)?;
                    let (res, _) = this.transact(&mut db, env)?;

                    match ensure_success(res.result) {
                        Ok(output) => {
                            results.push(EthCallResponse { value: Some(output), error: None });
                        }
                        Err(err) => {
                            results.push(EthCallResponse {
                                value: None,
                                error: Some(err.to_string()),
                            });
                        }
                    }

                    if transactions.peek().is_some() {
                        // need to apply the state changes of this call before executing the next
                        // call
                        db.commit(res.state);
                    }
                }

                Ok(results)
            })
            .await
        }
    }

    /// Creates [`AccessListResult`] for the [`TransactionRequest`] at the given
    /// [`BlockId`], or latest block.
    fn create_access_list_at(
        &self,
        request: TransactionRequest,
        block_number: Option<BlockId>,
    ) -> impl Future<Output = Result<AccessListResult, Self::Error>> + Send
    where
        Self: Trace,
    {
        async move {
            let block_id = block_number.unwrap_or_default();
            let (cfg, block, at) = self.evm_env_at(block_id).await?;

            self.spawn_blocking_io(move |this| {
                this.create_access_list_with(cfg, block, at, request)
            })
            .await
        }
    }

    /// Creates [`AccessListResult`] for the [`TransactionRequest`] at the given
    /// [`BlockId`].
    fn create_access_list_with(
        &self,
        cfg: CfgEnvWithHandlerCfg,
        block: BlockEnv,
        at: BlockId,
        mut request: TransactionRequest,
    ) -> Result<AccessListResult, Self::Error>
    where
        Self: Trace,
    {
        let state = self.state_at_block_id(at)?;

        let mut env = self.build_call_evm_env(cfg, block, request.clone())?;

        // we want to disable this in eth_createAccessList, since this is common practice used by
        // other node impls and providers <https://github.com/foundry-rs/foundry/issues/4388>
        env.cfg.disable_block_gas_limit = true;

        // The basefee should be ignored for eth_createAccessList
        // See:
        // <https://github.com/ethereum/go-ethereum/blob/8990c92aea01ca07801597b00c0d83d4e2d9b811/internal/ethapi/api.go#L1476-L1476>
        env.cfg.disable_base_fee = true;

        let mut db = CacheDB::new(StateProviderDatabase::new(state));

        if request.gas.is_none() && env.tx.gas_price > U256::ZERO {
            let cap = caller_gas_allowance(&mut db, &env.tx)?;
            // no gas limit was provided in the request, so we need to cap the request's gas limit
            env.tx.gas_limit = cap.min(env.block.gas_limit).saturating_to();
        }

        let from = request.from.unwrap_or_default();
        let to = if let Some(TxKind::Call(to)) = request.to {
            to
        } else {
            let nonce =
                db.basic_ref(from).map_err(Self::Error::from_eth_err)?.unwrap_or_default().nonce;
            from.create(nonce)
        };

        // can consume the list since we're not using the request anymore
        let initial = request.access_list.take().unwrap_or_default();

        let precompiles = get_precompiles(env.handler_cfg.spec_id);
        let mut inspector = AccessListInspector::new(initial, from, to, precompiles);

        let (result, mut env) = self.inspect(&mut db, env, &mut inspector)?;
        let access_list = inspector.into_access_list();
        env.tx.access_list = access_list.to_vec();
        match result.result {
            ExecutionResult::Halt { reason, gas_used } => {
                let error =
                    Some(RpcInvalidTransactionError::halt(reason, env.tx.gas_limit).to_string());
                return Ok(AccessListResult { access_list, gas_used: U256::from(gas_used), error })
            }
            ExecutionResult::Revert { output, gas_used } => {
                let error = Some(RevertError::new(output).to_string());
                return Ok(AccessListResult { access_list, gas_used: U256::from(gas_used), error })
            }
            ExecutionResult::Success { .. } => {}
        };

        // transact again to get the exact gas used
        let (result, env) = self.transact(&mut db, env)?;
        let res = match result.result {
            ExecutionResult::Halt { reason, gas_used } => {
                let error =
                    Some(RpcInvalidTransactionError::halt(reason, env.tx.gas_limit).to_string());
                AccessListResult { access_list, gas_used: U256::from(gas_used), error }
            }
            ExecutionResult::Revert { output, gas_used } => {
                let error = Some(RevertError::new(output).to_string());
                AccessListResult { access_list, gas_used: U256::from(gas_used), error }
            }
            ExecutionResult::Success { gas_used, .. } => {
                AccessListResult { access_list, gas_used: U256::from(gas_used), error: None }
            }
        };

        Ok(res)
    }
}

/// Executes code on state.
pub trait Call:
    LoadState<Evm: ConfigureEvm<Header = ProviderHeader<Self::Provider>>> + SpawnBlocking
{
    /// Returns default gas limit to use for `eth_call` and tracing RPC methods.
    ///
    /// Data access in default trait method implementations.
    fn call_gas_limit(&self) -> u64;

    /// Returns the maximum number of blocks accepted for `eth_simulateV1`.
    fn max_simulate_blocks(&self) -> u64;

    /// Executes the closure with the state that corresponds to the given [`BlockId`].
    fn with_state_at_block<F, R>(&self, at: BlockId, f: F) -> Result<R, Self::Error>
    where
        F: FnOnce(StateProviderTraitObjWrapper<'_>) -> Result<R, Self::Error>,
    {
        let state = self.state_at_block_id(at)?;
        f(StateProviderTraitObjWrapper(&state))
    }

    /// Executes the [`EnvWithHandlerCfg`] against the given [Database] without committing state
    /// changes.
    fn transact<DB>(
        &self,
        db: DB,
        env: EnvWithHandlerCfg,
    ) -> Result<(ResultAndState, EnvWithHandlerCfg), Self::Error>
    where
        DB: Database,
        EthApiError: From<DB::Error>,
    {
        let mut evm = self.evm_config().evm_with_env(db, env);
        let res = evm.transact().map_err(Self::Error::from_evm_err)?;
        let (_, env) = evm.into_db_and_env_with_handler_cfg();
        Ok((res, env))
    }

    /// Executes the [`EnvWithHandlerCfg`] against the given [Database] without committing state
    /// changes.
    fn transact_with_inspector<DB>(
        &self,
        db: DB,
        env: EnvWithHandlerCfg,
        inspector: impl GetInspector<DB>,
    ) -> Result<(ResultAndState, EnvWithHandlerCfg), Self::Error>
    where
        DB: Database,
        EthApiError: From<DB::Error>,
    {
        let mut evm = self.evm_config().evm_with_env_and_inspector(db, env, inspector);
        let res = evm.transact().map_err(Self::Error::from_evm_err)?;
        let (_, env) = evm.into_db_and_env_with_handler_cfg();
        Ok((res, env))
    }

    /// Executes the call request at the given [`BlockId`].
    fn transact_call_at(
        &self,
        request: TransactionRequest,
        at: BlockId,
        overrides: EvmOverrides,
    ) -> impl Future<Output = Result<(ResultAndState, EnvWithHandlerCfg), Self::Error>> + Send
    where
        Self: LoadPendingBlock,
    {
        let this = self.clone();
        self.spawn_with_call_at(request, at, overrides, move |db, env| this.transact(db, env))
    }

    /// Executes the closure with the state that corresponds to the given [`BlockId`] on a new task
    fn spawn_with_state_at_block<F, R>(
        &self,
        at: BlockId,
        f: F,
    ) -> impl Future<Output = Result<R, Self::Error>> + Send
    where
        F: FnOnce(StateProviderTraitObjWrapper<'_>) -> Result<R, Self::Error> + Send + 'static,
        R: Send + 'static,
    {
        self.spawn_tracing(move |this| {
            let state = this.state_at_block_id(at)?;
            f(StateProviderTraitObjWrapper(&state))
        })
    }

    /// Prepares the state and env for the given [`TransactionRequest`] at the given [`BlockId`] and
    /// executes the closure on a new task returning the result of the closure.
    ///
    /// This returns the configured [`EnvWithHandlerCfg`] for the given [`TransactionRequest`] at
    /// the given [`BlockId`] and with configured call settings: `prepare_call_env`.
    ///
    /// This is primarily used by `eth_call`.
    ///
    /// # Blocking behaviour
    ///
    /// This assumes executing the call is relatively more expensive on IO than CPU because it
    /// transacts a single transaction on an empty in memory database. Because `eth_call`s are
    /// usually allowed to consume a lot of gas, this also allows a lot of memory operations so
    /// we assume this is not primarily CPU bound and instead spawn the call on a regular tokio task
    /// instead, where blocking IO is less problematic.
    fn spawn_with_call_at<F, R>(
        &self,
        request: TransactionRequest,
        at: BlockId,
        overrides: EvmOverrides,
        f: F,
    ) -> impl Future<Output = Result<R, Self::Error>> + Send
    where
        Self: LoadPendingBlock,
        F: FnOnce(StateCacheDbRefMutWrapper<'_, '_>, EnvWithHandlerCfg) -> Result<R, Self::Error>
            + Send
            + 'static,
        R: Send + 'static,
    {
        async move {
            let (cfg, block_env, at) = self.evm_env_at(at).await?;
            let this = self.clone();
            self.spawn_blocking_io(move |_| {
                let state = this.state_at_block_id(at)?;
                let mut db =
                    CacheDB::new(StateProviderDatabase::new(StateProviderTraitObjWrapper(&state)));

                let env = this.prepare_call_env(cfg, block_env, request, &mut db, overrides)?;

                f(StateCacheDbRefMutWrapper(&mut db), env)
            })
            .await
        }
    }

    /// Retrieves the transaction if it exists and executes it.
    ///
    /// Before the transaction is executed, all previous transaction in the block are applied to the
    /// state by executing them first.
    /// The callback `f` is invoked with the [`ResultAndState`] after the transaction was executed
    /// and the database that points to the beginning of the transaction.
    ///
    /// Note: Implementers should use a threadpool where blocking is allowed, such as
    /// [`BlockingTaskPool`](reth_tasks::pool::BlockingTaskPool).
    fn spawn_replay_transaction<F, R>(
        &self,
        hash: B256,
        f: F,
    ) -> impl Future<Output = Result<Option<R>, Self::Error>> + Send
    where
        Self: LoadBlock + LoadTransaction,
        F: FnOnce(TransactionInfo, ResultAndState, StateCacheDb<'_>) -> Result<R, Self::Error>
            + Send
            + 'static,
        R: Send + 'static,
    {
        async move {
            let (transaction, block) = match self.transaction_and_block(hash).await? {
                None => return Ok(None),
                Some(res) => res,
            };
            let (tx, tx_info) = transaction.split();

            let (cfg, block_env, _) = self.evm_env_at(block.hash().into()).await?;

            // we need to get the state of the parent block because we're essentially replaying the
            // block the transaction is included in
            let parent_block = block.parent_hash();

            let this = self.clone();
            self.spawn_with_state_at_block(parent_block.into(), move |state| {
                let mut db = CacheDB::new(StateProviderDatabase::new(state));
                let block_txs = block.transactions_with_sender();

                // replay all transactions prior to the targeted transaction
                this.replay_transactions_until(
                    &mut db,
                    cfg.clone(),
                    block_env.clone(),
                    block_txs,
                    *tx.tx_hash(),
                )?;

                let env = EnvWithHandlerCfg::new_with_cfg_env(
                    cfg,
                    block_env,
<<<<<<< HEAD
                    Call::evm_config(&this)
                        .tx_env(&tx)
                        .map_err(|_| EthApiError::FailedToDecodeSignedTransaction)?,
=======
                    RpcNodeCore::evm_config(&this).tx_env(tx.as_signed(), tx.signer()),
>>>>>>> 5ef21cdf
                );

                let (res, _) = this.transact(&mut db, env)?;
                f(tx_info, res, db)
            })
            .await
            .map(Some)
        }
    }

    /// Replays all the transactions until the target transaction is found.
    ///
    /// All transactions before the target transaction are executed and their changes are written to
    /// the _runtime_ db ([`CacheDB`]).
    ///
    /// Note: This assumes the target transaction is in the given iterator.
    /// Returns the index of the target transaction in the given iterator.
    fn replay_transactions_until<'a, DB, I>(
        &self,
        db: &mut DB,
        cfg: CfgEnvWithHandlerCfg,
        block_env: BlockEnv,
        transactions: I,
        target_tx_hash: B256,
    ) -> Result<usize, Self::Error>
    where
        DB: Database + DatabaseCommit,
        EthApiError: From<DB::Error>,
        I: IntoIterator<Item = (&'a Address, &'a <Self::Evm as ConfigureEvmEnv>::Transaction)>,
        <Self::Evm as ConfigureEvmEnv>::Transaction: SignedTransaction,
    {
        let env = EnvWithHandlerCfg::new_with_cfg_env(cfg, block_env, Default::default());

        let mut evm = self.evm_config().evm_with_env(db, env);
        let mut index = 0;
        for (sender, tx) in transactions {
            if *tx.tx_hash() == target_tx_hash {
                // reached the target transaction
                break
            }

<<<<<<< HEAD
            let sender = tx.signer();
            self.evm_config()
                .fill_tx_env(evm.tx_mut(), &tx.into_signed(), sender)
                .map_err(|_| EthApiError::FailedToDecodeSignedTransaction)?;
=======
            self.evm_config().fill_tx_env(evm.tx_mut(), tx, *sender);
>>>>>>> 5ef21cdf
            evm.transact_commit().map_err(Self::Error::from_evm_err)?;
            index += 1;
        }
        Ok(index)
    }

    /// Configures a new [`TxEnv`]  for the [`TransactionRequest`]
    ///
    /// All [`TxEnv`] fields are derived from the given [`TransactionRequest`], if fields are
    /// `None`, they fall back to the [`BlockEnv`]'s settings.
    fn create_txn_env(
        &self,
        block_env: &BlockEnv,
        request: TransactionRequest,
    ) -> Result<TxEnv, Self::Error> {
        // Ensure that if versioned hashes are set, they're not empty
        if request.blob_versioned_hashes.as_ref().is_some_and(|hashes| hashes.is_empty()) {
            return Err(RpcInvalidTransactionError::BlobTransactionMissingBlobHashes.into_eth_err())
        }

        let TransactionRequest {
            from,
            to,
            gas_price,
            max_fee_per_gas,
            max_priority_fee_per_gas,
            gas,
            value,
            input,
            nonce,
            access_list,
            chain_id,
            blob_versioned_hashes,
            max_fee_per_blob_gas,
            authorization_list,
            transaction_type: _,
            sidecar: _,
        } = request;

        let CallFees { max_priority_fee_per_gas, gas_price, max_fee_per_blob_gas } =
            CallFees::ensure_fees(
                gas_price.map(U256::from),
                max_fee_per_gas.map(U256::from),
                max_priority_fee_per_gas.map(U256::from),
                block_env.basefee,
                blob_versioned_hashes.as_deref(),
                max_fee_per_blob_gas.map(U256::from),
                block_env.get_blob_gasprice().map(U256::from),
            )?;

        let gas_limit = gas.unwrap_or_else(|| {
            // Use maximum allowed gas limit. The reason for this
            // is that both Erigon and Geth use pre-configured gas cap even if
            // it's possible to derive the gas limit from the block:
            // <https://github.com/ledgerwatch/erigon/blob/eae2d9a79cb70dbe30b3a6b79c436872e4605458/cmd/rpcdaemon/commands/trace_adhoc.go#L956
            // https://github.com/ledgerwatch/erigon/blob/eae2d9a79cb70dbe30b3a6b79c436872e4605458/eth/ethconfig/config.go#L94>
            block_env.gas_limit.saturating_to()
        });

        #[allow(clippy::needless_update)]
        let env = TxEnv {
            gas_limit,
            nonce,
            caller: from.unwrap_or_default(),
            gas_price,
            gas_priority_fee: max_priority_fee_per_gas,
            transact_to: to.unwrap_or(TxKind::Create),
            value: value.unwrap_or_default(),
            data: input
                .try_into_unique_input()
                .map_err(Self::Error::from_eth_err)?
                .unwrap_or_default(),
            chain_id,
            access_list: access_list.unwrap_or_default().into(),
            // EIP-4844 fields
            blob_hashes: blob_versioned_hashes.unwrap_or_default(),
            max_fee_per_blob_gas,
            // EIP-7702 fields
            authorization_list: authorization_list.map(Into::into),
            ..Default::default()
        };

        Ok(env)
    }

    /// Creates a new [`EnvWithHandlerCfg`] to be used for executing the [`TransactionRequest`] in
    /// `eth_call`.
    ///
    /// Note: this does _not_ access the Database to check the sender.
    fn build_call_evm_env(
        &self,
        cfg: CfgEnvWithHandlerCfg,
        block: BlockEnv,
        request: TransactionRequest,
    ) -> Result<EnvWithHandlerCfg, Self::Error> {
        let tx = self.create_txn_env(&block, request)?;
        Ok(EnvWithHandlerCfg::new_with_cfg_env(cfg, block, tx))
    }

    /// Prepares the [`EnvWithHandlerCfg`] for execution of calls.
    ///
    /// Does not commit any changes to the underlying database.
    ///
    /// ## EVM settings
    ///
    /// This modifies certain EVM settings to mirror geth's `SkipAccountChecks` when transacting requests, see also: <https://github.com/ethereum/go-ethereum/blob/380688c636a654becc8f114438c2a5d93d2db032/core/state_transition.go#L145-L148>:
    ///
    ///  - `disable_eip3607` is set to `true`
    ///  - `disable_base_fee` is set to `true`
    ///  - `nonce` is set to `None`
    ///
    /// In addition, this changes the block's gas limit to the configured [`Self::call_gas_limit`].
    fn prepare_call_env<DB>(
        &self,
        mut cfg: CfgEnvWithHandlerCfg,
        mut block: BlockEnv,
        mut request: TransactionRequest,
        db: &mut CacheDB<DB>,
        overrides: EvmOverrides,
    ) -> Result<EnvWithHandlerCfg, Self::Error>
    where
        DB: DatabaseRef,
        EthApiError: From<<DB as DatabaseRef>::Error>,
    {
        if request.gas > Some(self.call_gas_limit()) {
            // configured gas exceeds limit
            return Err(
                EthApiError::InvalidTransaction(RpcInvalidTransactionError::GasTooHigh).into()
            )
        }

        // apply configured gas cap
        block.gas_limit = U256::from(self.call_gas_limit());

        // Disabled because eth_call is sometimes used with eoa senders
        // See <https://github.com/paradigmxyz/reth/issues/1959>
        cfg.disable_eip3607 = true;

        // The basefee should be ignored for eth_call
        // See:
        // <https://github.com/ethereum/go-ethereum/blob/ee8e83fa5f6cb261dad2ed0a7bbcde4930c41e6c/internal/ethapi/api.go#L985>
        cfg.disable_base_fee = true;

        // set nonce to None so that the correct nonce is chosen by the EVM
        request.nonce = None;

        if let Some(block_overrides) = overrides.block {
            apply_block_overrides(*block_overrides, db, &mut block);
        }
        if let Some(state_overrides) = overrides.state {
            apply_state_overrides(state_overrides, db)?;
        }

        let request_gas = request.gas;
        let mut env = self.build_call_evm_env(cfg, block, request)?;

        if request_gas.is_none() {
            // No gas limit was provided in the request, so we need to cap the transaction gas limit
            if env.tx.gas_price > U256::ZERO {
                // If gas price is specified, cap transaction gas limit with caller allowance
                trace!(target: "rpc::eth::call", ?env, "Applying gas limit cap with caller allowance");
                let cap = caller_gas_allowance(db, &env.tx)?;
                // ensure we cap gas_limit to the block's
                env.tx.gas_limit = cap.min(env.block.gas_limit).saturating_to();
            }
        }

        Ok(env)
    }
}<|MERGE_RESOLUTION|>--- conflicted
+++ resolved
@@ -36,11 +36,7 @@
         apply_block_overrides, apply_state_overrides, caller_gas_allowance, get_precompiles,
         CallFees,
     },
-<<<<<<< HEAD
-    utils::recover_raw_transaction,
-=======
     simulate::{self, EthSimulateError},
->>>>>>> 5ef21cdf
     EthApiError, RevertError, RpcInvalidTransactionError, StateCacheDb,
 };
 use revm::{Database, DatabaseCommit, GetInspector};
@@ -328,13 +324,7 @@
                         let env = EnvWithHandlerCfg::new_with_cfg_env(
                             cfg.clone(),
                             block_env.clone(),
-<<<<<<< HEAD
-                            Call::evm_config(&this)
-                                .tx_env(&tx)
-                                .map_err(|_| EthApiError::FailedToDecodeSignedTransaction)?,
-=======
                             RpcNodeCore::evm_config(&this).tx_env(tx, *signer),
->>>>>>> 5ef21cdf
                         );
                         let (res, _) = this.transact(&mut db, env)?;
                         db.commit(res.state);
@@ -667,13 +657,7 @@
                 let env = EnvWithHandlerCfg::new_with_cfg_env(
                     cfg,
                     block_env,
-<<<<<<< HEAD
-                    Call::evm_config(&this)
-                        .tx_env(&tx)
-                        .map_err(|_| EthApiError::FailedToDecodeSignedTransaction)?,
-=======
                     RpcNodeCore::evm_config(&this).tx_env(tx.as_signed(), tx.signer()),
->>>>>>> 5ef21cdf
                 );
 
                 let (res, _) = this.transact(&mut db, env)?;
@@ -715,14 +699,7 @@
                 break
             }
 
-<<<<<<< HEAD
-            let sender = tx.signer();
-            self.evm_config()
-                .fill_tx_env(evm.tx_mut(), &tx.into_signed(), sender)
-                .map_err(|_| EthApiError::FailedToDecodeSignedTransaction)?;
-=======
             self.evm_config().fill_tx_env(evm.tx_mut(), tx, *sender);
->>>>>>> 5ef21cdf
             evm.transact_commit().map_err(Self::Error::from_evm_err)?;
             index += 1;
         }
