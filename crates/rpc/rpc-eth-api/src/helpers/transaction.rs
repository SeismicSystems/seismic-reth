//! Database access for `eth_` transaction RPC methods. Loads transaction and receipt data w.r.t.
//! network.

<<<<<<< HEAD
use alloy_consensus::{BlockHeader, Transaction, Typed2718};
=======
use super::{EthApiSpec, EthSigner, LoadBlock, LoadReceipt, LoadState, SpawnBlocking};
use crate::{
    helpers::estimate::EstimateCall, FromEthApiError, FullEthApiTypes, IntoEthApiError,
    RpcNodeCore, RpcNodeCoreExt, RpcReceipt, RpcTransaction,
};
use alloy_consensus::{transaction::TransactionMeta, BlockHeader, Transaction};
>>>>>>> 3ea3b68f
use alloy_dyn_abi::TypedData;
use alloy_eips::{eip2718::Encodable2718, BlockId};
use alloy_network::TransactionBuilder;
use alloy_primitives::{Address, Bytes, TxHash, B256};
use alloy_rpc_types_eth::{transaction::TransactionRequest, BlockNumberOrTag, TransactionInfo};
use futures::Future;
use reth_node_api::BlockBody;
use reth_primitives_traits::{RecoveredBlock, SignedTransaction};
use reth_provider::{
    BlockNumReader, BlockReaderIdExt, ProviderBlock, ProviderReceipt, ProviderTx, ReceiptProvider,
    TransactionsProvider,
};
use reth_rpc_eth_types::{utils::binary_search, EthApiError, SignError, TransactionSource};
use reth_rpc_types_compat::transaction::TransactionCompat;
use reth_transaction_pool::{PoolTransaction, TransactionOrigin, TransactionPool};
use std::sync::Arc;

/// Transaction related functions for the [`EthApiServer`](crate::EthApiServer) trait in
/// the `eth_` namespace.
///
/// This includes utilities for transaction tracing, transacting and inspection.
///
/// Async functions that are spawned onto the
/// [`BlockingTaskPool`](reth_tasks::pool::BlockingTaskPool) begin with `spawn_`
///
/// ## Calls
///
/// There are subtle differences between when transacting [`TransactionRequest`]:
///
/// The endpoints `eth_call` and `eth_estimateGas` and `eth_createAccessList` should always
/// __disable__ the base fee check in the [`CfgEnv`](revm::context::CfgEnv).
///
/// The behaviour for tracing endpoints is not consistent across clients.
/// Geth also disables the basefee check for tracing: <https://github.com/ethereum/go-ethereum/blob/bc0b87ca196f92e5af49bd33cc190ef0ec32b197/eth/tracers/api.go#L955-L955>
/// Erigon does not: <https://github.com/ledgerwatch/erigon/blob/aefb97b07d1c4fd32a66097a24eddd8f6ccacae0/turbo/transactions/tracing.go#L209-L209>
///
/// See also <https://github.com/paradigmxyz/reth/issues/6240>
///
/// This implementation follows the behaviour of Geth and disables the basefee check for tracing.
pub trait EthTransactions: LoadTransaction<Provider: BlockReaderIdExt> {
    /// Returns a handle for signing data.
    ///
    /// Signer access in default (L1) trait method implementations.
    #[expect(clippy::type_complexity)]
    fn signers(&self) -> &parking_lot::RwLock<Vec<Box<dyn EthSigner<ProviderTx<Self::Provider>>>>>;

    /// Decodes and recovers the transaction and submits it to the pool.
    ///
    /// Returns the hash of the transaction.
    fn send_raw_transaction(
        &self,
        tx: Bytes,
    ) -> impl Future<Output = Result<B256, Self::Error>> + Send;

    /// Decodes and recovers the transaction and submits it to the pool.
    ///
    /// Returns the hash of the transaction.
    fn send_typed_data_transaction(
        &self,
        tx: alloy_eips::eip712::TypedDataRequest,
    ) -> impl Future<Output = Result<B256, Self::Error>> + Send;

    /// Returns the transaction by hash.
    ///
    /// Checks the pool and state.
    ///
    /// Returns `Ok(None)` if no matching transaction was found.
    #[expect(clippy::complexity)]
    fn transaction_by_hash(
        &self,
        hash: B256,
    ) -> impl Future<
        Output = Result<Option<TransactionSource<ProviderTx<Self::Provider>>>, Self::Error>,
    > + Send {
        LoadTransaction::transaction_by_hash(self, hash)
    }

    /// Get all transactions in the block with the given hash.
    ///
    /// Returns `None` if block does not exist.
    #[expect(clippy::type_complexity)]
    fn transactions_by_block(
        &self,
        block: B256,
    ) -> impl Future<Output = Result<Option<Vec<ProviderTx<Self::Provider>>>, Self::Error>> + Send
    {
        async move {
            self.cache()
                .get_recovered_block(block)
                .await
                .map(|b| b.map(|b| b.body().transactions().to_vec()))
                .map_err(Self::Error::from_eth_err)
        }
    }

    /// Returns the EIP-2718 encoded transaction by hash.
    ///
    /// If this is a pooled EIP-4844 transaction, the blob sidecar is included.
    ///
    /// Checks the pool and state.
    ///
    /// Returns `Ok(None)` if no matching transaction was found.
    fn raw_transaction_by_hash(
        &self,
        hash: B256,
    ) -> impl Future<Output = Result<Option<Bytes>, Self::Error>> + Send {
        async move {
            // Note: this is mostly used to fetch pooled transactions so we check the pool first
            if let Some(tx) =
                self.pool().get_pooled_transaction_element(hash).map(|tx| tx.encoded_2718().into())
            {
                return Ok(Some(tx))
            }

            self.spawn_blocking_io(move |ref this| {
                Ok(this
                    .provider()
                    .transaction_by_hash(hash)
                    .map_err(Self::Error::from_eth_err)?
                    .map(|tx| tx.encoded_2718().into()))
            })
            .await
        }
    }

    /// Returns the _historical_ transaction and the block it was mined in
    #[expect(clippy::type_complexity)]
    fn historical_transaction_by_hash_at(
        &self,
        hash: B256,
    ) -> impl Future<
        Output = Result<Option<(TransactionSource<ProviderTx<Self::Provider>>, B256)>, Self::Error>,
    > + Send {
        async move {
            match self.transaction_by_hash_at(hash).await? {
                None => Ok(None),
                Some((tx, at)) => Ok(at.as_block_hash().map(|hash| (tx, hash))),
            }
        }
    }

    /// Returns the transaction receipt for the given hash.
    ///
    /// Returns None if the transaction does not exist or is pending
    /// Note: The tx receipt is not available for pending transactions.
    fn transaction_receipt(
        &self,
        hash: B256,
    ) -> impl Future<Output = Result<Option<RpcReceipt<Self::NetworkTypes>>, Self::Error>> + Send
    where
        Self: LoadReceipt + 'static,
    {
        async move {
            match self.load_transaction_and_receipt(hash).await? {
                Some((tx, meta, receipt)) => {
                    self.build_transaction_receipt(tx, meta, receipt).await.map(Some)
                }
                None => Ok(None),
            }
        }
    }

    /// Helper method that loads a transaction and its receipt.
    #[expect(clippy::complexity)]
    fn load_transaction_and_receipt(
        &self,
        hash: TxHash,
    ) -> impl Future<
        Output = Result<
            Option<(ProviderTx<Self::Provider>, TransactionMeta, ProviderReceipt<Self::Provider>)>,
            Self::Error,
        >,
    > + Send
    where
        Self: 'static,
    {
        let provider = self.provider().clone();
        self.spawn_blocking_io(move |_| {
            let (tx, meta) = match provider
                .transaction_by_hash_with_meta(hash)
                .map_err(Self::Error::from_eth_err)?
            {
                Some((tx, meta)) => (tx, meta),
                None => return Ok(None),
            };

            let receipt = match provider.receipt_by_hash(hash).map_err(Self::Error::from_eth_err)? {
                Some(recpt) => recpt,
                None => return Ok(None),
            };

            Ok(Some((tx, meta, receipt)))
        })
    }

    /// Get transaction by [`BlockId`] and index of transaction within that block.
    ///
    /// Returns `Ok(None)` if the block does not exist, or index is out of range.
    fn transaction_by_block_and_tx_index(
        &self,
        block_id: BlockId,
        index: usize,
    ) -> impl Future<Output = Result<Option<RpcTransaction<Self::NetworkTypes>>, Self::Error>> + Send
    where
        Self: LoadBlock,
    {
        async move {
            if let Some(block) = self.recovered_block(block_id).await? {
                let block_hash = block.hash();
                let block_number = block.number();
                let base_fee_per_gas = block.base_fee_per_gas();
                if let Some((signer, tx)) = block.transactions_with_sender().nth(index) {
                    let tx_type = Some(tx.ty() as isize);
                    let tx_info = TransactionInfo {
                        hash: Some(*tx.tx_hash()),
                        block_hash: Some(block_hash),
                        block_number: Some(block_number),
                        base_fee: base_fee_per_gas,
                        index: Some(index as u64),
                        tx_type,
                    };

                    return Ok(Some(
                        self.tx_resp_builder().fill(tx.clone().with_signer(*signer), tx_info)?,
                    ))
                }
            }

            Ok(None)
        }
    }

    /// Find a transaction by sender's address and nonce.
    fn get_transaction_by_sender_and_nonce(
        &self,
        sender: Address,
        nonce: u64,
        include_pending: bool,
    ) -> impl Future<Output = Result<Option<RpcTransaction<Self::NetworkTypes>>, Self::Error>> + Send
    where
        Self: LoadBlock + LoadState,
    {
        async move {
            // Check the pool first
            if include_pending {
                if let Some(tx) =
                    RpcNodeCore::pool(self).get_transaction_by_sender_and_nonce(sender, nonce)
                {
                    let transaction = tx.transaction.clone_into_consensus();
                    return Ok(Some(self.tx_resp_builder().fill_pending(transaction)?));
                }
            }

            // Check if the sender is a contract
            if !self.get_code(sender, None).await?.is_empty() {
                return Ok(None);
            }

            let highest = self.transaction_count(sender, None).await?.saturating_to::<u64>();

            // If the nonce is higher or equal to the highest nonce, the transaction is pending or
            // not exists.
            if nonce >= highest {
                return Ok(None);
            }

            let Ok(high) = self.provider().best_block_number() else {
                return Err(EthApiError::HeaderNotFound(BlockNumberOrTag::Latest.into()).into());
            };

            // Perform a binary search over the block range to find the block in which the sender's
            // nonce reached the requested nonce.
            let num = binary_search::<_, _, Self::Error>(1, high, |mid| async move {
                let mid_nonce =
                    self.transaction_count(sender, Some(mid.into())).await?.saturating_to::<u64>();

                Ok(mid_nonce > nonce)
            })
            .await?;

            let block_id = num.into();
            self.recovered_block(block_id)
                .await?
                .and_then(|block| {
                    let block_hash = block.hash();
                    let block_number = block.number();
                    let base_fee_per_gas = block.base_fee_per_gas();

                    block
                        .transactions_with_sender()
                        .enumerate()
                        .find(|(_, (signer, tx))| **signer == sender && (*tx).nonce() == nonce)
                        .map(|(index, (signer, tx))| {
                            let tx_info = TransactionInfo {
                                hash: Some(*tx.tx_hash()),
                                block_hash: Some(block_hash),
                                block_number: Some(block_number),
                                base_fee: base_fee_per_gas,
                                index: Some(index as u64),
                                tx_type: Some(tx.ty() as isize),
                            };
                            self.tx_resp_builder().fill(tx.clone().with_signer(*signer), tx_info)
                        })
                })
                .ok_or(EthApiError::HeaderNotFound(block_id))?
                .map(Some)
        }
    }

    /// Get transaction, as raw bytes, by [`BlockId`] and index of transaction within that block.
    ///
    /// Returns `Ok(None)` if the block does not exist, or index is out of range.
    fn raw_transaction_by_block_and_tx_index(
        &self,
        block_id: BlockId,
        index: usize,
    ) -> impl Future<Output = Result<Option<Bytes>, Self::Error>> + Send
    where
        Self: LoadBlock,
    {
        async move {
            if let Some(block) = self.recovered_block(block_id).await? {
                if let Some(tx) = block.body().transactions().get(index) {
                    return Ok(Some(tx.encoded_2718().into()))
                }
            }

            Ok(None)
        }
    }

    /// Signs transaction with a matching signer, if any and submits the transaction to the pool.
    /// Returns the hash of the signed transaction.
    fn send_transaction(
        &self,
        mut request: TransactionRequest,
    ) -> impl Future<Output = Result<B256, Self::Error>> + Send
    where
        Self: EthApiSpec + LoadBlock + EstimateCall,
    {
        async move {
            let from = match request.from {
                Some(from) => from,
                None => return Err(SignError::NoAccount.into_eth_err()),
            };

            if self.find_signer(&from).is_err() {
                return Err(SignError::NoAccount.into_eth_err())
            }

            // set nonce if not already set before
            if request.nonce.is_none() {
                let nonce = self.next_available_nonce(from).await?;
                request.nonce = Some(nonce);
            }

            let chain_id = self.chain_id();
            request.chain_id = Some(chain_id.to());

            let estimated_gas =
                self.estimate_gas_at(request.clone(), BlockId::pending(), None).await?;
            let gas_limit = estimated_gas;
            request.set_gas_limit(gas_limit.to());

            let transaction = self.sign_request(&from, request).await?.with_signer(from);

            let pool_transaction =
                <<Self as RpcNodeCore>::Pool as TransactionPool>::Transaction::try_from_consensus(
                    transaction,
                )
                .map_err(|_| EthApiError::TransactionConversionError)?;

            // submit the transaction to the pool with a `Local` origin
            let hash = self
                .pool()
                .add_transaction(TransactionOrigin::Local, pool_transaction)
                .await
                .map_err(Self::Error::from_eth_err)?;

            Ok(hash)
        }
    }

    /// Signs a transaction, with configured signers.
    fn sign_request(
        &self,
        from: &Address,
        txn: TransactionRequest,
    ) -> impl Future<Output = Result<ProviderTx<Self::Provider>, Self::Error>> + Send {
        async move {
            self.find_signer(from)?
                .sign_transaction(txn, from)
                .await
                .map_err(Self::Error::from_eth_err)
        }
    }

    /// Signs given message. Returns the signature.
    fn sign(
        &self,
        account: Address,
        message: Bytes,
    ) -> impl Future<Output = Result<Bytes, Self::Error>> + Send {
        async move {
            Ok(self
                .find_signer(&account)?
                .sign(account, &message)
                .await
                .map_err(Self::Error::from_eth_err)?
                .as_bytes()
                .into())
        }
    }

    /// Signs a transaction request using the given account in request
    /// Returns the EIP-2718 encoded signed transaction.
    fn sign_transaction(
        &self,
        request: TransactionRequest,
    ) -> impl Future<Output = Result<Bytes, Self::Error>> + Send {
        async move {
            let from = match request.from {
                Some(from) => from,
                None => return Err(SignError::NoAccount.into_eth_err()),
            };

            Ok(self.sign_request(&from, request).await?.encoded_2718().into())
        }
    }

    /// Encodes and signs the typed data according EIP-712. Payload must implement Eip712 trait.
    fn sign_typed_data(&self, data: &TypedData, account: Address) -> Result<Bytes, Self::Error> {
        Ok(self
            .find_signer(&account)?
            .sign_typed_data(account, data)
            .map_err(Self::Error::from_eth_err)?
            .as_bytes()
            .into())
    }

    /// Returns the signer for the given account, if found in configured signers.
    #[expect(clippy::type_complexity)]
    fn find_signer(
        &self,
        account: &Address,
    ) -> Result<Box<(dyn EthSigner<ProviderTx<Self::Provider>> + 'static)>, Self::Error> {
        self.signers()
            .read()
            .iter()
            .find(|signer| signer.is_signer_for(account))
            .map(|signer| dyn_clone::clone_box(&**signer))
            .ok_or_else(|| SignError::NoAccount.into_eth_err())
    }
}

/// Loads a transaction from database.
///
/// Behaviour shared by several `eth_` RPC methods, not exclusive to `eth_` transactions RPC
/// methods.
pub trait LoadTransaction: SpawnBlocking + FullEthApiTypes + RpcNodeCoreExt {
    /// Returns the transaction by hash.
    ///
    /// Checks the pool and state.
    ///
    /// Returns `Ok(None)` if no matching transaction was found.
    #[expect(clippy::complexity)]
    fn transaction_by_hash(
        &self,
        hash: B256,
    ) -> impl Future<
        Output = Result<Option<TransactionSource<ProviderTx<Self::Provider>>>, Self::Error>,
    > + Send {
        async move {
            // Try to find the transaction on disk
            let mut resp = self
                .spawn_blocking_io(move |this| {
                    match this
                        .provider()
                        .transaction_by_hash_with_meta(hash)
                        .map_err(Self::Error::from_eth_err)?
                    {
                        None => Ok(None),
                        Some((tx, meta)) => {
                            // Note: we assume this transaction is valid, because it's mined (or
                            // part of pending block) and already. We don't need to
                            // check for pre EIP-2 because this transaction could be pre-EIP-2.
                            let transaction = tx
                                .into_recovered_unchecked()
                                .map_err(|_| EthApiError::InvalidTransactionSignature)?;

                            let tx = TransactionSource::Block {
                                transaction,
                                index: meta.index,
                                block_hash: meta.block_hash,
                                block_number: meta.block_number,
                                base_fee: meta.base_fee,
                            };
                            Ok(Some(tx))
                        }
                    }
                })
                .await?;

            if resp.is_none() {
                // tx not found on disk, check pool
                if let Some(tx) =
                    self.pool().get(&hash).map(|tx| tx.transaction.clone().into_consensus())
                {
                    resp = Some(TransactionSource::Pool(tx.into()));
                }
            }

            Ok(resp)
        }
    }

    /// Returns the transaction by including its corresponding [`BlockId`].
    ///
    /// Note: this supports pending transactions
    #[expect(clippy::type_complexity)]
    fn transaction_by_hash_at(
        &self,
        transaction_hash: B256,
    ) -> impl Future<
        Output = Result<
            Option<(TransactionSource<ProviderTx<Self::Provider>>, BlockId)>,
            Self::Error,
        >,
    > + Send {
        async move {
            Ok(self.transaction_by_hash(transaction_hash).await?.map(|tx| match tx {
                tx @ TransactionSource::Pool(_) => (tx, BlockId::pending()),
                tx @ TransactionSource::Block { block_hash, .. } => {
                    (tx, BlockId::Hash(block_hash.into()))
                }
            }))
        }
    }

    /// Fetches the transaction and the transaction's block
    #[expect(clippy::type_complexity)]
    fn transaction_and_block(
        &self,
        hash: B256,
    ) -> impl Future<
        Output = Result<
            Option<(
                TransactionSource<ProviderTx<Self::Provider>>,
                Arc<RecoveredBlock<ProviderBlock<Self::Provider>>>,
            )>,
            Self::Error,
        >,
    > + Send {
        async move {
            let (transaction, at) = match self.transaction_by_hash_at(hash).await? {
                None => return Ok(None),
                Some(res) => res,
            };

            // Note: this is always either hash or pending
            let block_hash = match at {
                BlockId::Hash(hash) => hash.block_hash,
                _ => return Ok(None),
            };
            let block = self
                .cache()
                .get_recovered_block(block_hash)
                .await
                .map_err(Self::Error::from_eth_err)?;
            Ok(block.map(|block| (transaction, block)))
        }
    }
}<|MERGE_RESOLUTION|>--- conflicted
+++ resolved
@@ -1,16 +1,12 @@
 //! Database access for `eth_` transaction RPC methods. Loads transaction and receipt data w.r.t.
 //! network.
 
-<<<<<<< HEAD
-use alloy_consensus::{BlockHeader, Transaction, Typed2718};
-=======
 use super::{EthApiSpec, EthSigner, LoadBlock, LoadReceipt, LoadState, SpawnBlocking};
 use crate::{
     helpers::estimate::EstimateCall, FromEthApiError, FullEthApiTypes, IntoEthApiError,
     RpcNodeCore, RpcNodeCoreExt, RpcReceipt, RpcTransaction,
 };
 use alloy_consensus::{transaction::TransactionMeta, BlockHeader, Transaction};
->>>>>>> 3ea3b68f
 use alloy_dyn_abi::TypedData;
 use alloy_eips::{eip2718::Encodable2718, BlockId};
 use alloy_network::TransactionBuilder;
@@ -65,14 +61,6 @@
         tx: Bytes,
     ) -> impl Future<Output = Result<B256, Self::Error>> + Send;
 
-    /// Decodes and recovers the transaction and submits it to the pool.
-    ///
-    /// Returns the hash of the transaction.
-    fn send_typed_data_transaction(
-        &self,
-        tx: alloy_eips::eip712::TypedDataRequest,
-    ) -> impl Future<Output = Result<B256, Self::Error>> + Send;
-
     /// Returns the transaction by hash.
     ///
     /// Checks the pool and state.
@@ -223,14 +211,12 @@
                 let block_number = block.number();
                 let base_fee_per_gas = block.base_fee_per_gas();
                 if let Some((signer, tx)) = block.transactions_with_sender().nth(index) {
-                    let tx_type = Some(tx.ty() as isize);
                     let tx_info = TransactionInfo {
                         hash: Some(*tx.tx_hash()),
                         block_hash: Some(block_hash),
                         block_number: Some(block_number),
                         base_fee: base_fee_per_gas,
                         index: Some(index as u64),
-                        tx_type,
                     };
 
                     return Ok(Some(
@@ -310,7 +296,6 @@
                                 block_number: Some(block_number),
                                 base_fee: base_fee_per_gas,
                                 index: Some(index as u64),
-                                tx_type: Some(tx.ty() as isize),
                             };
                             self.tx_resp_builder().fill(tx.clone().with_signer(*signer), tx_info)
                         })
