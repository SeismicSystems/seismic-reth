--- conflicted
+++ resolved
@@ -175,18 +175,6 @@
     .unwrap();
 
     // Implemented
-<<<<<<< HEAD
-    EthApiClient::<Transaction, Block>::protocol_version(client).await.unwrap();
-    EthApiClient::<Transaction, Block>::chain_id(client).await.unwrap();
-    EthApiClient::<Transaction, Block>::accounts(client).await.unwrap();
-    EthApiClient::<Transaction, Block>::get_account(client, address, block_number.into())
-        .await
-        .unwrap();
-    EthApiClient::<Transaction, Block>::block_number(client).await.unwrap();
-    EthApiClient::<Transaction, Block>::get_code(client, address, None).await.unwrap();
-    EthApiClient::<Transaction, Block>::send_raw_transaction(client, tx.clone()).await.unwrap();
-    EthApiClient::<Transaction, Block>::fee_history(client, U64::from(0), block_number, None)
-=======
     EthApiClient::<Transaction, Block, Receipt, Header>::protocol_version(client).await.unwrap();
     EthApiClient::<Transaction, Block, Receipt, Header>::chain_id(client).await.unwrap();
     EthApiClient::<Transaction, Block, Receipt, Header>::accounts(client).await.unwrap();
@@ -199,7 +187,6 @@
     .unwrap();
     EthApiClient::<Transaction, Block, Receipt, Header>::block_number(client).await.unwrap();
     EthApiClient::<Transaction, Block, Receipt, Header>::get_code(client, address, None)
->>>>>>> 5ef21cdf
         .await
         .unwrap();
     EthApiClient::<Transaction, Block, Receipt, Header>::send_raw_transaction(client, tx)
@@ -306,14 +293,6 @@
         None,
     )
     .await
-<<<<<<< HEAD
-    .unwrap();
-    EthApiClient::<Transaction, Block>::call(client, tx.clone(), Some(block_number.into()))
-        .await
-        .unwrap();
-    EthApiClient::<Transaction, Block>::syncing(client).await.unwrap();
-    EthApiClient::<Transaction, Block>::send_transaction(client, transaction_request)
-=======
     .unwrap_err();
     EthApiClient::<Transaction, Block, Receipt, Header>::call(
         client,
@@ -347,7 +326,6 @@
     .unwrap();
     EthApiClient::<Transaction, Block, Receipt, Header>::gas_price(client).await.unwrap_err();
     EthApiClient::<Transaction, Block, Receipt, Header>::max_priority_fee_per_gas(client)
->>>>>>> 5ef21cdf
         .await
         .unwrap_err();
     EthApiClient::<Transaction, Block, Receipt, Header>::get_proof(client, address, vec![], None)
