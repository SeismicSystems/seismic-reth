//! Compatibility functions for rpc `Block` type.

<<<<<<< HEAD
use alloy_consensus::{BlockHeader, Sealable, Sealed, Typed2718};
use alloy_eips::eip4895::Withdrawals;
use alloy_primitives::{B256, U256};
=======
use crate::transaction::TransactionCompat;
use alloy_consensus::{BlockHeader, Sealable};
use alloy_primitives::U256;
>>>>>>> 3ea3b68f
use alloy_rpc_types_eth::{
    Block, BlockTransactions, BlockTransactionsKind, Header, TransactionInfo,
};
use reth_primitives_traits::{
    Block as BlockTrait, BlockBody, RecoveredBlock, SealedHeader, SignedTransaction,
};

/// Converts the given primitive block into a [`Block`] response with the given
/// [`BlockTransactionsKind`]
///
/// If a `block_hash` is provided, then this is used, otherwise the block hash is computed.
#[expect(clippy::type_complexity)]
pub fn from_block<T, B>(
    block: RecoveredBlock<B>,
    kind: BlockTransactionsKind,
    tx_resp_builder: &T,
) -> Result<Block<T::Transaction, Header<B::Header>>, T::Error>
where
    T: TransactionCompat<<<B as BlockTrait>::Body as BlockBody>::Transaction>,
    B: BlockTrait,
{
    match kind {
        BlockTransactionsKind::Hashes => Ok(from_block_with_tx_hashes::<T::Transaction, B>(block)),
        BlockTransactionsKind::Full => from_block_full::<T, B>(block, tx_resp_builder),
    }
}

/// Create a new [`Block`] response from a [`RecoveredBlock`], using the
/// total difficulty to populate its field in the rpc response.
///
/// This will populate the `transactions` field with only the hashes of the transactions in the
/// block: [`BlockTransactions::Hashes`]
pub fn from_block_with_tx_hashes<T, B>(block: RecoveredBlock<B>) -> Block<T, Header<B::Header>>
where
    B: BlockTrait,
{
    let transactions = block.body().transaction_hashes_iter().copied().collect();
    let rlp_length = block.rlp_length();
    let (header, body) = block.into_sealed_block().split_sealed_header_body();
    from_block_with_transactions::<T, B>(
        rlp_length,
        header,
        body,
        BlockTransactions::Hashes(transactions),
    )
}

/// Create a new [`Block`] response from a [`RecoveredBlock`], using the
/// total difficulty to populate its field in the rpc response.
///
/// This will populate the `transactions` field with the _full_
/// [`TransactionCompat::Transaction`] objects: [`BlockTransactions::Full`]
#[expect(clippy::type_complexity)]
pub fn from_block_full<T, B>(
    block: RecoveredBlock<B>,
    tx_resp_builder: &T,
) -> Result<Block<T::Transaction, Header<B::Header>>, T::Error>
where
    T: TransactionCompat<<<B as BlockTrait>::Body as BlockBody>::Transaction>,
    B: BlockTrait,
{
    let block_number = block.header().number();
    let base_fee = block.header().base_fee_per_gas();
    let block_length = block.rlp_length();
    let block_hash = Some(block.hash());

    let transactions = block
        .transactions_recovered()
        .enumerate()
<<<<<<< HEAD
        .map(|(idx, (tx, sender))| {
            let tx_type = Some(tx.ty() as isize);
            let tx_hash = *tx.tx_hash();
            let signed_tx_ec_recovered = tx.with_signer(sender);
=======
        .map(|(idx, tx)| {
>>>>>>> 3ea3b68f
            let tx_info = TransactionInfo {
                hash: Some(*tx.tx_hash()),
                block_hash,
                block_number: Some(block_number),
                base_fee,
                index: Some(idx as u64),
                tx_type,
            };

            tx_resp_builder.fill(tx.cloned(), tx_info)
        })
        .collect::<Result<Vec<_>, T::Error>>()?;

    let (header, body) = block.into_sealed_block().split_sealed_header_body();
    Ok(from_block_with_transactions::<_, B>(
        block_length,
        header,
        body,
        BlockTransactions::Full(transactions),
    ))
}

#[inline]
fn from_block_with_transactions<T, B: BlockTrait>(
    block_length: usize,
    header: SealedHeader<B::Header>,
    body: B::Body,
    transactions: BlockTransactions<T>,
) -> Block<T, Header<B::Header>> {
    let withdrawals =
        header.withdrawals_root().is_some().then(|| body.withdrawals().cloned()).flatten();

    let uncles =
        body.ommers().map(|o| o.iter().map(|h| h.hash_slow()).collect()).unwrap_or_default();
    let header = Header::from_consensus(header.into(), None, Some(U256::from(block_length)));

    Block { header, uncles, transactions, withdrawals }
}<|MERGE_RESOLUTION|>--- conflicted
+++ resolved
@@ -1,14 +1,8 @@
 //! Compatibility functions for rpc `Block` type.
 
-<<<<<<< HEAD
-use alloy_consensus::{BlockHeader, Sealable, Sealed, Typed2718};
-use alloy_eips::eip4895::Withdrawals;
-use alloy_primitives::{B256, U256};
-=======
 use crate::transaction::TransactionCompat;
 use alloy_consensus::{BlockHeader, Sealable};
 use alloy_primitives::U256;
->>>>>>> 3ea3b68f
 use alloy_rpc_types_eth::{
     Block, BlockTransactions, BlockTransactionsKind, Header, TransactionInfo,
 };
@@ -78,21 +72,13 @@
     let transactions = block
         .transactions_recovered()
         .enumerate()
-<<<<<<< HEAD
-        .map(|(idx, (tx, sender))| {
-            let tx_type = Some(tx.ty() as isize);
-            let tx_hash = *tx.tx_hash();
-            let signed_tx_ec_recovered = tx.with_signer(sender);
-=======
         .map(|(idx, tx)| {
->>>>>>> 3ea3b68f
             let tx_info = TransactionInfo {
                 hash: Some(*tx.tx_hash()),
                 block_hash,
                 block_number: Some(block_number),
                 base_fee,
                 index: Some(idx as u64),
-                tx_type,
             };
 
             tx_resp_builder.fill(tx.cloned(), tx_info)
