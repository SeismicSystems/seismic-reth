--- conflicted
+++ resolved
@@ -653,14 +653,9 @@
                             }
 
                             if !value.is_zero() {
-<<<<<<< HEAD
                                 let storage_entry =
                                     StorageEntry { key: hashed_slot, value, is_private };
-                                storage_cursor.upsert(hashed_address, storage_entry).unwrap();
-=======
-                                let storage_entry = StorageEntry { key: hashed_slot, value };
                                 storage_cursor.upsert(hashed_address, &storage_entry).unwrap();
->>>>>>> 3ea3b68f
                             }
                         }
                     }
