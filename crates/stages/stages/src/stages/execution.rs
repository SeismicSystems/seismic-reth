--- conflicted
+++ resolved
@@ -968,18 +968,8 @@
             // Get on dupsort would return only first value. This is good enough for this test.
             assert!(matches!(
                 provider.tx_ref().get::<tables::PlainStorageState>(account1),
-<<<<<<< HEAD
-                Ok(Some(StorageEntry {
-                    key: B256::with_last_byte(1),
-                    value: U256::from(2),
-                    ..Default::default()
-                })),
-                "Post changed of a account"
-            );
-=======
-                Ok(Some(entry)) if entry.key == B256::with_last_byte(1) && entry.value == U256::from(2)
+                Ok(Some(entry)) if entry.key == B256::with_last_byte(1) && entry.value == U256::from(2) && entry.is_private == false
             ));
->>>>>>> 3ea3b68f
 
             let mut provider = factory.database_provider_rw().unwrap();
             let mut stage = stage();
