--- conflicted
+++ resolved
@@ -10,13 +10,8 @@
 use reth_node_builder::{NodeBuilder, WithLaunchContext};
 use reth_node_core::{
     args::{
-<<<<<<< HEAD
-        DatabaseArgs, DatadirArgs, DebugArgs, DevArgs, EnclaveArgs, NetworkArgs,
+        DatabaseArgs, DatadirArgs, DebugArgs, DevArgs, EngineArgs, EnclaveArgs, NetworkArgs,
         PayloadBuilderArgs, PruningArgs, RpcServerArgs, TxPoolArgs,
-=======
-        DatabaseArgs, DatadirArgs, DebugArgs, DevArgs, EngineArgs, NetworkArgs, PayloadBuilderArgs,
-        PruningArgs, RpcServerArgs, TxPoolArgs,
->>>>>>> 3ea3b68f
     },
     node_config::NodeConfig,
     version,
@@ -173,11 +168,8 @@
             dev,
             pruning,
             ext,
-<<<<<<< HEAD
+            engine,
             enclave,
-=======
-            engine,
->>>>>>> 3ea3b68f
         } = self;
 
         // set up node config
@@ -195,11 +187,8 @@
             db,
             dev,
             pruning,
-<<<<<<< HEAD
+            engine,
             enclave,
-=======
-            engine,
->>>>>>> 3ea3b68f
         };
 
         let data_dir = node_config.datadir();
