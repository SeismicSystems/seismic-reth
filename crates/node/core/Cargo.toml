--- conflicted
+++ resolved
@@ -34,12 +34,9 @@
 reth-network-peers.workspace = true
 reth-prune-types.workspace = true
 reth-stages-types.workspace = true
-<<<<<<< HEAD
 reth-optimism-chainspec = { workspace = true, optional = true }
 reth-tee.workspace = true
-=======
 reth-ethereum-forks.workspace = true
->>>>>>> 5ef21cdf
 
 # ethereum
 alloy-primitives.workspace = true
