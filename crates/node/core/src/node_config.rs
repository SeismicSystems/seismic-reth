//! Support for customizing the node

use crate::{
    args::{
<<<<<<< HEAD
        DatabaseArgs, DatadirArgs, DebugArgs, DevArgs, EnclaveArgs, NetworkArgs,
        PayloadBuilderArgs, PruningArgs, RpcServerArgs, TxPoolArgs,
=======
        DatabaseArgs, DatadirArgs, DebugArgs, DevArgs, EngineArgs, NetworkArgs, PayloadBuilderArgs,
        PruningArgs, RpcServerArgs, TxPoolArgs,
>>>>>>> 3ea3b68f
    },
    dirs::{ChainPath, DataDirPath},
    utils::get_single_header,
};
use alloy_consensus::BlockHeader;
use alloy_eips::BlockHashOrNumber;
use alloy_primitives::{BlockNumber, B256};
use eyre::eyre;
use reth_chainspec::{ChainSpec, EthChainSpec, MAINNET};
use reth_config::config::PruneConfig;
use reth_ethereum_forks::Head;
use reth_network_p2p::headers::client::HeadersClient;
use reth_primitives_traits::SealedHeader;
use reth_stages_types::StageId;
use reth_storage_api::{
    BlockHashReader, DatabaseProviderFactory, HeaderProvider, StageCheckpointReader,
};
use reth_storage_errors::provider::ProviderResult;
use serde::{de::DeserializeOwned, Serialize};
use std::{
    fs,
    net::SocketAddr,
    path::{Path, PathBuf},
    sync::Arc,
};
use tracing::*;

pub use reth_engine_primitives::DEFAULT_MEMORY_BLOCK_BUFFER_TARGET;

/// Triggers persistence when the number of canonical blocks in memory exceeds this threshold.
pub const DEFAULT_PERSISTENCE_THRESHOLD: u64 = 2;

/// Default size of cross-block cache in megabytes.
pub const DEFAULT_CROSS_BLOCK_CACHE_SIZE_MB: u64 = 4 * 1024;

/// This includes all necessary configuration to launch the node.
/// The individual configuration options can be overwritten before launching the node.
///
/// # Example
/// ```rust
/// # use reth_node_core::{
/// #     node_config::NodeConfig,
/// #     args::RpcServerArgs,
/// # };
/// # use reth_rpc_server_types::RpcModuleSelection;
/// # use tokio::runtime::Handle;
///
/// async fn t() {
///     // create the builder
///     let builder = NodeConfig::default();
///
///     // configure the rpc apis
///     let mut rpc = RpcServerArgs::default().with_http().with_ws();
///     rpc.http_api = Some(RpcModuleSelection::All);
///     let builder = builder.with_rpc(rpc);
/// }
/// ```
///
/// This can also be used to launch a node with a temporary test database. This can be done with
/// the [`NodeConfig::test`] method.
///
/// # Example
/// ```rust
/// # use reth_node_core::{
/// #     node_config::NodeConfig,
/// #     args::RpcServerArgs,
/// # };
/// # use reth_rpc_server_types::RpcModuleSelection;
/// # use tokio::runtime::Handle;
///
/// async fn t() {
///     // create the builder with a test database, using the `test` method
///     let builder = NodeConfig::test();
///
///     // configure the rpc apis
///     let mut rpc = RpcServerArgs::default().with_http().with_ws();
///     rpc.http_api = Some(RpcModuleSelection::All);
///     let builder = builder.with_rpc(rpc);
/// }
/// ```
#[derive(Debug)]
pub struct NodeConfig<ChainSpec> {
    /// All data directory related arguments
    pub datadir: DatadirArgs,

    /// The path to the configuration file to use.
    pub config: Option<PathBuf>,

    /// The chain this node is running.
    ///
    /// Possible values are either a built-in chain or the path to a chain specification file.
    pub chain: Arc<ChainSpec>,

    /// Enable Prometheus metrics.
    ///
    /// The metrics will be served at the given interface and port.
    pub metrics: Option<SocketAddr>,

    /// Add a new instance of a node.
    ///
    /// Configures the ports of the node to avoid conflicts with the defaults.
    /// This is useful for running multiple nodes on the same machine.
    ///
    /// Max number of instances is 200. It is chosen in a way so that it's not possible to have
    /// port numbers that conflict with each other.
    ///
    /// Changes to the following port numbers:
    /// - `DISCOVERY_PORT`: default + `instance` - 1
    /// - `DISCOVERY_V5_PORT`: default + `instance` - 1
    /// - `AUTH_PORT`: default + `instance` * 100 - 100
    /// - `HTTP_RPC_PORT`: default - `instance` + 1
    /// - `WS_RPC_PORT`: default + `instance` * 2 - 2
    pub instance: u16,

    /// All networking related arguments
    pub network: NetworkArgs,

    /// All rpc related arguments
    pub rpc: RpcServerArgs,

    /// All txpool related arguments with --txpool prefix
    pub txpool: TxPoolArgs,

    /// All payload builder related arguments
    pub builder: PayloadBuilderArgs,

    /// All debug related arguments with --debug prefix
    pub debug: DebugArgs,

    /// All database related arguments
    pub db: DatabaseArgs,

    /// All dev related arguments with --dev prefix
    pub dev: DevArgs,

    /// All pruning related arguments
    pub pruning: PruningArgs,

<<<<<<< HEAD
    /// All enclave related arguments
    pub enclave: EnclaveArgs,
=======
    /// All engine related arguments
    pub engine: EngineArgs,
>>>>>>> 3ea3b68f
}

impl NodeConfig<ChainSpec> {
    /// Creates a testing [`NodeConfig`], causing the database to be launched ephemerally.
    pub fn test() -> Self {
        Self::default()
            // set all ports to zero by default for test instances
            .with_unused_ports()
    }
}

impl<ChainSpec> NodeConfig<ChainSpec> {
    /// Creates a new config with given chain spec, setting all fields to default values.
    pub fn new(chain: Arc<ChainSpec>) -> Self {
        Self {
            config: None,
            chain,
            metrics: None,
            instance: 1,
            network: NetworkArgs::default(),
            rpc: RpcServerArgs::default(),
            txpool: TxPoolArgs::default(),
            builder: PayloadBuilderArgs::default(),
            debug: DebugArgs::default(),
            db: DatabaseArgs::default(),
            dev: DevArgs::default(),
            pruning: PruningArgs::default(),
            datadir: DatadirArgs::default(),
<<<<<<< HEAD
            enclave: EnclaveArgs::default(),
=======
            engine: EngineArgs::default(),
>>>>>>> 3ea3b68f
        }
    }

    /// Sets --dev mode for the node.
    ///
    /// In addition to setting the `--dev` flag, this also:
    ///   - disables discovery in [`NetworkArgs`].
    pub const fn dev(mut self) -> Self {
        self.dev.dev = true;
        self.network.discovery.disable_discovery = true;
        self
    }

    /// Sets --dev mode for the node [`NodeConfig::dev`], if `dev` is true.
    pub const fn set_dev(self, dev: bool) -> Self {
        if dev {
            self.dev()
        } else {
            self
        }
    }

    /// Set the data directory args for the node
    pub fn with_datadir_args(mut self, datadir_args: DatadirArgs) -> Self {
        self.datadir = datadir_args;
        self
    }

    /// Set the config file for the node
    pub fn with_config(mut self, config: impl Into<PathBuf>) -> Self {
        self.config = Some(config.into());
        self
    }

    /// Set the [`ChainSpec`] for the node
    pub fn with_chain(mut self, chain: impl Into<Arc<ChainSpec>>) -> Self {
        self.chain = chain.into();
        self
    }

    /// Set the metrics address for the node
    pub const fn with_metrics(mut self, metrics: SocketAddr) -> Self {
        self.metrics = Some(metrics);
        self
    }

    /// Set the instance for the node
    pub const fn with_instance(mut self, instance: u16) -> Self {
        self.instance = instance;
        self
    }

    /// Set the network args for the node
    pub fn with_network(mut self, network: NetworkArgs) -> Self {
        self.network = network;
        self
    }

    /// Set the rpc args for the node
    pub fn with_rpc(mut self, rpc: RpcServerArgs) -> Self {
        self.rpc = rpc;
        self
    }

    /// Set the txpool args for the node
    pub fn with_txpool(mut self, txpool: TxPoolArgs) -> Self {
        self.txpool = txpool;
        self
    }

    /// Set the builder args for the node
    pub fn with_payload_builder(mut self, builder: PayloadBuilderArgs) -> Self {
        self.builder = builder;
        self
    }

    /// Set the debug args for the node
    pub fn with_debug(mut self, debug: DebugArgs) -> Self {
        self.debug = debug;
        self
    }

    /// Set the database args for the node
    pub const fn with_db(mut self, db: DatabaseArgs) -> Self {
        self.db = db;
        self
    }

    /// Set the dev args for the node
    pub const fn with_dev(mut self, dev: DevArgs) -> Self {
        self.dev = dev;
        self
    }

    /// Set the enclave args for the node
    pub const fn with_enclave(mut self, enclave: EnclaveArgs) -> Self {
        self.enclave = enclave;
        self
    }

    /// Set the pruning args for the node
    pub fn with_pruning(mut self, pruning: PruningArgs) -> Self {
        self.pruning = pruning;
        self
    }

    /// Returns pruning configuration.
    pub fn prune_config(&self) -> Option<PruneConfig>
    where
        ChainSpec: EthChainSpec,
    {
        self.pruning.prune_config(&self.chain)
    }

    /// Returns the max block that the node should run to, looking it up from the network if
    /// necessary
    pub async fn max_block<Provider, Client>(
        &self,
        network_client: Client,
        provider: Provider,
    ) -> eyre::Result<Option<BlockNumber>>
    where
        Provider: HeaderProvider,
        Client: HeadersClient<Header: reth_primitives_traits::BlockHeader>,
    {
        let max_block = if let Some(block) = self.debug.max_block {
            Some(block)
        } else if let Some(tip) = self.debug.tip {
            Some(self.lookup_or_fetch_tip(provider, network_client, tip).await?)
        } else {
            None
        };

        Ok(max_block)
    }

    /// Fetches the head block from the database.
    ///
    /// If the database is empty, returns the genesis block.
    pub fn lookup_head<Factory>(&self, factory: &Factory) -> ProviderResult<Head>
    where
        Factory: DatabaseProviderFactory<
            Provider: HeaderProvider + StageCheckpointReader + BlockHashReader,
        >,
    {
        let provider = factory.database_provider_ro()?;

        let head = provider.get_stage_checkpoint(StageId::Finish)?.unwrap_or_default().block_number;

        let header = provider
            .header_by_number(head)?
            .expect("the header for the latest block is missing, database is corrupt");

        let total_difficulty = provider
            .header_td_by_number(head)?
            // total difficulty is effectively deprecated, but still required in some places, e.g.
            // p2p
            .unwrap_or_default();

        let hash = provider
            .block_hash(head)?
            .expect("the hash for the latest block is missing, database is corrupt");

        Ok(Head {
            number: head,
            hash,
            difficulty: header.difficulty(),
            total_difficulty,
            timestamp: header.timestamp(),
        })
    }

    /// Attempt to look up the block number for the tip hash in the database.
    /// If it doesn't exist, download the header and return the block number.
    ///
    /// NOTE: The download is attempted with infinite retries.
    pub async fn lookup_or_fetch_tip<Provider, Client>(
        &self,
        provider: Provider,
        client: Client,
        tip: B256,
    ) -> ProviderResult<u64>
    where
        Provider: HeaderProvider,
        Client: HeadersClient<Header: reth_primitives_traits::BlockHeader>,
    {
        let header = provider.header_by_hash_or_number(tip.into())?;

        // try to look up the header in the database
        if let Some(header) = header {
            info!(target: "reth::cli", ?tip, "Successfully looked up tip block in the database");
            return Ok(header.number())
        }

        Ok(self.fetch_tip_from_network(client, tip.into()).await.number())
    }

    /// Attempt to look up the block with the given number and return the header.
    ///
    /// NOTE: The download is attempted with infinite retries.
    pub async fn fetch_tip_from_network<Client>(
        &self,
        client: Client,
        tip: BlockHashOrNumber,
    ) -> SealedHeader<Client::Header>
    where
        Client: HeadersClient<Header: reth_primitives_traits::BlockHeader>,
    {
        info!(target: "reth::cli", ?tip, "Fetching tip block from the network.");
        let mut fetch_failures = 0;
        loop {
            match get_single_header(&client, tip).await {
                Ok(tip_header) => {
                    info!(target: "reth::cli", ?tip, "Successfully fetched tip");
                    return tip_header
                }
                Err(error) => {
                    fetch_failures += 1;
                    if fetch_failures % 20 == 0 {
                        error!(target: "reth::cli", ?fetch_failures, %error, "Failed to fetch the tip. Retrying...");
                    }
                }
            }
        }
    }

    /// Change rpc port numbers based on the instance number, using the inner
    /// [`RpcServerArgs::adjust_instance_ports`] method.
    pub fn adjust_instance_ports(&mut self) {
        self.rpc.adjust_instance_ports(self.instance);
        self.network.adjust_instance_ports(self.instance);
    }

    /// Sets networking and RPC ports to zero, causing the OS to choose random unused ports when
    /// sockets are bound.
    pub fn with_unused_ports(mut self) -> Self {
        self.rpc = self.rpc.with_unused_ports();
        self.network = self.network.with_unused_ports();
        self
    }

    /// Resolve the final datadir path.
    pub fn datadir(&self) -> ChainPath<DataDirPath>
    where
        ChainSpec: EthChainSpec,
    {
        self.datadir.clone().resolve_datadir(self.chain.chain())
    }

    /// Load an application configuration from a specified path.
    ///
    /// A new configuration file is created with default values if none
    /// exists.
    pub fn load_path<T: Serialize + DeserializeOwned + Default>(
        path: impl AsRef<Path>,
    ) -> eyre::Result<T> {
        let path = path.as_ref();
        match fs::read_to_string(path) {
            Ok(cfg_string) => {
                toml::from_str(&cfg_string).map_err(|e| eyre!("Failed to parse TOML: {e}"))
            }
            Err(e) if e.kind() == std::io::ErrorKind::NotFound => {
                if let Some(parent) = path.parent() {
                    fs::create_dir_all(parent)
                        .map_err(|e| eyre!("Failed to create directory: {e}"))?;
                }
                let cfg = T::default();
                let s = toml::to_string_pretty(&cfg)
                    .map_err(|e| eyre!("Failed to serialize to TOML: {e}"))?;
                fs::write(path, s).map_err(|e| eyre!("Failed to write configuration file: {e}"))?;
                Ok(cfg)
            }
            Err(e) => Err(eyre!("Failed to load configuration: {e}")),
        }
    }

    /// Modifies the [`ChainSpec`] generic of the config using the provided closure.
    pub fn map_chainspec<F, C>(self, f: F) -> NodeConfig<C>
    where
        F: FnOnce(Arc<ChainSpec>) -> C,
    {
        let chain = Arc::new(f(self.chain));
        NodeConfig {
            chain,
            datadir: self.datadir,
            config: self.config,
            metrics: self.metrics,
            instance: self.instance,
            network: self.network,
            rpc: self.rpc,
            txpool: self.txpool,
            builder: self.builder,
            debug: self.debug,
            db: self.db,
            dev: self.dev,
            pruning: self.pruning,
<<<<<<< HEAD
            enclave: self.enclave,
=======
            engine: self.engine,
>>>>>>> 3ea3b68f
        }
    }
}

impl Default for NodeConfig<ChainSpec> {
    fn default() -> Self {
        Self::new(MAINNET.clone())
    }
}

impl<ChainSpec> Clone for NodeConfig<ChainSpec> {
    fn clone(&self) -> Self {
        Self {
            chain: self.chain.clone(),
            config: self.config.clone(),
            metrics: self.metrics,
            instance: self.instance,
            network: self.network.clone(),
            rpc: self.rpc.clone(),
            txpool: self.txpool.clone(),
            builder: self.builder.clone(),
            debug: self.debug.clone(),
            db: self.db,
            dev: self.dev,
            pruning: self.pruning.clone(),
            datadir: self.datadir.clone(),
<<<<<<< HEAD
            enclave: self.enclave.clone(),
=======
            engine: self.engine.clone(),
>>>>>>> 3ea3b68f
        }
    }
}<|MERGE_RESOLUTION|>--- conflicted
+++ resolved
@@ -2,13 +2,8 @@
 
 use crate::{
     args::{
-<<<<<<< HEAD
-        DatabaseArgs, DatadirArgs, DebugArgs, DevArgs, EnclaveArgs, NetworkArgs,
+        DatabaseArgs, DatadirArgs, DebugArgs, DevArgs, EnclaveArgs, EngineArgs, NetworkArgs,
         PayloadBuilderArgs, PruningArgs, RpcServerArgs, TxPoolArgs,
-=======
-        DatabaseArgs, DatadirArgs, DebugArgs, DevArgs, EngineArgs, NetworkArgs, PayloadBuilderArgs,
-        PruningArgs, RpcServerArgs, TxPoolArgs,
->>>>>>> 3ea3b68f
     },
     dirs::{ChainPath, DataDirPath},
     utils::get_single_header,
@@ -147,13 +142,11 @@
     /// All pruning related arguments
     pub pruning: PruningArgs,
 
-<<<<<<< HEAD
+    /// All engine related arguments
+    pub engine: EngineArgs,
+
     /// All enclave related arguments
     pub enclave: EnclaveArgs,
-=======
-    /// All engine related arguments
-    pub engine: EngineArgs,
->>>>>>> 3ea3b68f
 }
 
 impl NodeConfig<ChainSpec> {
@@ -182,11 +175,8 @@
             dev: DevArgs::default(),
             pruning: PruningArgs::default(),
             datadir: DatadirArgs::default(),
-<<<<<<< HEAD
+            engine: EngineArgs::default(),
             enclave: EnclaveArgs::default(),
-=======
-            engine: EngineArgs::default(),
->>>>>>> 3ea3b68f
         }
     }
 
@@ -483,11 +473,8 @@
             db: self.db,
             dev: self.dev,
             pruning: self.pruning,
-<<<<<<< HEAD
+            engine: self.engine,
             enclave: self.enclave,
-=======
-            engine: self.engine,
->>>>>>> 3ea3b68f
         }
     }
 }
@@ -514,11 +501,8 @@
             dev: self.dev,
             pruning: self.pruning.clone(),
             datadir: self.datadir.clone(),
-<<<<<<< HEAD
+            engine: self.engine.clone(),
             enclave: self.enclave.clone(),
-=======
-            engine: self.engine.clone(),
->>>>>>> 3ea3b68f
         }
     }
 }