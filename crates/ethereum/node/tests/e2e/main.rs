<<<<<<< HEAD
mod backup;
mod bench;
=======
#![allow(missing_docs)]

>>>>>>> 5ef21cdf
mod blobs;
mod dev;
mod eth;
mod p2p;
mod rpc;
mod utils;

const fn main() {}<|MERGE_RESOLUTION|>--- conflicted
+++ resolved
@@ -1,10 +1,6 @@
-<<<<<<< HEAD
+#![allow(missing_docs)]
 mod backup;
 mod bench;
-=======
-#![allow(missing_docs)]
-
->>>>>>> 5ef21cdf
 mod blobs;
 mod dev;
 mod eth;
