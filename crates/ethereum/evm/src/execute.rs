--- conflicted
+++ resolved
@@ -212,12 +212,8 @@
                     error: Box::new(new_err),
                 }
             })?;
-<<<<<<< HEAD
-
-=======
             self.system_caller.on_state(&result_and_state.state);
             let ResultAndState { result, state } = result_and_state;
->>>>>>> 5ef21cdf
             evm.db_mut().commit(state);
 
             // append gas used
@@ -360,11 +356,7 @@
         database::StateProviderDatabase, test_utils::StateProviderTest, TransitionState,
     };
     use reth_testing_utils::generators::{self, sign_tx_with_key_pair};
-<<<<<<< HEAD
     use revm_primitives::{b256, fixed_bytes, Bytes, FlaggedStorage, BLOCKHASH_SERVE_WINDOW};
-=======
-    use revm_primitives::{address, EvmState, BLOCKHASH_SERVE_WINDOW};
->>>>>>> 5ef21cdf
     use secp256k1::{Keypair, Secp256k1};
     use std::{collections::HashMap, sync::mpsc};
 
@@ -495,23 +487,10 @@
         let parent_beacon_block_root_index =
             timestamp_index % history_buffer_length + history_buffer_length;
 
-<<<<<<< HEAD
-        // get timestamp storage and compare
-        let timestamp_storage =
-            executor.state.storage(BEACON_ROOTS_ADDRESS, U256::from(timestamp_index)).unwrap();
-        assert_eq!(timestamp_storage, FlaggedStorage::new_from_value(header.timestamp));
-
-        // get parent beacon block root storage and compare
-        let parent_beacon_block_root_storage = executor
-            .state
-            .storage(BEACON_ROOTS_ADDRESS, U256::from(parent_beacon_block_root_index))
-            .expect("storage value should exist");
-        assert_eq!(parent_beacon_block_root_storage, FlaggedStorage::new_from_value(0x69));
-=======
         let timestamp_storage = executor.with_state_mut(|state| {
             state.storage(BEACON_ROOTS_ADDRESS, U256::from(timestamp_index)).unwrap()
         });
-        assert_eq!(timestamp_storage, U256::from(header.timestamp));
+        assert_eq!(timestamp_storage, FlaggedStorage::from(header.timestamp));
 
         // get parent beacon block root storage and compare
         let parent_beacon_block_root_storage = executor.with_state_mut(|state| {
@@ -519,8 +498,7 @@
                 .storage(BEACON_ROOTS_ADDRESS, U256::from(parent_beacon_block_root_index))
                 .expect("storage value should exist")
         });
-        assert_eq!(parent_beacon_block_root_storage, U256::from(0x69));
->>>>>>> 5ef21cdf
+        assert_eq!(parent_beacon_block_root_storage, FlaggedStorage::from(0x69));
     }
 
     #[test]
@@ -748,31 +726,16 @@
             timestamp_index % history_buffer_length + history_buffer_length;
 
         // get timestamp storage and compare
-<<<<<<< HEAD
-        let timestamp_storage = executor
-            .state_mut()
-            .storage(BEACON_ROOTS_ADDRESS, U256::from(timestamp_index))
-            .unwrap();
-        assert_eq!(timestamp_storage, FlaggedStorage::new_from_value(header.timestamp));
-
-        // get parent beacon block root storage and compare
-        let parent_beacon_block_root_storage = executor
-            .state_mut()
-            .storage(BEACON_ROOTS_ADDRESS, U256::from(parent_beacon_block_root_index))
-            .unwrap();
-        assert_eq!(parent_beacon_block_root_storage, FlaggedStorage::new_from_value(0x69));
-=======
         let timestamp_storage = executor.with_state_mut(|state| {
             state.storage(BEACON_ROOTS_ADDRESS, U256::from(timestamp_index)).unwrap()
         });
-        assert_eq!(timestamp_storage, U256::from(header.timestamp));
+        assert_eq!(timestamp_storage, FlaggedStorage::from(header.timestamp));
 
         // get parent beacon block root storage and compare
         let parent_beacon_block_root_storage = executor.with_state_mut(|state| {
             state.storage(BEACON_ROOTS_ADDRESS, U256::from(parent_beacon_block_root_index)).unwrap()
         });
-        assert_eq!(parent_beacon_block_root_storage, U256::from(0x69));
->>>>>>> 5ef21cdf
+        assert_eq!(parent_beacon_block_root_storage, FlaggedStorage::from(0x69));
     }
 
     /// Create a state provider with blockhashes and the EIP-2935 system contract.
@@ -929,13 +892,8 @@
         assert_ne!(
             executor.with_state_mut(|state| state
                 .storage(HISTORY_STORAGE_ADDRESS, U256::from(fork_activation_block - 1))
-<<<<<<< HEAD
                 .unwrap(),
             FlaggedStorage::ZERO
-=======
-                .unwrap()),
-            U256::ZERO
->>>>>>> 5ef21cdf
         );
 
         // the hash of the block itself should not be in storage
@@ -993,13 +951,8 @@
                     HISTORY_STORAGE_ADDRESS,
                     U256::from(fork_activation_block % BLOCKHASH_SERVE_WINDOW as u64 - 1)
                 )
-<<<<<<< HEAD
                 .unwrap(),
             FlaggedStorage::ZERO
-=======
-                .unwrap()),
-            U256::ZERO
->>>>>>> 5ef21cdf
         );
     }
 
@@ -1076,15 +1029,10 @@
         assert!(executor
             .with_state_mut(|state| state.basic(HISTORY_STORAGE_ADDRESS).unwrap().is_some()));
         assert_ne!(
-<<<<<<< HEAD
-            executor.state_mut().storage(HISTORY_STORAGE_ADDRESS, U256::ZERO).unwrap(),
-            FlaggedStorage::ZERO
-=======
             executor.with_state_mut(|state| state
                 .storage(HISTORY_STORAGE_ADDRESS, U256::ZERO)
                 .unwrap()),
-            U256::ZERO
->>>>>>> 5ef21cdf
+            FlaggedStorage::ZERO
         );
         assert!(executor.with_state_mut(|state| state
             .storage(HISTORY_STORAGE_ADDRESS, U256::from(1))
@@ -1119,25 +1067,16 @@
         assert!(executor
             .with_state_mut(|state| state.basic(HISTORY_STORAGE_ADDRESS).unwrap().is_some()));
         assert_ne!(
-<<<<<<< HEAD
-            executor.state_mut().storage(HISTORY_STORAGE_ADDRESS, U256::ZERO).unwrap(),
-            FlaggedStorage::ZERO
-        );
-        assert_ne!(
-            executor.state_mut().storage(HISTORY_STORAGE_ADDRESS, U256::from(1)).unwrap(),
-            FlaggedStorage::ZERO
-=======
             executor.with_state_mut(|state| state
                 .storage(HISTORY_STORAGE_ADDRESS, U256::ZERO)
                 .unwrap()),
-            U256::ZERO
+            FlaggedStorage::ZERO
         );
         assert_ne!(
             executor.with_state_mut(|state| state
                 .storage(HISTORY_STORAGE_ADDRESS, U256::from(1))
                 .unwrap()),
-            U256::ZERO
->>>>>>> 5ef21cdf
+            FlaggedStorage::ZERO
         );
         assert!(executor.with_state_mut(|state| state
             .storage(HISTORY_STORAGE_ADDRESS, U256::from(2))
