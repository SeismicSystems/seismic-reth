//! EVM config for vanilla ethereum.
//!
//! # Revm features
//!
//! This crate does __not__ enforce specific revm features such as `blst` or `c-kzg`, which are
//! critical for revm's evm internals, it is the responsibility of the implementer to ensure the
//! proper features are selected.

#![doc(
    html_logo_url = "https://raw.githubusercontent.com/paradigmxyz/reth/main/assets/reth-docs.png",
    html_favicon_url = "https://avatars0.githubusercontent.com/u/97369466?s=256",
    issue_tracker_base_url = "https://github.com/paradigmxyz/reth/issues/"
)]
#![cfg_attr(not(test), warn(unused_crate_dependencies))]
#![cfg_attr(docsrs, feature(doc_cfg, doc_auto_cfg))]
#![cfg_attr(not(feature = "std"), no_std)]

extern crate alloc;

<<<<<<< HEAD
use reth_chainspec::{ChainSpec, Head};
use reth_evm::{ConfigureEvm, ConfigureEvmEnv};
use reth_primitives::{transaction::FillTxEnv, Address, Header, TransactionSigned, U256};
use reth_tee::{TeeError, TeeHttpClient};
use revm_primitives::{
    AnalysisKind, Bytes, CfgEnvWithHandlerCfg, EVMResultGeneric, Env, TxEnv, TxKind,
};
=======
use core::convert::Infallible;
>>>>>>> 5ef21cdf

use alloc::{sync::Arc, vec::Vec};
use alloy_consensus::Header;
use alloy_primitives::{Address, Bytes, TxKind, U256};
use reth_chainspec::{ChainSpec, Head};
use reth_evm::{ConfigureEvm, ConfigureEvmEnv, NextBlockEnvAttributes};
use reth_primitives::{transaction::FillTxEnv, TransactionSigned};
use revm_primitives::{
    AnalysisKind, BlobExcessGasAndPrice, BlockEnv, CfgEnv, CfgEnvWithHandlerCfg, Env, SpecId, TxEnv,
};

mod config;
use alloy_eips::eip1559::INITIAL_BASE_FEE;
pub use config::{revm_spec, revm_spec_by_timestamp_after_merge};
use reth_ethereum_forks::EthereumHardfork;

pub mod execute;

/// Ethereum DAO hardfork state change data.
pub mod dao_fork;

/// [EIP-6110](https://eips.ethereum.org/EIPS/eip-6110) handling.
pub mod eip6110;

/// Ethereum-related EVM configuration.
<<<<<<< HEAD
#[derive(Debug, Clone, Default)]
#[non_exhaustive]
pub struct EthEvmConfig {
    /// tee client decrypting tx
    tee_client: TeeHttpClient,
}

impl EthEvmConfig {
    /// Create a new `EthEvmConfig` with the given `tee_client`.
    pub fn new(tee_client: TeeHttpClient) -> Self {
        Self { tee_client }
    }
}

impl ConfigureEvmEnv for EthEvmConfig {
    fn fill_cfg_env(
        &self,
        cfg_env: &mut CfgEnvWithHandlerCfg,
        chain_spec: &ChainSpec,
        header: &Header,
        total_difficulty: U256,
    ) {
        let spec_id = config::revm_spec(
            chain_spec,
            &Head {
                number: header.number,
                timestamp: header.timestamp,
                difficulty: header.difficulty,
                total_difficulty,
                hash: Default::default(),
            },
        );
=======
#[derive(Debug, Clone)]
pub struct EthEvmConfig {
    chain_spec: Arc<ChainSpec>,
}
>>>>>>> 5ef21cdf

impl EthEvmConfig {
    /// Creates a new Ethereum EVM configuration with the given chain spec.
    pub const fn new(chain_spec: Arc<ChainSpec>) -> Self {
        Self { chain_spec }
    }

    /// Returns the chain spec associated with this configuration.
    pub const fn chain_spec(&self) -> &Arc<ChainSpec> {
        &self.chain_spec
    }
}

impl ConfigureEvmEnv for EthEvmConfig {
    type Header = Header;
    type Transaction = TransactionSigned;
    type Error = Infallible;

    fn fill_tx_env(
        &self,
        tx_env: &mut TxEnv,
        transaction: &TransactionSigned,
        sender: Address,
    ) -> EVMResultGeneric<(), TeeError> {
        transaction.fill_tx_env(tx_env, sender, &self.tee_client)
    }

    fn fill_tx_env_system_contract_call(
        &self,
        env: &mut Env,
        caller: Address,
        contract: Address,
        data: Bytes,
    ) {
        #[allow(clippy::needless_update)] // side-effect of optimism fields
        let tx = TxEnv {
            caller,
            transact_to: TxKind::Call(contract),
            // Explicitly set nonce to None so revm does not do any nonce checks
            nonce: None,
            gas_limit: 30_000_000,
            value: U256::ZERO,
            data,
            // Setting the gas price to zero enforces that no value is transferred as part of the
            // call, and that the call will not count against the block's gas limit
            gas_price: U256::ZERO,
            // The chain ID check is not relevant here and is disabled if set to None
            chain_id: None,
            // Setting the gas priority fee to None ensures the effective gas price is derived from
            // the `gas_price` field, which we need to be zero
            gas_priority_fee: None,
            access_list: Vec::new(),
            // blob fields can be None for this tx
            blob_hashes: Vec::new(),
            max_fee_per_blob_gas: None,
            // TODO remove this once this crate is no longer built with optimism
            ..Default::default()
        };
        env.tx = tx;

        // ensure the block gas limit is >= the tx
        env.block.gas_limit = U256::from(env.tx.gas_limit);

        // disable the base fee check for this call by setting the base fee to zero
        env.block.basefee = U256::ZERO;
    }

    fn fill_cfg_env(
        &self,
        cfg_env: &mut CfgEnvWithHandlerCfg,
        header: &Header,
        total_difficulty: U256,
    ) {
        let spec_id = config::revm_spec(
            self.chain_spec(),
            &Head {
                number: header.number,
                timestamp: header.timestamp,
                difficulty: header.difficulty,
                total_difficulty,
                hash: Default::default(),
            },
        );

        cfg_env.chain_id = self.chain_spec.chain().id();
        cfg_env.perf_analyse_created_bytecodes = AnalysisKind::Analyse;

        cfg_env.handler_cfg.spec_id = spec_id;
    }

    fn next_cfg_and_block_env(
        &self,
        parent: &Self::Header,
        attributes: NextBlockEnvAttributes,
    ) -> Result<(CfgEnvWithHandlerCfg, BlockEnv), Self::Error> {
        // configure evm env based on parent block
        let cfg = CfgEnv::default().with_chain_id(self.chain_spec.chain().id());

        // ensure we're not missing any timestamp based hardforks
        let spec_id = revm_spec_by_timestamp_after_merge(&self.chain_spec, attributes.timestamp);

        // if the parent block did not have excess blob gas (i.e. it was pre-cancun), but it is
        // cancun now, we need to set the excess blob gas to the default value(0)
        let blob_excess_gas_and_price = parent
            .next_block_excess_blob_gas()
            .or_else(|| (spec_id == SpecId::CANCUN).then_some(0))
            .map(BlobExcessGasAndPrice::new);

        let mut basefee = parent.next_block_base_fee(
            self.chain_spec.base_fee_params_at_timestamp(attributes.timestamp),
        );

        let mut gas_limit = U256::from(parent.gas_limit);

        // If we are on the London fork boundary, we need to multiply the parent's gas limit by the
        // elasticity multiplier to get the new gas limit.
        if self.chain_spec.fork(EthereumHardfork::London).transitions_at_block(parent.number + 1) {
            let elasticity_multiplier = self
                .chain_spec
                .base_fee_params_at_timestamp(attributes.timestamp)
                .elasticity_multiplier;

            // multiply the gas limit by the elasticity multiplier
            gas_limit *= U256::from(elasticity_multiplier);

            // set the base fee to the initial base fee from the EIP-1559 spec
            basefee = Some(INITIAL_BASE_FEE)
        }

        let block_env = BlockEnv {
            number: U256::from(parent.number + 1),
            coinbase: attributes.suggested_fee_recipient,
            timestamp: U256::from(attributes.timestamp),
            difficulty: U256::ZERO,
            prevrandao: Some(attributes.prev_randao),
            gas_limit,
            // calculate basefee based on parent block's gas usage
            basefee: basefee.map(U256::from).unwrap_or_default(),
            // calculate excess gas based on parent block's blob gas usage
            blob_excess_gas_and_price,
        };

        Ok((CfgEnvWithHandlerCfg::new_with_spec_id(cfg, spec_id), block_env))
    }
}

impl ConfigureEvm for EthEvmConfig {
    type DefaultExternalContext<'a> = ();

    fn default_external_context<'a>(&self) -> Self::DefaultExternalContext<'a> {}
}

#[cfg(test)]
mod tests {
    use super::*;
    use alloy_consensus::{constants::KECCAK_EMPTY, Header};
    use alloy_genesis::Genesis;
    use alloy_primitives::{B256, U256};
    use reth_chainspec::{Chain, ChainSpec, MAINNET};
    use reth_evm::execute::ProviderError;
    use reth_revm::{
        db::{CacheDB, EmptyDBTyped},
        inspectors::NoOpInspector,
        primitives::{BlockEnv, CfgEnv, SpecId},
        JournaledState,
    };
    use revm_primitives::{EnvWithHandlerCfg, HandlerCfg};
    use std::collections::HashSet;

    #[test]
    fn test_fill_cfg_and_block_env() {
        // Create a default header
        let header = Header::default();

        // Build the ChainSpec for Ethereum mainnet, activating London, Paris, and Shanghai
        // hardforks
        let chain_spec = ChainSpec::builder()
            .chain(Chain::mainnet())
            .genesis(Genesis::default())
            .london_activated()
            .paris_activated()
            .shanghai_activated()
            .build();

        // Define the total difficulty as zero (default)
        let total_difficulty = U256::ZERO;

        // Use the `EthEvmConfig` to fill the `cfg_env` and `block_env` based on the ChainSpec,
        // Header, and total difficulty
        let (cfg_env, _) = EthEvmConfig::new(Arc::new(chain_spec.clone()))
            .cfg_and_block_env(&header, total_difficulty);

        // Assert that the chain ID in the `cfg_env` is correctly set to the chain ID of the
        // ChainSpec
        assert_eq!(cfg_env.chain_id, chain_spec.chain().id());
    }

    #[test]
    #[allow(clippy::needless_update)]
    fn test_evm_configure() {
        // Create a default `EthEvmConfig`
        let evm_config = EthEvmConfig::new(MAINNET.clone());

        // Initialize an empty database wrapped in CacheDB
        let db = CacheDB::<EmptyDBTyped<ProviderError>>::default();

        // Create an EVM instance using the configuration and the database
        let evm = evm_config.evm(db);

        // Check that the EVM environment is initialized with default values
        assert_eq!(evm.context.evm.inner.env, Box::default());

        // Latest spec ID and no warm preloaded addresses
        assert_eq!(
            evm.context.evm.inner.journaled_state,
            JournaledState::new(SpecId::LATEST, HashSet::default())
        );

        // Ensure that the accounts database is empty
        assert!(evm.context.evm.inner.db.accounts.is_empty());

        // Ensure that the block hashes database is empty
        assert!(evm.context.evm.inner.db.block_hashes.is_empty());

        // Verify that there are two default contracts in the contracts database
        assert_eq!(evm.context.evm.inner.db.contracts.len(), 2);
        assert!(evm.context.evm.inner.db.contracts.contains_key(&KECCAK_EMPTY));
        assert!(evm.context.evm.inner.db.contracts.contains_key(&B256::ZERO));

        // Ensure that the logs database is empty
        assert!(evm.context.evm.inner.db.logs.is_empty());

        // No Optimism
        assert_eq!(evm.handler.cfg, HandlerCfg { spec_id: SpecId::LATEST, ..Default::default() });
    }

    #[test]
    #[allow(clippy::needless_update)]
    fn test_evm_with_env_default_spec() {
        let evm_config = EthEvmConfig::new(MAINNET.clone());

        let db = CacheDB::<EmptyDBTyped<ProviderError>>::default();

        let env_with_handler = EnvWithHandlerCfg::default();

        let evm = evm_config.evm_with_env(db, env_with_handler.clone());

        // Check that the EVM environment
        assert_eq!(evm.context.evm.env, env_with_handler.env);

        // Default spec ID
        assert_eq!(evm.handler.spec_id(), SpecId::LATEST);

        // No Optimism
        assert_eq!(evm.handler.cfg, HandlerCfg { spec_id: SpecId::LATEST, ..Default::default() });
    }

    #[test]
    #[allow(clippy::needless_update)]
    fn test_evm_with_env_custom_cfg() {
        let evm_config = EthEvmConfig::new(MAINNET.clone());

        let db = CacheDB::<EmptyDBTyped<ProviderError>>::default();

        // Create a custom configuration environment with a chain ID of 111
        let cfg = CfgEnv::default().with_chain_id(111);

        let env_with_handler = EnvWithHandlerCfg {
            env: Box::new(Env {
                cfg: cfg.clone(),
                block: BlockEnv::default(),
                tx: TxEnv::default(),
            }),
            handler_cfg: Default::default(),
        };

        let evm = evm_config.evm_with_env(db, env_with_handler);

        // Check that the EVM environment is initialized with the custom environment
        assert_eq!(evm.context.evm.inner.env.cfg, cfg);

        // Default spec ID
        assert_eq!(evm.handler.spec_id(), SpecId::LATEST);

        // No Optimism
        assert_eq!(evm.handler.cfg, HandlerCfg { spec_id: SpecId::LATEST, ..Default::default() });
    }

    #[test]
    #[allow(clippy::needless_update)]
    fn test_evm_with_env_custom_block_and_tx() {
        let evm_config = EthEvmConfig::new(MAINNET.clone());

        let db = CacheDB::<EmptyDBTyped<ProviderError>>::default();

        // Create customs block and tx env
        let block = BlockEnv {
            basefee: U256::from(1000),
            gas_limit: U256::from(10_000_000),
            number: U256::from(42),
            ..Default::default()
        };
        let tx = TxEnv { gas_limit: 5_000_000, gas_price: U256::from(50), ..Default::default() };

        let env_with_handler = EnvWithHandlerCfg {
            env: Box::new(Env { cfg: CfgEnv::default(), block, tx }),
            handler_cfg: Default::default(),
        };

        let evm = evm_config.evm_with_env(db, env_with_handler.clone());

        // Verify that the block and transaction environments are set correctly
        assert_eq!(evm.context.evm.env.block, env_with_handler.env.block);
        assert_eq!(evm.context.evm.env.tx, env_with_handler.env.tx);

        // Default spec ID
        assert_eq!(evm.handler.spec_id(), SpecId::LATEST);

        // No Optimism
        assert_eq!(evm.handler.cfg, HandlerCfg { spec_id: SpecId::LATEST, ..Default::default() });
    }

    #[test]
    #[allow(clippy::needless_update)]
    fn test_evm_with_spec_id() {
        let evm_config = EthEvmConfig::new(MAINNET.clone());

        let db = CacheDB::<EmptyDBTyped<ProviderError>>::default();

        let handler_cfg = HandlerCfg { spec_id: SpecId::CONSTANTINOPLE, ..Default::default() };

        let env_with_handler = EnvWithHandlerCfg { env: Box::new(Env::default()), handler_cfg };

        let evm = evm_config.evm_with_env(db, env_with_handler);

        // Check that the spec ID is setup properly
        assert_eq!(evm.handler.spec_id(), SpecId::CONSTANTINOPLE);

        // No Optimism
        assert_eq!(
            evm.handler.cfg,
            HandlerCfg { spec_id: SpecId::CONSTANTINOPLE, ..Default::default() }
        );
    }

    #[test]
    #[allow(clippy::needless_update)]
    fn test_evm_with_inspector() {
        let evm_config = EthEvmConfig::new(MAINNET.clone());

        let db = CacheDB::<EmptyDBTyped<ProviderError>>::default();

        // No operation inspector
        let noop = NoOpInspector;

        let evm = evm_config.evm_with_inspector(db, noop);

        // Check that the inspector is set correctly
        assert_eq!(evm.context.external, noop);

        // Check that the EVM environment is initialized with default values
        assert_eq!(evm.context.evm.inner.env, Box::default());

        // Latest spec ID and no warm preloaded addresses
        assert_eq!(
            evm.context.evm.inner.journaled_state,
            JournaledState::new(SpecId::LATEST, HashSet::default())
        );

        // Ensure that the accounts database is empty
        assert!(evm.context.evm.inner.db.accounts.is_empty());

        // Ensure that the block hashes database is empty
        assert!(evm.context.evm.inner.db.block_hashes.is_empty());

        // Verify that there are two default contracts in the contracts database
        assert_eq!(evm.context.evm.inner.db.contracts.len(), 2);
        assert!(evm.context.evm.inner.db.contracts.contains_key(&KECCAK_EMPTY));
        assert!(evm.context.evm.inner.db.contracts.contains_key(&B256::ZERO));

        // Ensure that the logs database is empty
        assert!(evm.context.evm.inner.db.logs.is_empty());

        // No Optimism
        assert_eq!(evm.handler.cfg, HandlerCfg { spec_id: SpecId::LATEST, ..Default::default() });
    }

    #[test]
    #[allow(clippy::needless_update)]
    fn test_evm_with_env_and_default_inspector() {
        let evm_config = EthEvmConfig::new(MAINNET.clone());
        let db = CacheDB::<EmptyDBTyped<ProviderError>>::default();

        let env_with_handler = EnvWithHandlerCfg::default();

        let evm =
            evm_config.evm_with_env_and_inspector(db, env_with_handler.clone(), NoOpInspector);

        // Check that the EVM environment is set to default values
        assert_eq!(evm.context.evm.env, env_with_handler.env);
        assert_eq!(evm.context.external, NoOpInspector);
        assert_eq!(evm.handler.spec_id(), SpecId::LATEST);

        // No Optimism
        assert_eq!(evm.handler.cfg, HandlerCfg { spec_id: SpecId::LATEST, ..Default::default() });
    }

    #[test]
    #[allow(clippy::needless_update)]
    fn test_evm_with_env_inspector_and_custom_cfg() {
        let evm_config = EthEvmConfig::new(MAINNET.clone());
        let db = CacheDB::<EmptyDBTyped<ProviderError>>::default();

        let cfg = CfgEnv::default().with_chain_id(111);
        let block = BlockEnv::default();
        let tx = TxEnv::default();
        let env_with_handler = EnvWithHandlerCfg {
            env: Box::new(Env { cfg: cfg.clone(), block, tx }),
            handler_cfg: Default::default(),
        };

        let evm = evm_config.evm_with_env_and_inspector(db, env_with_handler, NoOpInspector);

        // Check that the EVM environment is set with custom configuration
        assert_eq!(evm.context.evm.env.cfg, cfg);
        assert_eq!(evm.context.external, NoOpInspector);
        assert_eq!(evm.handler.spec_id(), SpecId::LATEST);

        // No Optimism
        assert_eq!(evm.handler.cfg, HandlerCfg { spec_id: SpecId::LATEST, ..Default::default() });
    }

    #[test]
    #[allow(clippy::needless_update)]
    fn test_evm_with_env_inspector_and_custom_block_tx() {
        let evm_config = EthEvmConfig::new(MAINNET.clone());
        let db = CacheDB::<EmptyDBTyped<ProviderError>>::default();

        // Create custom block and tx environment
        let block = BlockEnv {
            basefee: U256::from(1000),
            gas_limit: U256::from(10_000_000),
            number: U256::from(42),
            ..Default::default()
        };
        let tx = TxEnv { gas_limit: 5_000_000, gas_price: U256::from(50), ..Default::default() };
        let env_with_handler = EnvWithHandlerCfg {
            env: Box::new(Env { cfg: CfgEnv::default(), block, tx }),
            handler_cfg: Default::default(),
        };

        let evm =
            evm_config.evm_with_env_and_inspector(db, env_with_handler.clone(), NoOpInspector);

        // Verify that the block and transaction environments are set correctly
        assert_eq!(evm.context.evm.env.block, env_with_handler.env.block);
        assert_eq!(evm.context.evm.env.tx, env_with_handler.env.tx);
        assert_eq!(evm.context.external, NoOpInspector);
        assert_eq!(evm.handler.spec_id(), SpecId::LATEST);

        // No Optimism
        assert_eq!(evm.handler.cfg, HandlerCfg { spec_id: SpecId::LATEST, ..Default::default() });
    }

    #[test]
    #[allow(clippy::needless_update)]
    fn test_evm_with_env_inspector_and_spec_id() {
        let evm_config = EthEvmConfig::new(MAINNET.clone());
        let db = CacheDB::<EmptyDBTyped<ProviderError>>::default();

        let handler_cfg = HandlerCfg { spec_id: SpecId::CONSTANTINOPLE, ..Default::default() };
        let env_with_handler = EnvWithHandlerCfg { env: Box::new(Env::default()), handler_cfg };

        let evm =
            evm_config.evm_with_env_and_inspector(db, env_with_handler.clone(), NoOpInspector);

        // Check that the spec ID is set properly
        assert_eq!(evm.handler.spec_id(), SpecId::CONSTANTINOPLE);
        assert_eq!(evm.context.evm.env, env_with_handler.env);
        assert_eq!(evm.context.external, NoOpInspector);

        // No Optimism
        assert_eq!(
            evm.handler.cfg,
            HandlerCfg { spec_id: SpecId::CONSTANTINOPLE, ..Default::default() }
        );
    }
}<|MERGE_RESOLUTION|>--- conflicted
+++ resolved
@@ -17,17 +17,7 @@
 
 extern crate alloc;
 
-<<<<<<< HEAD
-use reth_chainspec::{ChainSpec, Head};
-use reth_evm::{ConfigureEvm, ConfigureEvmEnv};
-use reth_primitives::{transaction::FillTxEnv, Address, Header, TransactionSigned, U256};
-use reth_tee::{TeeError, TeeHttpClient};
-use revm_primitives::{
-    AnalysisKind, Bytes, CfgEnvWithHandlerCfg, EVMResultGeneric, Env, TxEnv, TxKind,
-};
-=======
 use core::convert::Infallible;
->>>>>>> 5ef21cdf
 
 use alloc::{sync::Arc, vec::Vec};
 use alloy_consensus::Header;
@@ -53,50 +43,17 @@
 pub mod eip6110;
 
 /// Ethereum-related EVM configuration.
-<<<<<<< HEAD
-#[derive(Debug, Clone, Default)]
-#[non_exhaustive]
+#[derive(Debug, Clone)]
 pub struct EthEvmConfig {
+    chain_spec: Arc<ChainSpec>,
     /// tee client decrypting tx
     tee_client: TeeHttpClient,
 }
 
 impl EthEvmConfig {
-    /// Create a new `EthEvmConfig` with the given `tee_client`.
-    pub fn new(tee_client: TeeHttpClient) -> Self {
-        Self { tee_client }
-    }
-}
-
-impl ConfigureEvmEnv for EthEvmConfig {
-    fn fill_cfg_env(
-        &self,
-        cfg_env: &mut CfgEnvWithHandlerCfg,
-        chain_spec: &ChainSpec,
-        header: &Header,
-        total_difficulty: U256,
-    ) {
-        let spec_id = config::revm_spec(
-            chain_spec,
-            &Head {
-                number: header.number,
-                timestamp: header.timestamp,
-                difficulty: header.difficulty,
-                total_difficulty,
-                hash: Default::default(),
-            },
-        );
-=======
-#[derive(Debug, Clone)]
-pub struct EthEvmConfig {
-    chain_spec: Arc<ChainSpec>,
-}
->>>>>>> 5ef21cdf
-
-impl EthEvmConfig {
     /// Creates a new Ethereum EVM configuration with the given chain spec.
-    pub const fn new(chain_spec: Arc<ChainSpec>) -> Self {
-        Self { chain_spec }
+    pub const fn new(chain_spec: Arc<ChainSpec>, tee_client: TeeHttpClient) -> Self {
+        Self { chain_spec, tee_client }
     }
 
     /// Returns the chain spec associated with this configuration.
