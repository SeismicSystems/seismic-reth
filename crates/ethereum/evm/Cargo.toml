--- conflicted
+++ resolved
@@ -18,13 +18,10 @@
 reth-primitives = { workspace = true, features = ["reth-codec"] }
 reth-revm.workspace = true
 reth-ethereum-consensus.workspace = true
-<<<<<<< HEAD
 reth-prune-types.workspace = true
 reth-execution-types.workspace = true
 reth-tee.workspace = true
-=======
 reth-consensus.workspace = true
->>>>>>> 5ef21cdf
 
 # Ethereum
 revm-primitives.workspace = true
