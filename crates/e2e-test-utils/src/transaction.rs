use alloy_consensus::{EnvKzgSettings, SidecarBuilder, SimpleCoder, TxEip4844Variant, TxEnvelope};
use alloy_eips::eip7702::SignedAuthorization;
use alloy_network::{
    eip2718::Encodable2718, Ethereum, EthereumWallet, TransactionBuilder, TransactionBuilder4844,
};
<<<<<<< HEAD
use alloy_primitives::{hex, Address, Bytes, TxKind, B256, U256};
use alloy_rpc_types_eth::{Authorization, TransactionInput, TransactionRequest};
use alloy_signer::SignerSync;
=======
use alloy_rlp::Encodable;
use alloy_rpc_types::{TransactionInput, TransactionRequest};
use alloy_signer::Signer;
>>>>>>> be0ca7c9
use alloy_signer_local::PrivateKeySigner;
use eyre::Ok;

/// Helper for transaction operations
#[derive(Debug)]
pub struct TransactionTestContext;

impl TransactionTestContext {
    /// Creates a static transfer and signs it, returning an envelope.
    pub async fn transfer_tx(chain_id: u64, wallet: PrivateKeySigner) -> TxEnvelope {
        let tx = tx(chain_id, 21000, None, None, 0);
        Self::sign_tx(wallet, tx).await
    }

    /// Creates a static transfer and signs it, returning bytes.
    pub async fn transfer_tx_bytes(chain_id: u64, wallet: PrivateKeySigner) -> Bytes {
        let signed = Self::transfer_tx(chain_id, wallet).await;
        signed.encoded_2718().into()
    }

    /// Creates a deployment transaction and signs it, returning an envelope.
    pub async fn deploy_tx(
        chain_id: u64,
        gas: u64,
        init_code: Bytes,
        wallet: PrivateKeySigner,
    ) -> TxEnvelope {
        let tx = tx(chain_id, gas, Some(init_code), None, 0);
        Self::sign_tx(wallet, tx).await
    }

    /// Creates a deployment transaction and signs it, returning bytes.
    pub async fn deploy_tx_bytes(
        chain_id: u64,
        gas: u64,
        init_code: Bytes,
        wallet: PrivateKeySigner,
    ) -> Bytes {
        let signed = Self::deploy_tx(chain_id, gas, init_code, wallet).await;
        signed.encoded_2718().into()
    }

    /// Creates an EIP-7702 set code transaction and signs it, returning an envelope.
    ///
    /// The EIP-7702 will delegate the code of the signer to the contract at `delegate_to`.
    pub async fn set_code_tx(
        chain_id: u64,
        delegate_to: Address,
        wallet: PrivateKeySigner,
    ) -> TxEnvelope {
        let authorization = Authorization { chain_id, address: delegate_to, nonce: 0 };
        let signature = wallet
            .sign_hash_sync(&authorization.signature_hash())
            .expect("could not sign authorization");
        let tx = tx(chain_id, 48100, None, Some(authorization.into_signed(signature)), 0);
        Self::sign_tx(wallet, tx).await
    }

    /// Creates an EIP-7702 set code transaction and signs it, returning bytes.
    ///
    /// The EIP-7702 will delegate the code of the signer to the contract at `delegate_to`.
    pub async fn set_code_tx_bytes(
        chain_id: u64,
        delegate_to: Address,
        wallet: PrivateKeySigner,
    ) -> Bytes {
        let signed = Self::set_code_tx(chain_id, delegate_to, wallet).await;
        signed.encoded_2718().into()
    }

    /// Creates a tx with blob sidecar and sign it
    pub async fn tx_with_blobs(
        chain_id: u64,
        wallet: PrivateKeySigner,
    ) -> eyre::Result<TxEnvelope> {
        let mut tx = tx(chain_id, 210000, None, None, 0);

        let mut builder = SidecarBuilder::<SimpleCoder>::new();
        builder.ingest(b"dummy blob");
        tx.set_blob_sidecar(builder.build()?);
        tx.set_max_fee_per_blob_gas(15e9 as u128);

        let signed = Self::sign_tx(wallet, tx).await;
        Ok(signed)
    }

    /// Signs an arbitrary [`TransactionRequest`] using the provided wallet
    pub async fn sign_tx(wallet: PrivateKeySigner, tx: TransactionRequest) -> TxEnvelope {
        let signer = EthereumWallet::from(wallet);
        <TransactionRequest as TransactionBuilder<Ethereum>>::build(tx, &signer).await.unwrap()
    }

    /// Creates a tx with blob sidecar and sign it, returning bytes
    pub async fn tx_with_blobs_bytes(
        chain_id: u64,
        wallet: PrivateKeySigner,
    ) -> eyre::Result<Bytes> {
        let signed = Self::tx_with_blobs(chain_id, wallet).await?;

        Ok(signed.encoded_2718().into())
    }

    /// Creates and encodes an Optimism L1 block information transaction.
    pub async fn optimism_l1_block_info_tx(
        chain_id: u64,
        wallet: PrivateKeySigner,
        nonce: u64,
    ) -> Bytes {
        let l1_block_info = Bytes::from_static(&hex!("7ef9015aa044bae9d41b8380d781187b426c6fe43df5fb2fb57bd4466ef6a701e1f01e015694deaddeaddeaddeaddeaddeaddeaddeaddead000194420000000000000000000000000000000000001580808408f0d18001b90104015d8eb900000000000000000000000000000000000000000000000000000000008057650000000000000000000000000000000000000000000000000000000063d96d10000000000000000000000000000000000000000000000000000000000009f35273d89754a1e0387b89520d989d3be9c37c1f32495a88faf1ea05c61121ab0d1900000000000000000000000000000000000000000000000000000000000000010000000000000000000000002d679b567db6187c0c8323fa982cfb88b74dbcc7000000000000000000000000000000000000000000000000000000000000083400000000000000000000000000000000000000000000000000000000000f4240"));
        let tx = tx(chain_id, 210000, Some(l1_block_info), None, nonce);
        let signer = EthereumWallet::from(wallet);
        <TransactionRequest as TransactionBuilder<Ethereum>>::build(tx, &signer)
            .await
            .unwrap()
            .encoded_2718()
            .into()
    }

    /// Validates the sidecar of a given tx envelope and returns the versioned hashes
    pub fn validate_sidecar(tx: TxEnvelope) -> Vec<B256> {
        let proof_setting = EnvKzgSettings::Default;

        match tx {
            TxEnvelope::Eip4844(signed) => match signed.tx() {
                TxEip4844Variant::TxEip4844WithSidecar(tx) => {
                    tx.validate_blob(proof_setting.get()).unwrap();
                    tx.sidecar.versioned_hashes().collect()
                }
                _ => panic!("Expected Eip4844 transaction with sidecar"),
            },
            _ => panic!("Expected Eip4844 transaction"),
        }
    }
}

/// Creates a type 2 transaction
fn tx(
    chain_id: u64,
    gas: u64,
    data: Option<Bytes>,
    delegate_to: Option<SignedAuthorization>,
    nonce: u64,
) -> TransactionRequest {
    TransactionRequest {
        nonce: Some(nonce),
        value: Some(U256::from(100)),
        to: Some(TxKind::Call(Address::random())),
        gas: Some(gas),
        max_fee_per_gas: Some(20e9 as u128),
        max_priority_fee_per_gas: Some(20e9 as u128),
        chain_id: Some(chain_id),
        input: TransactionInput { input: None, data },
        authorization_list: delegate_to.map(|addr| vec![addr]),
        ..Default::default()
    }
<<<<<<< HEAD
=======
}

pub struct SeismicTransactionTestContext;
impl SeismicTransactionTestContext {
    /// Creates an arbitrary and signs it, returning bytes
    pub async fn sign_seismic_tx(
        wallet: &PrivateKeySigner,
        chain_id: u64,
        nonce: u64,
        to: TxKind,
        input: Bytes,
    ) -> Bytes {
        let tx = seismic_tx(&wallet, chain_id, input, nonce, to);
        let tx_signed = Self::sign_tx(&wallet, tx).await;
        tx_signed.envelope_encoded().into()
    }

    /// Creates a static transfer and signs it, returning bytes
    pub async fn deploy_tx_bytes(chain_id: u64, wallet: PrivateKeySigner, nonce: u64) -> Bytes {
        // Source code of the contract deployed:
        // pragma solidity ^0.8.0;

        // contract NoOpContract {
        //     // A function that does nothing and has no return value.
        //     function noop() external pure {
        //         // This function is intentionally left blank.
        //     }
        // }

        let contract_deploy = Bytes::from_static(&hex!("6080604052348015600e575f5ffd5b50606a80601a5f395ff3fe6080604052348015600e575f5ffd5b50600436106026575f3560e01c80635dfc2e4a14602a575b5f5ffd5b60306032565b005b56fea2646970667358221220e809544020cceb1476f64dbe65da32b56bf6da2cf6da4aabbd286bf9905380c764736f6c634300081c0033"));
        let tx = seismic_tx(&wallet, chain_id, contract_deploy, nonce, TxKind::Create);
        let tx_signed = Self::sign_tx(&wallet, tx).await;
        tx_signed.envelope_encoded().into()
    }

    /// Creates a static transfer and signs it, returning bytes
    pub async fn call_seismic_tx_bytes(
        chain_id: u64,
        wallet: PrivateKeySigner,
        nonce: u64,
        address: Address,
        data: Bytes,
    ) -> Bytes {
        let selector = Bytes::from("5dfc2e4a");
        let tx_input = [selector, data].concat();

        let tx = seismic_tx(&wallet, chain_id, tx_input.into(), nonce, TxKind::Call(address));
        let tx_signed = Self::sign_tx(&wallet, tx).await;
        tx_signed.envelope_encoded().into()
    }

    /// Creates a static transfer and signs it, returning bytes
    pub async fn call_legacy_tx_bytes(
        chain_id: u64,
        wallet: PrivateKeySigner,
        nonce: u64,
        address: Address,
        data: Bytes,
    ) -> Bytes {
        let selector = Bytes::from("5dfc2e4a");
        let tx_input = [selector, data].concat();

        let tx = legacy_tx(chain_id, tx_input.into(), nonce, TxKind::Call(address));
        let tx_signed = Self::sign_tx(&wallet, tx).await;
        tx_signed.envelope_encoded().into()
    }

    /// Signs an arbitrary [`TransactionRequest`] using the provided wallet
    pub async fn sign_tx(wallet: &PrivateKeySigner, tx: Transaction) -> TransactionSigned {
        let signature = wallet.sign_hash(&tx.signature_hash()).await.unwrap();
        TransactionSigned::from_transaction_and_signature(tx, signature.into())
    }
}

/// Creates a type 2 transaction
pub fn legacy_tx(chain_id: u64, input: Bytes, nonce: u64, to: TxKind) -> Transaction {
    Transaction::Legacy(TxLegacy {
        chain_id: Some(chain_id),
        nonce,
        gas_price: 20e9 as u128,
        gas_limit: 600000,
        to,
        value: U256::from(1000),
        input,
    })
}

/// Create a seismic transaction
pub fn seismic_tx(
    sk_wallet: &PrivateKeySigner,
    chain_id: u64,
    decrypted_input: Bytes,
    nonce: u64,
    to: TxKind,
) -> Transaction {
    let sk = SecretKey::from_slice(&sk_wallet.credential().to_bytes())
        .expect("32 bytes, within curve order");
    let tee_wallet = MockWallet {};

    let encrypted_input = tee_wallet.encrypt(decrypted_input.to_vec(), nonce, &sk).unwrap();

    Transaction::Seismic(TxSeismic {
        chain_id,
        nonce,
        gas_price: 20e9 as u128,
        gas_limit: 600000,
        to,
        value: U256::from(0),
        input: encrypted_input.into(),
    })
>>>>>>> be0ca7c9
}<|MERGE_RESOLUTION|>--- conflicted
+++ resolved
@@ -3,15 +3,9 @@
 use alloy_network::{
     eip2718::Encodable2718, Ethereum, EthereumWallet, TransactionBuilder, TransactionBuilder4844,
 };
-<<<<<<< HEAD
 use alloy_primitives::{hex, Address, Bytes, TxKind, B256, U256};
 use alloy_rpc_types_eth::{Authorization, TransactionInput, TransactionRequest};
 use alloy_signer::SignerSync;
-=======
-use alloy_rlp::Encodable;
-use alloy_rpc_types::{TransactionInput, TransactionRequest};
-use alloy_signer::Signer;
->>>>>>> be0ca7c9
 use alloy_signer_local::PrivateKeySigner;
 use eyre::Ok;
 
@@ -167,8 +161,6 @@
         authorization_list: delegate_to.map(|addr| vec![addr]),
         ..Default::default()
     }
-<<<<<<< HEAD
-=======
 }
 
 pub struct SeismicTransactionTestContext;
@@ -279,5 +271,4 @@
         value: U256::from(0),
         input: encrypted_input.into(),
     })
->>>>>>> be0ca7c9
 }