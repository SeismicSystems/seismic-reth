use crate::{
    engine_api::EngineApiTestContext, network::NetworkTestContext, payload::PayloadTestContext,
    rpc::RpcTestContext, traits::PayloadEnvelopeExt,
};
use alloy_consensus::BlockHeader;
use alloy_eips::BlockId;
use alloy_primitives::{BlockHash, BlockNumber, Bytes, B256};
use alloy_rpc_types_engine::PayloadStatusEnum;
use alloy_rpc_types_eth::BlockNumberOrTag;
use eyre::Ok;
use futures_util::Future;
<<<<<<< HEAD
use reth::{
    api::{BuiltPayload, EngineTypes, FullNodeComponents, PayloadBuilderAttributes},
    builder::FullNode,
    network::PeersHandleProvider,
    payload::PayloadTypes,
    providers::{BlockReader, BlockReaderIdExt, CanonStateSubscriptions, StageCheckpointReader},
    rpc::{
        api::eth::helpers::{EthApiSpec, EthTransactions, FullEthApi, TraceExt},
        types::engine::PayloadStatusEnum,
    },
=======
use reth_chainspec::EthereumHardforks;
use reth_network_api::test_utils::PeersHandleProvider;
use reth_node_api::{Block, EngineTypes, FullNodeComponents};
use reth_node_builder::{rpc::RethRpcAddOns, FullNode, NodeTypes, NodeTypesWithEngine};
use reth_payload_primitives::{BuiltPayload, PayloadBuilderAttributes};
use reth_primitives::EthPrimitives;
use reth_provider::{
    BlockReader, BlockReaderIdExt, CanonStateSubscriptions, StageCheckpointReader,
>>>>>>> 5ef21cdf
};
use reth_rpc_eth_api::helpers::{EthApiSpec, EthTransactions, TraceExt};
use reth_stages_types::StageId;
use std::{marker::PhantomData, pin::Pin};
use tokio_stream::StreamExt;
use url::Url;

/// An helper struct to handle node actions
#[allow(missing_debug_implementations)]
pub struct NodeTestContext<Node, AddOns>
where
    Node: FullNodeComponents,
    AddOns: RethRpcAddOns<Node>,
{
    /// The core structure representing the full node.
    pub inner: FullNode<Node, AddOns>,
    /// Context for testing payload-related features.
    pub payload: PayloadTestContext<<Node::Types as NodeTypesWithEngine>::Engine>,
    /// Context for testing network functionalities.
    pub network: NetworkTestContext<Node::Network>,
    /// Context for testing the Engine API.
    pub engine_api: EngineApiTestContext<
        <Node::Types as NodeTypesWithEngine>::Engine,
        <Node::Types as NodeTypes>::ChainSpec,
    >,
    /// Context for testing RPC features.
    pub rpc: RpcTestContext<Node, AddOns::EthApi>,
}

impl<Node, Engine, AddOns> NodeTestContext<Node, AddOns>
where
    Engine: EngineTypes,
    Node: FullNodeComponents,
    Node::Types: NodeTypesWithEngine<
        ChainSpec: EthereumHardforks,
        Engine = Engine,
        Primitives = EthPrimitives,
    >,
    Node::Network: PeersHandleProvider,
    AddOns: RethRpcAddOns<Node>,
{
    /// Creates a new test node
    pub async fn new(
        node: FullNode<Node, AddOns>,
        attributes_generator: impl Fn(u64) -> Engine::PayloadBuilderAttributes + 'static,
    ) -> eyre::Result<Self> {
        let builder = node.payload_builder.clone();

        Ok(Self {
            inner: node.clone(),
            payload: PayloadTestContext::new(builder, attributes_generator).await?,
            network: NetworkTestContext::new(node.network.clone()),
            engine_api: EngineApiTestContext {
                chain_spec: node.chain_spec(),
                engine_api_client: node.auth_server_handle().http_client(),
                canonical_stream: node.provider.canonical_state_stream(),
                _marker: PhantomData::<Engine>,
            },
            rpc: RpcTestContext { inner: node.add_ons_handle.rpc_registry },
        })
    }

    /// Establish a connection to the node
    pub async fn connect(&mut self, node: &mut Self) {
        self.network.add_peer(node.network.record()).await;
        node.network.next_session_established().await;
        self.network.next_session_established().await;
    }

    /// Advances the chain `length` blocks.
    ///
    /// Returns the added chain as a Vec of block hashes.
    pub async fn advance(
        &mut self,
        length: u64,
        tx_generator: impl Fn(u64) -> Pin<Box<dyn Future<Output = Bytes>>>,
    ) -> eyre::Result<Vec<(Engine::BuiltPayload, Engine::PayloadBuilderAttributes)>>
    where
<<<<<<< HEAD
        <Node::Engine as EngineTypes>::ExecutionPayloadV3:
            From<<Node::Engine as PayloadTypes>::BuiltPayload> + PayloadEnvelopeExt,
        AddOns::EthApi: EthApiSpec + FullEthApi + TraceExt,
        <AddOns::EthApi as EthApiTypes>::NetworkTypes:
            Network<TransactionResponse = WithOtherFields<alloy_rpc_types::Transaction>>,
=======
        Engine::ExecutionPayloadEnvelopeV3: From<Engine::BuiltPayload> + PayloadEnvelopeExt,
        Engine::ExecutionPayloadEnvelopeV4: From<Engine::BuiltPayload> + PayloadEnvelopeExt,
        AddOns::EthApi: EthApiSpec<Provider: BlockReader<Block = reth_primitives::Block>>
            + EthTransactions
            + TraceExt,
>>>>>>> 5ef21cdf
    {
        let mut chain = Vec::with_capacity(length as usize);
        for i in 0..length {
            let raw_tx = tx_generator(i).await;
            let tx_hash = self.rpc.inject_tx(raw_tx).await?;
            let (payload, eth_attr) = self.advance_block().await?;
            let block_hash = payload.block().hash();
            let block_number = payload.block().number;
            self.assert_new_block(tx_hash, block_hash, block_number).await?;
            chain.push((payload, eth_attr));
        }
        Ok(chain)
    }

    /// Creates a new payload from given attributes generator
    /// expects a payload attribute event and waits until the payload is built.
    ///
    /// It triggers the resolve payload via engine api and expects the built payload event.
    pub async fn new_payload(
        &mut self,
    ) -> eyre::Result<(Engine::BuiltPayload, Engine::PayloadBuilderAttributes)>
    where
        <Engine as EngineTypes>::ExecutionPayloadEnvelopeV3:
            From<Engine::BuiltPayload> + PayloadEnvelopeExt,
    {
        // trigger new payload building draining the pool
        let eth_attr = self.payload.new_payload().await.unwrap();
        // first event is the payload attributes
        self.payload.expect_attr_event(eth_attr.clone()).await?;
        // wait for the payload builder to have finished building
        self.payload.wait_for_built_payload(eth_attr.payload_id()).await;
        // trigger resolve payload via engine api
        self.engine_api.get_payload_v3_value(eth_attr.payload_id()).await?;
        // ensure we're also receiving the built payload as event
        Ok((self.payload.expect_built_payload().await?, eth_attr))
    }

    /// Triggers payload building job and submits it to the engine.
    pub async fn build_and_submit_payload(
        &mut self,
    ) -> eyre::Result<(Engine::BuiltPayload, Engine::PayloadBuilderAttributes)>
    where
        <Engine as EngineTypes>::ExecutionPayloadEnvelopeV3:
            From<Engine::BuiltPayload> + PayloadEnvelopeExt,
        <Engine as EngineTypes>::ExecutionPayloadEnvelopeV4:
            From<Engine::BuiltPayload> + PayloadEnvelopeExt,
    {
        let (payload, eth_attr) = self.new_payload().await?;

        self.engine_api
            .submit_payload(payload.clone(), eth_attr.clone(), PayloadStatusEnum::Valid)
            .await?;

        Ok((payload, eth_attr))
    }

    /// Advances the node forward one block
    pub async fn advance_block(
        &mut self,
    ) -> eyre::Result<(Engine::BuiltPayload, Engine::PayloadBuilderAttributes)>
    where
        <Engine as EngineTypes>::ExecutionPayloadEnvelopeV3:
            From<Engine::BuiltPayload> + PayloadEnvelopeExt,
        <Engine as EngineTypes>::ExecutionPayloadEnvelopeV4:
            From<Engine::BuiltPayload> + PayloadEnvelopeExt,
    {
        let (payload, eth_attr) = self.build_and_submit_payload().await?;

        // trigger forkchoice update via engine api to commit the block to the blockchain
        self.engine_api.update_forkchoice(payload.block().hash(), payload.block().hash()).await?;

        Ok((payload, eth_attr))
    }

    /// Waits for block to be available on node.
    pub async fn wait_block(
        &self,
        number: BlockNumber,
        expected_block_hash: BlockHash,
        wait_finish_checkpoint: bool,
    ) -> eyre::Result<()> {
        let mut check = !wait_finish_checkpoint;
        loop {
            tokio::time::sleep(std::time::Duration::from_millis(20)).await;

            if !check && wait_finish_checkpoint {
                if let Some(checkpoint) =
                    self.inner.provider.get_stage_checkpoint(StageId::Finish)?
                {
                    if checkpoint.block_number >= number {
                        check = true
                    }
                }
            }

            if check {
                if let Some(latest_block) = self.inner.provider.block_by_number(number)? {
                    assert_eq!(latest_block.header().hash_slow(), expected_block_hash);
                    break
                }
                assert!(
                    !wait_finish_checkpoint,
                    "Finish checkpoint matches, but could not fetch block."
                );
            }
        }
        Ok(())
    }

    /// Waits for the node to unwind to the given block number
    pub async fn wait_unwind(&self, number: BlockNumber) -> eyre::Result<()> {
        loop {
            tokio::time::sleep(std::time::Duration::from_millis(10)).await;
            if let Some(checkpoint) = self.inner.provider.get_stage_checkpoint(StageId::Headers)? {
                if checkpoint.block_number == number {
                    break
                }
            }
        }
        Ok(())
    }

    /// Asserts that a new block has been added to the blockchain
    /// and the tx has been included in the block.
    ///
    /// Does NOT work for pipeline since there's no stream notification!
    pub async fn assert_new_block(
        &mut self,
        tip_tx_hash: B256,
        block_hash: B256,
        block_number: BlockNumber,
    ) -> eyre::Result<()> {
        // get head block from notifications stream and verify the tx has been pushed to the
        // pool is actually present in the canonical block
        let head = self.engine_api.canonical_stream.next().await.unwrap();
        let tx = head.tip().transactions().first();
        assert_eq!(tx.unwrap().hash().as_slice(), tip_tx_hash.as_slice());

        loop {
            // wait for the block to commit
            tokio::time::sleep(std::time::Duration::from_millis(20)).await;
            if let Some(latest_block) =
                self.inner.provider.block_by_number_or_tag(BlockNumberOrTag::Latest)?
            {
                if latest_block.header().number() == block_number {
                    // make sure the block hash we submitted via FCU engine api is the new latest
                    // block using an RPC call
                    assert_eq!(latest_block.header().hash_slow(), block_hash);
                    break
                }
            }
        }
        Ok(())
    }

    /// Gets block hash by number.
    pub fn block_hash(&self, number: u64) -> BlockHash {
        self.inner
            .provider
            .sealed_header_by_number_or_tag(BlockNumberOrTag::Number(number))
            .unwrap()
            .unwrap()
            .hash()
    }

    /// Sends FCU and waits for the node to sync to the given block.
    pub async fn sync_to(&self, block: BlockHash) -> eyre::Result<()> {
        self.engine_api.update_forkchoice(block, block).await?;

        let start = std::time::Instant::now();

        while self
            .inner
            .provider
            .sealed_header_by_id(BlockId::Number(BlockNumberOrTag::Latest))?
            .is_none_or(|h| h.hash() != block)
        {
            tokio::time::sleep(std::time::Duration::from_millis(100)).await;

            assert!(start.elapsed() <= std::time::Duration::from_secs(10), "timed out");
        }

        // Hack to make sure that all components have time to process canonical state update.
        // Otherwise, this might result in e.g "nonce too low" errors when advancing chain further,
        // making tests flaky.
        tokio::time::sleep(std::time::Duration::from_millis(1000)).await;

        Ok(())
    }

    /// Returns the RPC URL.
    pub fn rpc_url(&self) -> Url {
        let addr = self.inner.rpc_server_handle().http_local_addr().unwrap();
        format!("http://{}", addr).parse().unwrap()
    }
}<|MERGE_RESOLUTION|>--- conflicted
+++ resolved
@@ -9,18 +9,6 @@
 use alloy_rpc_types_eth::BlockNumberOrTag;
 use eyre::Ok;
 use futures_util::Future;
-<<<<<<< HEAD
-use reth::{
-    api::{BuiltPayload, EngineTypes, FullNodeComponents, PayloadBuilderAttributes},
-    builder::FullNode,
-    network::PeersHandleProvider,
-    payload::PayloadTypes,
-    providers::{BlockReader, BlockReaderIdExt, CanonStateSubscriptions, StageCheckpointReader},
-    rpc::{
-        api::eth::helpers::{EthApiSpec, EthTransactions, FullEthApi, TraceExt},
-        types::engine::PayloadStatusEnum,
-    },
-=======
 use reth_chainspec::EthereumHardforks;
 use reth_network_api::test_utils::PeersHandleProvider;
 use reth_node_api::{Block, EngineTypes, FullNodeComponents};
@@ -29,7 +17,6 @@
 use reth_primitives::EthPrimitives;
 use reth_provider::{
     BlockReader, BlockReaderIdExt, CanonStateSubscriptions, StageCheckpointReader,
->>>>>>> 5ef21cdf
 };
 use reth_rpc_eth_api::helpers::{EthApiSpec, EthTransactions, TraceExt};
 use reth_stages_types::StageId;
@@ -108,19 +95,11 @@
         tx_generator: impl Fn(u64) -> Pin<Box<dyn Future<Output = Bytes>>>,
     ) -> eyre::Result<Vec<(Engine::BuiltPayload, Engine::PayloadBuilderAttributes)>>
     where
-<<<<<<< HEAD
-        <Node::Engine as EngineTypes>::ExecutionPayloadV3:
-            From<<Node::Engine as PayloadTypes>::BuiltPayload> + PayloadEnvelopeExt,
-        AddOns::EthApi: EthApiSpec + FullEthApi + TraceExt,
-        <AddOns::EthApi as EthApiTypes>::NetworkTypes:
-            Network<TransactionResponse = WithOtherFields<alloy_rpc_types::Transaction>>,
-=======
         Engine::ExecutionPayloadEnvelopeV3: From<Engine::BuiltPayload> + PayloadEnvelopeExt,
         Engine::ExecutionPayloadEnvelopeV4: From<Engine::BuiltPayload> + PayloadEnvelopeExt,
         AddOns::EthApi: EthApiSpec<Provider: BlockReader<Block = reth_primitives::Block>>
             + EthTransactions
             + TraceExt,
->>>>>>> 5ef21cdf
     {
         let mut chain = Vec::with_capacity(length as usize);
         for i in 0..length {
