use crate::{network::NetworkTestContext, payload::PayloadTestContext, rpc::RpcTestContext};
use alloy_consensus::BlockHeader;
use alloy_eips::BlockId;
use alloy_primitives::{BlockHash, BlockNumber, Bytes, Sealable, B256};
use alloy_rpc_types_engine::ForkchoiceState;
use alloy_rpc_types_eth::BlockNumberOrTag;
use eyre::Ok;
use futures_util::Future;
use jsonrpsee::http_client::{transport::HttpBackend, HttpClient};
use reth_chainspec::EthereumHardforks;
use reth_network_api::test_utils::PeersHandleProvider;
use reth_node_api::{
    Block, BlockBody, BlockTy, EngineApiMessageVersion, FullNodeComponents, PayloadTypes,
    PrimitivesTy,
};
use reth_node_builder::{rpc::RethRpcAddOns, FullNode, NodeTypesWithEngine};
use reth_node_core::primitives::SignedTransaction;
use reth_payload_primitives::{BuiltPayload, PayloadBuilderAttributes};
use reth_provider::{
    BlockReader, BlockReaderIdExt, CanonStateNotificationStream, CanonStateSubscriptions,
    StageCheckpointReader,
};
<<<<<<< HEAD
use reth_rpc_eth_api::helpers::{EthApiSpec, FullEthApi, TraceExt};
=======
use reth_rpc_eth_api::helpers::{EthApiSpec, EthTransactions, TraceExt};
use reth_rpc_layer::AuthClientService;
>>>>>>> 3ea3b68f
use reth_stages_types::StageId;
use std::pin::Pin;
use tokio_stream::StreamExt;
use url::Url;

/// An helper struct to handle node actions
#[expect(missing_debug_implementations)]
pub struct NodeTestContext<Node, AddOns>
where
    Node: FullNodeComponents,
    AddOns: RethRpcAddOns<Node>,
{
    /// The core structure representing the full node.
    pub inner: FullNode<Node, AddOns>,
    /// Context for testing payload-related features.
    pub payload: PayloadTestContext<<Node::Types as NodeTypesWithEngine>::Payload>,
    /// Context for testing network functionalities.
    pub network: NetworkTestContext<Node::Network>,
    /// Context for testing RPC features.
    pub rpc: RpcTestContext<Node, AddOns::EthApi>,
    /// Canonical state events.
    pub canonical_stream: CanonStateNotificationStream<PrimitivesTy<Node::Types>>,
}

impl<Node, Payload, AddOns> NodeTestContext<Node, AddOns>
where
    Payload: PayloadTypes,
    Node: FullNodeComponents,
    Node::Types: NodeTypesWithEngine<ChainSpec: EthereumHardforks, Payload = Payload>,
    Node::Network: PeersHandleProvider,
    AddOns: RethRpcAddOns<Node>,
{
    /// Creates a new test node
    pub async fn new(
        node: FullNode<Node, AddOns>,
        attributes_generator: impl Fn(u64) -> Payload::PayloadBuilderAttributes + Send + Sync + 'static,
    ) -> eyre::Result<Self> {
        Ok(Self {
            inner: node.clone(),
            payload: PayloadTestContext::new(
                node.payload_builder_handle.clone(),
                attributes_generator,
            )
            .await?,
            network: NetworkTestContext::new(node.network.clone()),
            rpc: RpcTestContext { inner: node.add_ons_handle.rpc_registry },
            canonical_stream: node.provider.canonical_state_stream(),
        })
    }

    /// Establish a connection to the node
    pub async fn connect(&mut self, node: &mut Self) {
        self.network.add_peer(node.network.record()).await;
        node.network.next_session_established().await;
        self.network.next_session_established().await;
    }

    /// Advances the chain `length` blocks.
    ///
    /// Returns the added chain as a Vec of block hashes.
    pub async fn advance(
        &mut self,
        length: u64,
        tx_generator: impl Fn(u64) -> Pin<Box<dyn Future<Output = Bytes>>>,
    ) -> eyre::Result<Vec<Payload::BuiltPayload>>
    where
<<<<<<< HEAD
        Engine::ExecutionPayloadEnvelopeV3: From<Engine::BuiltPayload> + PayloadEnvelopeExt,
        Engine::ExecutionPayloadEnvelopeV4: From<Engine::BuiltPayload> + PayloadEnvelopeExt,
        AddOns::EthApi: EthApiSpec<Provider: BlockReader<Block = reth_primitives::Block>>
            + FullEthApi
=======
        AddOns::EthApi: EthApiSpec<Provider: BlockReader<Block = BlockTy<Node::Types>>>
            + EthTransactions
>>>>>>> 3ea3b68f
            + TraceExt,
    {
        let mut chain = Vec::with_capacity(length as usize);
        for i in 0..length {
            let raw_tx = tx_generator(i).await;
            let tx_hash = self.rpc.inject_tx(raw_tx).await?;
            let payload = self.advance_block().await?;
            let block_hash = payload.block().hash();
            let block_number = payload.block().number();
            self.assert_new_block(tx_hash, block_hash, block_number).await?;
            chain.push(payload);
        }
        Ok(chain)
    }

    /// Creates a new payload from given attributes generator
    /// expects a payload attribute event and waits until the payload is built.
    ///
    /// It triggers the resolve payload via engine api and expects the built payload event.
    pub async fn new_payload(&mut self) -> eyre::Result<Payload::BuiltPayload> {
        // trigger new payload building draining the pool
        let eth_attr = self.payload.new_payload().await.unwrap();
        // first event is the payload attributes
        self.payload.expect_attr_event(eth_attr.clone()).await?;
        // wait for the payload builder to have finished building
        self.payload.wait_for_built_payload(eth_attr.payload_id()).await;
        // ensure we're also receiving the built payload as event
        Ok(self.payload.expect_built_payload().await?)
    }

    /// Triggers payload building job and submits it to the engine.
    pub async fn build_and_submit_payload(&mut self) -> eyre::Result<Payload::BuiltPayload> {
        let payload = self.new_payload().await?;

        self.submit_payload(payload.clone()).await?;

        Ok(payload)
    }

    /// Advances the node forward one block
    pub async fn advance_block(&mut self) -> eyre::Result<Payload::BuiltPayload> {
        let payload = self.build_and_submit_payload().await?;

        // trigger forkchoice update via engine api to commit the block to the blockchain
        self.update_forkchoice(payload.block().hash(), payload.block().hash()).await?;

        Ok(payload)
    }

    /// Waits for block to be available on node.
    pub async fn wait_block(
        &self,
        number: BlockNumber,
        expected_block_hash: BlockHash,
        wait_finish_checkpoint: bool,
    ) -> eyre::Result<()> {
        let mut check = !wait_finish_checkpoint;
        loop {
            tokio::time::sleep(std::time::Duration::from_millis(20)).await;

            if !check && wait_finish_checkpoint {
                if let Some(checkpoint) =
                    self.inner.provider.get_stage_checkpoint(StageId::Finish)?
                {
                    if checkpoint.block_number >= number {
                        check = true
                    }
                }
            }

            if check {
                if let Some(latest_block) = self.inner.provider.block_by_number(number)? {
                    assert_eq!(latest_block.header().hash_slow(), expected_block_hash);
                    break
                }
                assert!(
                    !wait_finish_checkpoint,
                    "Finish checkpoint matches, but could not fetch block."
                );
            }
        }
        Ok(())
    }

    /// Waits for the node to unwind to the given block number
    pub async fn wait_unwind(&self, number: BlockNumber) -> eyre::Result<()> {
        loop {
            tokio::time::sleep(std::time::Duration::from_millis(10)).await;
            if let Some(checkpoint) = self.inner.provider.get_stage_checkpoint(StageId::Headers)? {
                if checkpoint.block_number == number {
                    break
                }
            }
        }
        Ok(())
    }

    /// Asserts that a new block has been added to the blockchain
    /// and the tx has been included in the block.
    ///
    /// Does NOT work for pipeline since there's no stream notification!
    pub async fn assert_new_block(
        &mut self,
        tip_tx_hash: B256,
        block_hash: B256,
        block_number: BlockNumber,
    ) -> eyre::Result<()> {
        // get head block from notifications stream and verify the tx has been pushed to the
        // pool is actually present in the canonical block
        let head = self.canonical_stream.next().await.unwrap();
        let tx = head.tip().body().transactions().first();
        assert_eq!(tx.unwrap().tx_hash().as_slice(), tip_tx_hash.as_slice());

        loop {
            // wait for the block to commit
            tokio::time::sleep(std::time::Duration::from_millis(20)).await;
            if let Some(latest_block) =
                self.inner.provider.block_by_number_or_tag(BlockNumberOrTag::Latest)?
            {
                if latest_block.header().number() == block_number {
                    // make sure the block hash we submitted via FCU engine api is the new latest
                    // block using an RPC call
                    assert_eq!(latest_block.header().hash_slow(), block_hash);
                    break
                }
            }
        }
        Ok(())
    }

    /// Gets block hash by number.
    pub fn block_hash(&self, number: u64) -> BlockHash {
        self.inner
            .provider
            .sealed_header_by_number_or_tag(BlockNumberOrTag::Number(number))
            .unwrap()
            .unwrap()
            .hash()
    }

    /// Sends FCU and waits for the node to sync to the given block.
    pub async fn sync_to(&self, block: BlockHash) -> eyre::Result<()> {
        let start = std::time::Instant::now();

        while self
            .inner
            .provider
            .sealed_header_by_id(BlockId::Number(BlockNumberOrTag::Latest))?
            .is_none_or(|h| h.hash() != block)
        {
            tokio::time::sleep(std::time::Duration::from_millis(100)).await;
            self.update_forkchoice(block, block).await?;

<<<<<<< HEAD
            assert!(start.elapsed() <= std::time::Duration::from_secs(30), "timed out");
=======
            assert!(start.elapsed() <= std::time::Duration::from_secs(40), "timed out");
>>>>>>> 3ea3b68f
        }

        // Hack to make sure that all components have time to process canonical state update.
        // Otherwise, this might result in e.g "nonce too low" errors when advancing chain further,
        // making tests flaky.
        tokio::time::sleep(std::time::Duration::from_millis(1000)).await;

        Ok(())
    }

    /// Sends a forkchoice update message to the engine.
    pub async fn update_forkchoice(&self, current_head: B256, new_head: B256) -> eyre::Result<()> {
        self.inner
            .add_ons_handle
            .beacon_engine_handle
            .fork_choice_updated(
                ForkchoiceState {
                    head_block_hash: new_head,
                    safe_block_hash: current_head,
                    finalized_block_hash: current_head,
                },
                None,
                EngineApiMessageVersion::default(),
            )
            .await?;

        Ok(())
    }

    /// Sends forkchoice update to the engine api with a zero finalized hash
    pub async fn update_optimistic_forkchoice(&self, hash: B256) -> eyre::Result<()> {
        self.update_forkchoice(B256::ZERO, hash).await
    }

    /// Submits a payload to the engine.
    pub async fn submit_payload(&self, payload: Payload::BuiltPayload) -> eyre::Result<B256> {
        let block_hash = payload.block().hash();
        self.inner
            .add_ons_handle
            .beacon_engine_handle
            .new_payload(Payload::block_to_payload(payload.block().clone()))
            .await?;

        Ok(block_hash)
    }

    /// Returns the RPC URL.
    pub fn rpc_url(&self) -> Url {
        let addr = self.inner.rpc_server_handle().http_local_addr().unwrap();
        format!("http://{}", addr).parse().unwrap()
    }

    /// Returns an RPC client.
    pub fn rpc_client(&self) -> Option<HttpClient> {
        self.inner.rpc_server_handle().http_client()
    }

    /// Returns an Engine API client.
    pub fn engine_api_client(&self) -> HttpClient<AuthClientService<HttpBackend>> {
        self.inner.auth_server_handle().http_client()
    }
}<|MERGE_RESOLUTION|>--- conflicted
+++ resolved
@@ -20,12 +20,8 @@
     BlockReader, BlockReaderIdExt, CanonStateNotificationStream, CanonStateSubscriptions,
     StageCheckpointReader,
 };
-<<<<<<< HEAD
-use reth_rpc_eth_api::helpers::{EthApiSpec, FullEthApi, TraceExt};
-=======
-use reth_rpc_eth_api::helpers::{EthApiSpec, EthTransactions, TraceExt};
+use reth_rpc_eth_api::helpers::{EthApiSpec, EthTransactions, FullEthApi, TraceExt};
 use reth_rpc_layer::AuthClientService;
->>>>>>> 3ea3b68f
 use reth_stages_types::StageId;
 use std::pin::Pin;
 use tokio_stream::StreamExt;
@@ -92,16 +88,8 @@
         tx_generator: impl Fn(u64) -> Pin<Box<dyn Future<Output = Bytes>>>,
     ) -> eyre::Result<Vec<Payload::BuiltPayload>>
     where
-<<<<<<< HEAD
-        Engine::ExecutionPayloadEnvelopeV3: From<Engine::BuiltPayload> + PayloadEnvelopeExt,
-        Engine::ExecutionPayloadEnvelopeV4: From<Engine::BuiltPayload> + PayloadEnvelopeExt,
-        AddOns::EthApi: EthApiSpec<Provider: BlockReader<Block = reth_primitives::Block>>
-            + FullEthApi
-=======
-        AddOns::EthApi: EthApiSpec<Provider: BlockReader<Block = BlockTy<Node::Types>>>
-            + EthTransactions
->>>>>>> 3ea3b68f
-            + TraceExt,
+        AddOns::EthApi:
+            EthApiSpec<Provider: BlockReader<Block = BlockTy<Node::Types>>> + FullEthApi + TraceExt,
     {
         let mut chain = Vec::with_capacity(length as usize);
         for i in 0..length {
@@ -254,11 +242,7 @@
             tokio::time::sleep(std::time::Duration::from_millis(100)).await;
             self.update_forkchoice(block, block).await?;
 
-<<<<<<< HEAD
-            assert!(start.elapsed() <= std::time::Duration::from_secs(30), "timed out");
-=======
             assert!(start.elapsed() <= std::time::Duration::from_secs(40), "timed out");
->>>>>>> 3ea3b68f
         }
 
         // Hack to make sure that all components have time to process canonical state update.
