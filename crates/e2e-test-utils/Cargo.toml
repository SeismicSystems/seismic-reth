--- conflicted
+++ resolved
@@ -31,18 +31,14 @@
 reth-tokio-util.workspace = true
 reth-stages-types.workspace = true
 reth-network-peers.workspace = true
-<<<<<<< HEAD
 reth-node-ethereum.workspace = true
-reth-rpc-types.workspace = true
 reth-rpc-types-compat.workspace = true
 reth-tee.workspace = true
-=======
 reth-engine-local.workspace = true
 reth-tasks.workspace = true
 
 # currently need to enable this for workspace level
 reth-optimism-primitives  = { workspace = true, features = ["arbitrary"] }
->>>>>>> 5ef21cdf
 
 # rpc
 jsonrpsee.workspace = true
@@ -66,9 +62,6 @@
 alloy-network.workspace = true
 alloy-consensus = { workspace = true, features = ["kzg"] }
 tracing.workspace = true
-<<<<<<< HEAD
 
 secp256k1.workspace = true
-=======
-derive_more.workspace = true
->>>>>>> 5ef21cdf
+derive_more.workspace = true