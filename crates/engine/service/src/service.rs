--- conflicted
+++ resolved
@@ -18,12 +18,7 @@
 use reth_ethereum_primitives::EthPrimitives;
 use reth_evm::ConfigureEvm;
 use reth_network_p2p::BlockClient;
-<<<<<<< HEAD
-use reth_node_core::dirs::{ChainPath, DataDirPath};
-use reth_node_types::{BlockTy, NodeTypes, NodeTypesWithEngine};
-=======
 use reth_node_types::{BlockTy, NodeTypes};
->>>>>>> b76d4f66
 use reth_payload_builder::PayloadBuilderHandle;
 use reth_provider::{
     providers::{BlockchainProvider, ProviderNodeTypes},
@@ -37,6 +32,9 @@
     sync::Arc,
     task::{Context, Poll},
 };
+
+// seismic imports that upstream doesn't use
+use reth_node_core::dirs::{ChainPath, DataDirPath};
 
 /// Alias for consensus engine stream.
 pub type EngineMessageStream<T> = Pin<Box<dyn Stream<Item = BeaconEngineMessage<T>> + Send + Sync>>;
@@ -107,25 +105,6 @@
 
         let canonical_in_memory_state = blockchain_db.canonical_in_memory_state();
 
-<<<<<<< HEAD
-        let backup_handle = BackupHandle::spawn_service(data_dir);
-
-        let (to_tree_tx, from_tree) =
-            EngineApiTreeHandler::<N::Primitives, _, _, _, _, _>::spawn_new(
-                blockchain_db,
-                executor_factory,
-                consensus,
-                payload_validator,
-                persistence_handle,
-                payload_builder,
-                canonical_in_memory_state,
-                tree_config,
-                invalid_block_hook,
-                engine_kind,
-                evm_config,
-                backup_handle,
-            );
-=======
         let (to_tree_tx, from_tree) = EngineApiTreeHandler::<N::Primitives, _, _, _, _>::spawn_new(
             blockchain_db,
             consensus,
@@ -138,7 +117,6 @@
             engine_kind,
             evm_config,
         );
->>>>>>> b76d4f66
 
         let engine_handler = EngineApiRequestHandler::new(to_tree_tx, from_tree);
         let handler = EngineHandler::new(engine_handler, downloader, incoming_requests);
@@ -227,12 +205,7 @@
         let (tx, _rx) = unbounded_channel();
         let _eth_service = EngineService::new(
             consensus,
-<<<<<<< HEAD
-            executor_factory,
-            chain_spec.clone(),
-=======
             chain_spec,
->>>>>>> b76d4f66
             client,
             Box::pin(incoming_requests),
             pipeline,
