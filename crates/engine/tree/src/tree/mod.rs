use crate::{
    backfill::{BackfillAction, BackfillSyncState},
    backup::{BackupAction, BackupHandle},
    chain::FromOrchestrator,
    engine::{DownloadRequest, EngineApiEvent, EngineApiKind, EngineApiRequest, FromEngine},
    persistence::PersistenceHandle,
    tree::{
        cached_state::CachedStateProvider, executor::WorkloadExecutor, metrics::EngineApiMetrics,
    },
};
use alloy_consensus::BlockHeader;
use alloy_eips::{merge::EPOCH_SLOTS, BlockNumHash, NumHash};
use alloy_evm::block::BlockExecutor;
use alloy_primitives::B256;
use alloy_rpc_types_engine::{
    ForkchoiceState, PayloadStatus, PayloadStatusEnum, PayloadValidationError,
};
use error::{InsertBlockError, InsertBlockErrorKind, InsertBlockFatalError};
use instrumented_state::InstrumentedStateProvider;
use payload_processor::sparse_trie::StateRootComputeOutcome;
use persistence_state::CurrentPersistenceAction;
use precompile_cache::{CachedPrecompile, PrecompileCacheMap};
use reth_chain_state::{
    CanonicalInMemoryState, ExecutedBlock, ExecutedBlockWithTrieUpdates,
    MemoryOverlayStateProvider, NewCanonicalChain,
};
use reth_consensus::{Consensus, FullConsensus};
pub use reth_engine_primitives::InvalidBlockHook;
use reth_engine_primitives::{
    BeaconConsensusEngineEvent, BeaconEngineMessage, BeaconOnNewPayloadError, EngineValidator,
    ExecutionPayload, ForkchoiceStateTracker, OnForkChoiceUpdated,
};
use reth_errors::{ConsensusError, ProviderResult};
use reth_evm::{ConfigureEvm, Evm, SpecFor};
use reth_payload_builder::PayloadBuilderHandle;
use reth_payload_primitives::{EngineApiMessageVersion, PayloadBuilderAttributes, PayloadTypes};
use reth_primitives_traits::{
    Block, GotExpected, NodePrimitives, RecoveredBlock, SealedBlock, SealedHeader,
};
use reth_provider::{
    providers::ConsistentDbView, BlockNumReader, BlockReader, DBProvider, DatabaseProviderFactory,
    ExecutionOutcome, HashedPostStateProvider, ProviderError, StateCommitmentProvider,
    StateProvider, StateProviderBox, StateProviderFactory, StateReader, StateRootProvider,
    TransactionVariant,
};
use reth_revm::{database::StateProviderDatabase, State};
use reth_stages_api::ControlFlow;
use reth_trie::{updates::TrieUpdates, HashedPostState, TrieInput};
use reth_trie_db::{DatabaseHashedPostState, StateCommitment};
use reth_trie_parallel::root::{ParallelStateRoot, ParallelStateRootError};
use state::TreeState;
use std::{
    fmt::Debug,
    sync::{
        mpsc::{Receiver, RecvError, RecvTimeoutError, Sender},
        Arc,
    },
    time::Instant,
};
use tokio::sync::{
    mpsc::{unbounded_channel, UnboundedReceiver, UnboundedSender},
    oneshot::{self, error::TryRecvError},
};
use tracing::*;

mod block_buffer;
mod cached_state;
pub mod error;
mod instrumented_state;
mod invalid_block_hook;
mod invalid_headers;
mod metrics;
mod payload_processor;
mod persistence_state;
pub mod precompile_cache;
// TODO(alexey): compare trie updates in `insert_block_inner`
#[expect(unused)]
mod trie_updates;

use crate::tree::error::AdvancePersistenceError;
pub use block_buffer::BlockBuffer;
pub use invalid_block_hook::{InvalidBlockHooks, NoopInvalidBlockHook};
pub use invalid_headers::InvalidHeaderCache;
pub use payload_processor::*;
pub use persistence_state::PersistenceState;
pub use reth_engine_primitives::TreeConfig;
use reth_evm::execute::BlockExecutionOutput;

pub mod state;

/// The largest gap for which the tree will be used to sync individual blocks by downloading them.
///
/// This is the default threshold, and represents the distance (gap) from the local head to a
/// new (canonical) block, e.g. the forkchoice head block. If the block distance from the local head
/// exceeds this threshold, the pipeline will be used to backfill the gap more efficiently.
///
/// E.g.: Local head `block.number` is 100 and the forkchoice head `block.number` is 133 (more than
/// an epoch has slots), then this exceeds the threshold at which the pipeline should be used to
/// backfill this gap.
pub(crate) const MIN_BLOCKS_FOR_PIPELINE_RUN: u64 = EPOCH_SLOTS;

/// A builder for creating state providers that can be used across threads.
#[derive(Clone, Debug)]
pub struct StateProviderBuilder<N: NodePrimitives, P> {
    /// The provider factory used to create providers.
    provider_factory: P,
    /// The historical block hash to fetch state from.
    historical: B256,
    /// The blocks that form the chain from historical to target and are in memory.
    overlay: Option<Vec<ExecutedBlockWithTrieUpdates<N>>>,
}

impl<N: NodePrimitives, P> StateProviderBuilder<N, P> {
    /// Creates a new state provider from the provider factory, historical block hash and optional
    /// overlaid blocks.
    pub const fn new(
        provider_factory: P,
        historical: B256,
        overlay: Option<Vec<ExecutedBlockWithTrieUpdates<N>>>,
    ) -> Self {
        Self { provider_factory, historical, overlay }
    }
}

impl<N: NodePrimitives, P> StateProviderBuilder<N, P>
where
    P: BlockReader + StateProviderFactory + StateReader + StateCommitmentProvider + Clone,
{
    /// Creates a new state provider from this builder.
    pub fn build(&self) -> ProviderResult<StateProviderBox> {
        let mut provider = self.provider_factory.state_by_block_hash(self.historical)?;
        if let Some(overlay) = self.overlay.clone() {
            provider = Box::new(MemoryOverlayStateProvider::new(provider, overlay))
        }
        Ok(provider)
    }
}

/// Tracks the state of the engine api internals.
///
/// This type is not shareable.
#[derive(Debug)]
pub struct EngineApiTreeState<N: NodePrimitives> {
    /// Tracks the state of the blockchain tree.
    tree_state: TreeState<N>,
    /// Tracks the forkchoice state updates received by the CL.
    forkchoice_state_tracker: ForkchoiceStateTracker,
    /// Buffer of detached blocks.
    buffer: BlockBuffer<N::Block>,
    /// Tracks the header of invalid payloads that were rejected by the engine because they're
    /// invalid.
    invalid_headers: InvalidHeaderCache,
}

impl<N: NodePrimitives> EngineApiTreeState<N> {
    fn new(
        block_buffer_limit: u32,
        max_invalid_header_cache_length: u32,
        canonical_block: BlockNumHash,
        engine_kind: EngineApiKind,
    ) -> Self {
        Self {
            invalid_headers: InvalidHeaderCache::new(max_invalid_header_cache_length),
            buffer: BlockBuffer::new(block_buffer_limit),
            tree_state: TreeState::new(canonical_block, engine_kind),
            forkchoice_state_tracker: ForkchoiceStateTracker::default(),
        }
    }
}

/// The outcome of a tree operation.
#[derive(Debug)]
pub struct TreeOutcome<T> {
    /// The outcome of the operation.
    pub outcome: T,
    /// An optional event to tell the caller to do something.
    pub event: Option<TreeEvent>,
}

impl<T> TreeOutcome<T> {
    /// Create new tree outcome.
    pub const fn new(outcome: T) -> Self {
        Self { outcome, event: None }
    }

    /// Set event on the outcome.
    pub fn with_event(mut self, event: TreeEvent) -> Self {
        self.event = Some(event);
        self
    }
}

/// Events that are triggered by Tree Chain
#[derive(Debug)]
pub enum TreeEvent {
    /// Tree action is needed.
    TreeAction(TreeAction),
    /// Backfill action is needed.
    BackfillAction(BackfillAction),
    /// Block download is needed.
    Download(DownloadRequest),
}

impl TreeEvent {
    /// Returns true if the event is a backfill action.
    const fn is_backfill_action(&self) -> bool {
        matches!(self, Self::BackfillAction(_))
    }
}

/// The actions that can be performed on the tree.
#[derive(Debug)]
pub enum TreeAction {
    /// Make target canonical.
    MakeCanonical {
        /// The sync target head hash
        sync_target_head: B256,
    },
}

/// The engine API tree handler implementation.
///
/// This type is responsible for processing engine API requests, maintaining the canonical state and
/// emitting events.
pub struct EngineApiTreeHandler<N, P, T, V, C>
where
    N: NodePrimitives,
    T: PayloadTypes,
    C: ConfigureEvm<Primitives = N> + 'static,
{
    provider: P,
    consensus: Arc<dyn FullConsensus<N, Error = ConsensusError>>,
    payload_validator: V,
    /// Keeps track of internals such as executed and buffered blocks.
    state: EngineApiTreeState<N>,
    /// The half for sending messages to the engine.
    ///
    /// This is kept so that we can queue in messages to ourself that we can process later, for
    /// example distributing workload across multiple messages that would otherwise take too long
    /// to process. E.g. we might receive a range of downloaded blocks and we want to process
    /// them one by one so that we can handle incoming engine API in between and don't become
    /// unresponsive. This can happen during live sync transition where we're trying to close the
    /// gap (up to 3 epochs of blocks in the worst case).
    incoming_tx: Sender<FromEngine<EngineApiRequest<T, N>, N::Block>>,
    /// Incoming engine API requests.
    incoming: Receiver<FromEngine<EngineApiRequest<T, N>, N::Block>>,
    /// Outgoing events that are emitted to the handler.
    outgoing: UnboundedSender<EngineApiEvent<N>>,
    /// Channels to the persistence layer.
    persistence: PersistenceHandle<N>,
    /// Tracks the state changes of the persistence task.
    persistence_state: PersistenceState,
    /// Flag indicating the state of the node's backfill synchronization process.
    backfill_sync_state: BackfillSyncState,
    /// Keeps track of the state of the canonical chain that isn't persisted yet.
    /// This is intended to be accessed from external sources, such as rpc.
    canonical_in_memory_state: CanonicalInMemoryState<N>,
    /// Handle to the payload builder that will receive payload attributes for valid forkchoice
    /// updates
    payload_builder: PayloadBuilderHandle<T>,
    /// Configuration settings.
    config: TreeConfig,
    /// Metrics for the engine api.
    metrics: EngineApiMetrics,
    /// An invalid block hook.
    invalid_block_hook: Box<dyn InvalidBlockHook<N>>,
    /// The engine API variant of this handler
    engine_kind: EngineApiKind,
    /// The type responsible for processing new payloads
    payload_processor: PayloadProcessor<N, C>,
<<<<<<< HEAD
    /// The backup handler
    backup: BackupHandle,
=======
    /// The EVM configuration.
    evm_config: C,
    /// Precompile cache map.
    precompile_cache_map: PrecompileCacheMap<SpecFor<C>>,
>>>>>>> b76d4f66
}

impl<N, P: Debug, T: PayloadTypes + Debug, V: Debug, C> std::fmt::Debug
    for EngineApiTreeHandler<N, P, T, V, C>
where
    N: NodePrimitives,
    C: Debug + ConfigureEvm<Primitives = N>,
{
    fn fmt(&self, f: &mut std::fmt::Formatter<'_>) -> std::fmt::Result {
        f.debug_struct("EngineApiTreeHandler")
            .field("provider", &self.provider)
            .field("consensus", &self.consensus)
            .field("payload_validator", &self.payload_validator)
            .field("state", &self.state)
            .field("incoming_tx", &self.incoming_tx)
            .field("persistence", &self.persistence)
            .field("persistence_state", &self.persistence_state)
            .field("backfill_sync_state", &self.backfill_sync_state)
            .field("canonical_in_memory_state", &self.canonical_in_memory_state)
            .field("payload_builder", &self.payload_builder)
            .field("config", &self.config)
            .field("metrics", &self.metrics)
            .field("invalid_block_hook", &format!("{:p}", self.invalid_block_hook))
            .field("engine_kind", &self.engine_kind)
            .field("payload_processor", &self.payload_processor)
            .field("evm_config", &self.evm_config)
            .finish()
    }
}

impl<N, P, T, V, C> EngineApiTreeHandler<N, P, T, V, C>
where
    N: NodePrimitives,
    P: DatabaseProviderFactory
        + BlockReader<Block = N::Block, Header = N::BlockHeader>
        + StateProviderFactory
        + StateReader<Receipt = N::Receipt>
        + StateCommitmentProvider
        + HashedPostStateProvider
        + Clone
        + 'static,
    <P as DatabaseProviderFactory>::Provider:
        BlockReader<Block = N::Block, Header = N::BlockHeader>,
    C: ConfigureEvm<Primitives = N> + 'static,
    T: PayloadTypes,
    V: EngineValidator<T, Block = N::Block>,
{
    /// Creates a new [`EngineApiTreeHandler`].
    #[expect(clippy::too_many_arguments)]
    pub fn new(
        provider: P,
        consensus: Arc<dyn FullConsensus<N, Error = ConsensusError>>,
        payload_validator: V,
        outgoing: UnboundedSender<EngineApiEvent<N>>,
        state: EngineApiTreeState<N>,
        canonical_in_memory_state: CanonicalInMemoryState<N>,
        persistence: PersistenceHandle<N>,
        persistence_state: PersistenceState,
        payload_builder: PayloadBuilderHandle<T>,
        config: TreeConfig,
        engine_kind: EngineApiKind,
        evm_config: C,
        backup: BackupHandle,
    ) -> Self {
        let (incoming_tx, incoming) = std::sync::mpsc::channel();

        let precompile_cache_map = PrecompileCacheMap::default();

        let payload_processor = PayloadProcessor::new(
            WorkloadExecutor::default(),
            evm_config.clone(),
            &config,
            precompile_cache_map.clone(),
        );

        Self {
            provider,
            consensus,
            payload_validator,
            incoming,
            outgoing,
            persistence,
            persistence_state,
            backfill_sync_state: BackfillSyncState::Idle,
            state,
            canonical_in_memory_state,
            payload_builder,
            config,
            metrics: Default::default(),
            incoming_tx,
            invalid_block_hook: Box::new(NoopInvalidBlockHook),
            engine_kind,
            payload_processor,
<<<<<<< HEAD
            backup,
=======
            evm_config,
            precompile_cache_map,
>>>>>>> b76d4f66
        }
    }

    /// Sets the invalid block hook.
    fn set_invalid_block_hook(&mut self, invalid_block_hook: Box<dyn InvalidBlockHook<N>>) {
        self.invalid_block_hook = invalid_block_hook;
    }

    /// Creates a new [`EngineApiTreeHandler`] instance and spawns it in its
    /// own thread.
    ///
    /// Returns the sender through which incoming requests can be sent to the task and the receiver
    /// end of a [`EngineApiEvent`] unbounded channel to receive events from the engine.
    #[expect(clippy::complexity)]
    pub fn spawn_new(
        provider: P,
        consensus: Arc<dyn FullConsensus<N, Error = ConsensusError>>,
        payload_validator: V,
        persistence: PersistenceHandle<N>,
        payload_builder: PayloadBuilderHandle<T>,
        canonical_in_memory_state: CanonicalInMemoryState<N>,
        config: TreeConfig,
        invalid_block_hook: Box<dyn InvalidBlockHook<N>>,
        kind: EngineApiKind,
        evm_config: C,
        backup: BackupHandle,
    ) -> (Sender<FromEngine<EngineApiRequest<T, N>, N::Block>>, UnboundedReceiver<EngineApiEvent<N>>)
    {
        let best_block_number = provider.best_block_number().unwrap_or(0);
        let header = provider.sealed_header(best_block_number).ok().flatten().unwrap_or_default();

        let persistence_state = PersistenceState {
            last_persisted_block: BlockNumHash::new(best_block_number, header.hash()),
            rx: None,
        };

        let (tx, outgoing) = unbounded_channel();
        let state = EngineApiTreeState::new(
            config.block_buffer_limit(),
            config.max_invalid_header_cache_length(),
            header.num_hash(),
            kind,
        );

        let mut task = Self::new(
            provider,
            consensus,
            payload_validator,
            tx,
            state,
            canonical_in_memory_state,
            persistence,
            persistence_state,
            payload_builder,
            config,
            kind,
            evm_config,
            backup,
        );
        task.set_invalid_block_hook(invalid_block_hook);
        let incoming = task.incoming_tx.clone();
        std::thread::Builder::new().name("Tree Task".to_string()).spawn(|| task.run()).unwrap();
        (incoming, outgoing)
    }

    /// Returns a new [`Sender`] to send messages to this type.
    pub fn sender(&self) -> Sender<FromEngine<EngineApiRequest<T, N>, N::Block>> {
        self.incoming_tx.clone()
    }

    /// Run the engine API handler.
    ///
    /// This will block the current thread and process incoming messages.
    pub fn run(mut self) {
        loop {
            match self.try_recv_engine_message() {
                Ok(Some(msg)) => {
                    debug!(target: "engine::tree", %msg, "received new engine message");
                    if let Err(fatal) = self.on_engine_message(msg) {
                        error!(target: "engine::tree", %fatal, "insert block fatal error");
                        return
                    }
                }
                Ok(None) => {
                    debug!(target: "engine::tree", "received no engine message for some time, while waiting for persistence task to complete");
                }
                Err(_err) => {
                    error!(target: "engine::tree", "Engine channel disconnected");
                    return
                }
            }

            if let Err(err) = self.advance_persistence() {
                error!(target: "engine::tree", %err, "Advancing persistence failed");
                return
            }
            if let Err(err) = self.advance_backup() {
                error!(target: "engine::tree", %err, "Advancing backup failed");
                return
            }
        }
    }

    /// Invoked when previously requested blocks were downloaded.
    ///
    /// If the block count exceeds the configured batch size we're allowed to execute at once, this
    /// will execute the first batch and send the remaining blocks back through the channel so that
    /// block request processing isn't blocked for a long time.
    fn on_downloaded(
        &mut self,
        mut blocks: Vec<RecoveredBlock<N::Block>>,
    ) -> Result<Option<TreeEvent>, InsertBlockFatalError> {
        if blocks.is_empty() {
            // nothing to execute
            return Ok(None)
        }

        trace!(target: "engine::tree", block_count = %blocks.len(), "received downloaded blocks");
        let batch = self.config.max_execute_block_batch_size().min(blocks.len());
        for block in blocks.drain(..batch) {
            if let Some(event) = self.on_downloaded_block(block)? {
                let needs_backfill = event.is_backfill_action();
                self.on_tree_event(event)?;
                if needs_backfill {
                    // can exit early if backfill is needed
                    return Ok(None)
                }
            }
        }

        // if we still have blocks to execute, send them as a followup request
        if !blocks.is_empty() {
            let _ = self.incoming_tx.send(FromEngine::DownloadedBlocks(blocks));
        }

        Ok(None)
    }

    /// When the Consensus layer receives a new block via the consensus gossip protocol,
    /// the transactions in the block are sent to the execution layer in the form of a
    /// [`PayloadTypes::ExecutionData`](reth_payload_primitives::PayloadTypes::ExecutionData). The
    /// Execution layer executes the transactions and validates the state in the block header,
    /// then passes validation data back to Consensus layer, that adds the block to the head of
    /// its own blockchain and attests to it. The block is then broadcast over the consensus p2p
    /// network in the form of a "Beacon block".
    ///
    /// These responses should adhere to the [Engine API Spec for
    /// `engine_newPayload`](https://github.com/ethereum/execution-apis/blob/main/src/engine/paris.md#specification).
    ///
    /// This returns a [`PayloadStatus`] that represents the outcome of a processed new payload and
    /// returns an error if an internal error occurred.
    #[instrument(level = "trace", skip_all, fields(block_hash = %payload.block_hash(), block_num = %payload.block_number(),), target = "engine::tree")]
    fn on_new_payload(
        &mut self,
        payload: T::ExecutionData,
    ) -> Result<TreeOutcome<PayloadStatus>, InsertBlockFatalError> {
        trace!(target: "engine::tree", "invoked new payload");
        self.metrics.engine.new_payload_messages.increment(1);

        // Ensures that the given payload does not violate any consensus rules that concern the
        // block's layout, like:
        //    - missing or invalid base fee
        //    - invalid extra data
        //    - invalid transactions
        //    - incorrect hash
        //    - the versioned hashes passed with the payload do not exactly match transaction
        //      versioned hashes
        //    - the block does not contain blob transactions if it is pre-cancun
        //
        // This validates the following engine API rule:
        //
        // 3. Given the expected array of blob versioned hashes client software **MUST** run its
        //    validation by taking the following steps:
        //
        //   1. Obtain the actual array by concatenating blob versioned hashes lists
        //      (`tx.blob_versioned_hashes`) of each [blob
        //      transaction](https://eips.ethereum.org/EIPS/eip-4844#new-transaction-type) included
        //      in the payload, respecting the order of inclusion. If the payload has no blob
        //      transactions the expected array **MUST** be `[]`.
        //
        //   2. Return `{status: INVALID, latestValidHash: null, validationError: errorMessage |
        //      null}` if the expected and the actual arrays don't match.
        //
        // This validation **MUST** be instantly run in all cases even during active sync process.
        let parent_hash = payload.parent_hash();
        debug!("on_new_payload: payload: {:?}", payload);
        let block = match self.payload_validator.ensure_well_formed_payload(payload) {
            Ok(block) => block,
            Err(error) => {
                error!(target: "engine::tree", %error, "Invalid payload");
                // we need to convert the error to a payload status (response to the CL)

                let latest_valid_hash =
                    if error.is_block_hash_mismatch() || error.is_invalid_versioned_hashes() {
                        // Engine-API rules:
                        // > `latestValidHash: null` if the blockHash validation has failed (<https://github.com/ethereum/execution-apis/blob/fe8e13c288c592ec154ce25c534e26cb7ce0530d/src/engine/shanghai.md?plain=1#L113>)
                        // > `latestValidHash: null` if the expected and the actual arrays don't match (<https://github.com/ethereum/execution-apis/blob/fe8e13c288c592ec154ce25c534e26cb7ce0530d/src/engine/cancun.md?plain=1#L103>)
                        None
                    } else {
                        self.latest_valid_hash_for_invalid_payload(parent_hash)?
                    };

                let status = PayloadStatusEnum::from(error);
                return Ok(TreeOutcome::new(PayloadStatus::new(status, latest_valid_hash)))
            }
        };

        let block_hash = block.hash();
        let mut lowest_buffered_ancestor = self.lowest_buffered_ancestor_or(block_hash);
        if lowest_buffered_ancestor == block_hash {
            lowest_buffered_ancestor = block.parent_hash();
        }

        // now check the block itself
        if let Some(status) =
            self.check_invalid_ancestor_with_head(lowest_buffered_ancestor, &block)?
        {
            return Ok(TreeOutcome::new(status))
        }

        let status = if self.backfill_sync_state.is_idle() {
            let mut latest_valid_hash = None;
            let num_hash = block.num_hash();
            match self.insert_block(block) {
                Ok(status) => {
                    let status = match status {
                        InsertPayloadOk::Inserted(BlockStatus::Valid) => {
                            latest_valid_hash = Some(block_hash);
                            self.try_connect_buffered_blocks(num_hash)?;
                            PayloadStatusEnum::Valid
                        }
                        InsertPayloadOk::AlreadySeen(BlockStatus::Valid) => {
                            latest_valid_hash = Some(block_hash);
                            PayloadStatusEnum::Valid
                        }
                        InsertPayloadOk::Inserted(BlockStatus::Disconnected { .. }) |
                        InsertPayloadOk::AlreadySeen(BlockStatus::Disconnected { .. }) => {
                            // not known to be invalid, but we don't know anything else
                            PayloadStatusEnum::Syncing
                        }
                    };

                    PayloadStatus::new(status, latest_valid_hash)
                }
                Err(error) => self.on_insert_block_error(error)?,
            }
        } else if let Err(error) = self.buffer_block(block) {
            self.on_insert_block_error(error)?
        } else {
            PayloadStatus::from_status(PayloadStatusEnum::Syncing)
        };

        let mut outcome = TreeOutcome::new(status);
        // if the block is valid and it is the current sync target head, make it canonical
        if outcome.outcome.is_valid() && self.is_sync_target_head(block_hash) {
            // but only if it isn't already the canonical head
            if self.state.tree_state.canonical_block_hash() != block_hash {
                outcome = outcome.with_event(TreeEvent::TreeAction(TreeAction::MakeCanonical {
                    sync_target_head: block_hash,
                }));
            }
        }

        Ok(outcome)
    }

    /// Returns the new chain for the given head.
    ///
    /// This also handles reorgs.
    ///
    /// Note: This does not update the tracked state and instead returns the new chain based on the
    /// given head.
    fn on_new_head(&self, new_head: B256) -> ProviderResult<Option<NewCanonicalChain<N>>> {
        // get the executed new head block
        let Some(new_head_block) = self.state.tree_state.blocks_by_hash.get(&new_head) else {
            return Ok(None)
        };

        let new_head_number = new_head_block.recovered_block().number();
        let mut current_canonical_number = self.state.tree_state.current_canonical_head.number;

        let mut new_chain = vec![new_head_block.clone()];
        let mut current_hash = new_head_block.recovered_block().parent_hash();
        let mut current_number = new_head_number - 1;

        // Walk back the new chain until we reach a block we know about
        //
        // This is only done for in-memory blocks, because we should not have persisted any blocks
        // that are _above_ the current canonical head.
        while current_number > current_canonical_number {
            if let Some(block) = self.state.tree_state.executed_block_by_hash(current_hash).cloned()
            {
                current_hash = block.recovered_block().parent_hash();
                current_number -= 1;
                new_chain.push(block);
            } else {
                warn!(target: "engine::tree", current_hash=?current_hash, "Sidechain block not found in TreeState");
                // This should never happen as we're walking back a chain that should connect to
                // the canonical chain
                return Ok(None);
            }
        }

        // If we have reached the current canonical head by walking back from the target, then we
        // know this represents an extension of the canonical chain.
        if current_hash == self.state.tree_state.current_canonical_head.hash {
            new_chain.reverse();

            // Simple extension of the current chain
            return Ok(Some(NewCanonicalChain::Commit { new: new_chain }));
        }

        // We have a reorg. Walk back both chains to find the fork point.
        let mut old_chain = Vec::new();
        let mut old_hash = self.state.tree_state.current_canonical_head.hash;

        // If the canonical chain is ahead of the new chain,
        // gather all blocks until new head number.
        while current_canonical_number > current_number {
            if let Some(block) = self.canonical_block_by_hash(old_hash)? {
                old_chain.push(block.clone());
                old_hash = block.recovered_block().parent_hash();
                current_canonical_number -= 1;
            } else {
                // This shouldn't happen as we're walking back the canonical chain
                warn!(target: "engine::tree", current_hash=?old_hash, "Canonical block not found in TreeState");
                return Ok(None);
            }
        }

        // Both new and old chain pointers are now at the same height.
        debug_assert_eq!(current_number, current_canonical_number);

        // Walk both chains from specified hashes at same height until
        // a common ancestor (fork block) is reached.
        while old_hash != current_hash {
            if let Some(block) = self.canonical_block_by_hash(old_hash)? {
                old_hash = block.recovered_block().parent_hash();
                old_chain.push(block);
            } else {
                // This shouldn't happen as we're walking back the canonical chain
                warn!(target: "engine::tree", current_hash=?old_hash, "Canonical block not found in TreeState");
                return Ok(None);
            }

            if let Some(block) = self.state.tree_state.executed_block_by_hash(current_hash).cloned()
            {
                current_hash = block.recovered_block().parent_hash();
                new_chain.push(block);
            } else {
                // This shouldn't happen as we've already walked this path
                warn!(target: "engine::tree", invalid_hash=?current_hash, "New chain block not found in TreeState");
                return Ok(None);
            }
        }
        new_chain.reverse();
        old_chain.reverse();

        Ok(Some(NewCanonicalChain::Reorg { new: new_chain, old: old_chain }))
    }

    /// Determines if the given block is part of a fork by checking that these
    /// conditions are true:
    /// * walking back from the target hash to verify that the target hash is not part of an
    ///   extension of the canonical chain.
    /// * walking back from the current head to verify that the target hash is not already part of
    ///   the canonical chain.
    fn is_fork(&self, target_hash: B256) -> ProviderResult<bool> {
        // verify that the given hash is not part of an extension of the canon chain.
        let canonical_head = self.state.tree_state.canonical_head();
        let mut current_hash = target_hash;
        while let Some(current_block) = self.sealed_header_by_hash(current_hash)? {
            if current_block.hash() == canonical_head.hash {
                return Ok(false)
            }
            // We already passed the canonical head
            if current_block.number() <= canonical_head.number {
                break
            }
            current_hash = current_block.parent_hash();
        }

        // verify that the given hash is not already part of canonical chain stored in memory
        if self.canonical_in_memory_state.header_by_hash(target_hash).is_some() {
            return Ok(false)
        }

        // verify that the given hash is not already part of persisted canonical chain
        if self.provider.block_number(target_hash)?.is_some() {
            return Ok(false)
        }

        Ok(true)
    }

    /// Returns the persisting kind for the input block.
    fn persisting_kind_for(&self, block: &N::BlockHeader) -> PersistingKind {
        // Check that we're currently persisting.
        let Some(action) = self.persistence_state.current_action() else {
            return PersistingKind::NotPersisting
        };
        // Check that the persistince action is saving blocks, not removing them.
        let CurrentPersistenceAction::SavingBlocks { highest } = action else {
            return PersistingKind::PersistingNotDescendant
        };

        // The block being validated can only be a descendant if its number is higher than
        // the highest block persisting. Otherwise, it's likely a fork of a lower block.
        if block.number() > highest.number && self.state.tree_state.is_descendant(*highest, block) {
            return PersistingKind::PersistingDescendant
        }

        // In all other cases, the block is not a descendant.
        PersistingKind::PersistingNotDescendant
    }

    /// Invoked when we receive a new forkchoice update message. Calls into the blockchain tree
    /// to resolve chain forks and ensure that the Execution Layer is working with the latest valid
    /// chain.
    ///
    /// These responses should adhere to the [Engine API Spec for
    /// `engine_forkchoiceUpdated`](https://github.com/ethereum/execution-apis/blob/main/src/engine/paris.md#specification-1).
    ///
    /// Returns an error if an internal error occurred like a database error.
    #[instrument(level = "trace", skip_all, fields(head = % state.head_block_hash, safe = % state.safe_block_hash,finalized = % state.finalized_block_hash), target = "engine::tree")]
    fn on_forkchoice_updated(
        &mut self,
        state: ForkchoiceState,
        attrs: Option<T::PayloadAttributes>,
        version: EngineApiMessageVersion,
    ) -> ProviderResult<TreeOutcome<OnForkChoiceUpdated>> {
        trace!(target: "engine::tree", ?attrs, "invoked forkchoice update");
        self.metrics.engine.forkchoice_updated_messages.increment(1);
        self.canonical_in_memory_state.on_forkchoice_update_received();

        if let Some(on_updated) = self.pre_validate_forkchoice_update(state)? {
            return Ok(TreeOutcome::new(on_updated))
        }

        let valid_outcome = |head| {
            TreeOutcome::new(OnForkChoiceUpdated::valid(PayloadStatus::new(
                PayloadStatusEnum::Valid,
                Some(head),
            )))
        };

        // Process the forkchoice update by trying to make the head block canonical
        //
        // We can only process this forkchoice update if:
        // - we have the `head` block
        // - the head block is part of a chain that is connected to the canonical chain. This
        //   includes reorgs.
        //
        // Performing a FCU involves:
        // - marking the FCU's head block as canonical
        // - updating in memory state to reflect the new canonical chain
        // - updating canonical state trackers
        // - emitting a canonicalization event for the new chain (including reorg)
        // - if we have payload attributes, delegate them to the payload service

        // 1. ensure we have a new head block
        if self.state.tree_state.canonical_block_hash() == state.head_block_hash {
            trace!(target: "engine::tree", "fcu head hash is already canonical");

            // update the safe and finalized blocks and ensure their values are valid
            if let Err(outcome) = self.ensure_consistent_forkchoice_state(state) {
                // safe or finalized hashes are invalid
                return Ok(TreeOutcome::new(outcome))
            }

            // we still need to process payload attributes if the head is already canonical
            if let Some(attr) = attrs {
                let tip = self
                    .block_by_hash(self.state.tree_state.canonical_block_hash())?
                    .ok_or_else(|| {
                        // If we can't find the canonical block, then something is wrong and we need
                        // to return an error
                        ProviderError::HeaderNotFound(state.head_block_hash.into())
                    })?;
                let updated = self.process_payload_attributes(attr, tip.header(), state, version);
                return Ok(TreeOutcome::new(updated))
            }

            // the head block is already canonical
            return Ok(valid_outcome(state.head_block_hash))
        }

        // 2. check if the head is already part of the canonical chain
        if let Ok(Some(canonical_header)) = self.find_canonical_header(state.head_block_hash) {
            debug!(target: "engine::tree", head = canonical_header.number(), "fcu head block is already canonical");

            // For OpStack the proposers are allowed to reorg their own chain at will, so we need to
            // always trigger a new payload job if requested.
            if self.engine_kind.is_opstack() {
                if let Some(attr) = attrs {
                    debug!(target: "engine::tree", head = canonical_header.number(), "handling payload attributes for canonical head");
                    let updated =
                        self.process_payload_attributes(attr, &canonical_header, state, version);
                    return Ok(TreeOutcome::new(updated))
                }
            }

            // 2. Client software MAY skip an update of the forkchoice state and MUST NOT begin a
            //    payload build process if `forkchoiceState.headBlockHash` references a `VALID`
            //    ancestor of the head of canonical chain, i.e. the ancestor passed payload
            //    validation process and deemed `VALID`. In the case of such an event, client
            //    software MUST return `{payloadStatus: {status: VALID, latestValidHash:
            //    forkchoiceState.headBlockHash, validationError: null}, payloadId: null}`

            // the head block is already canonical, so we're not triggering a payload job and can
            // return right away
            return Ok(valid_outcome(state.head_block_hash))
        }

        // 3. ensure we can apply a new chain update for the head block
        if let Some(chain_update) = self.on_new_head(state.head_block_hash)? {
            let tip = chain_update.tip().clone_sealed_header();
            self.on_canonical_chain_update(chain_update);

            // update the safe and finalized blocks and ensure their values are valid
            if let Err(outcome) = self.ensure_consistent_forkchoice_state(state) {
                // safe or finalized hashes are invalid
                return Ok(TreeOutcome::new(outcome))
            }

            if let Some(attr) = attrs {
                let updated = self.process_payload_attributes(attr, &tip, state, version);
                return Ok(TreeOutcome::new(updated))
            }

            return Ok(valid_outcome(state.head_block_hash))
        }

        // 4. we don't have the block to perform the update
        // we assume the FCU is valid and at least the head is missing,
        // so we need to start syncing to it
        //
        // find the appropriate target to sync to, if we don't have the safe block hash then we
        // start syncing to the safe block via backfill first
        let target = if self.state.forkchoice_state_tracker.is_empty() &&
            // check that safe block is valid and missing
            !state.safe_block_hash.is_zero() &&
            self.find_canonical_header(state.safe_block_hash).ok().flatten().is_none()
        {
            debug!(target: "engine::tree", "missing safe block on initial FCU, downloading safe block");
            state.safe_block_hash
        } else {
            state.head_block_hash
        };

        let target = self.lowest_buffered_ancestor_or(target);
        trace!(target: "engine::tree", %target, "downloading missing block");

        Ok(TreeOutcome::new(OnForkChoiceUpdated::valid(PayloadStatus::from_status(
            PayloadStatusEnum::Syncing,
        )))
        .with_event(TreeEvent::Download(DownloadRequest::single_block(target))))
    }

    /// Attempts to receive the next engine request.
    ///
    /// If there's currently no persistence action in progress, this will block until a new request
    /// is received. If there's a persistence action in progress, this will try to receive the
    /// next request with a timeout to not block indefinitely and return `Ok(None)` if no request is
    /// received in time.
    ///
    /// Returns an error if the engine channel is disconnected.
    #[expect(clippy::type_complexity)]
    fn try_recv_engine_message(
        &self,
    ) -> Result<Option<FromEngine<EngineApiRequest<T, N>, N::Block>>, RecvError> {
        if self.persistence_state.in_progress() || self.backup.in_progress() {
            // try to receive the next request with a timeout to not block indefinitely
            match self.incoming.recv_timeout(std::time::Duration::from_millis(500)) {
                Ok(msg) => Ok(Some(msg)),
                Err(err) => match err {
                    RecvTimeoutError::Timeout => Ok(None),
                    RecvTimeoutError::Disconnected => Err(RecvError),
                },
            }
        } else {
            self.incoming.recv().map(Some)
        }
    }

    /// Helper method to remove blocks and set the persistence state. This ensures we keep track of
    /// the current persistence action while we're removing blocks.
    fn remove_blocks(&mut self, new_tip_num: u64) {
        debug!(target: "engine::tree", ?new_tip_num, last_persisted_block_number=?self.persistence_state.last_persisted_block.number, "Removing blocks using persistence task");
        if new_tip_num < self.persistence_state.last_persisted_block.number {
            debug!(target: "engine::tree", ?new_tip_num, "Starting remove blocks job");
            let (tx, rx) = oneshot::channel();
            let _ = self.persistence.remove_blocks_above(new_tip_num, tx);
            self.persistence_state.start_remove(new_tip_num, rx);
        }
    }

    /// Helper method to save blocks and set the persistence state. This ensures we keep track of
    /// the current persistence action while we're saving blocks.
    fn persist_blocks(&mut self, blocks_to_persist: Vec<ExecutedBlockWithTrieUpdates<N>>) {
        if blocks_to_persist.is_empty() {
            debug!(target: "engine::tree", "Returned empty set of blocks to persist");
            return
        }

        // NOTE: checked non-empty above
        let highest_num_hash = blocks_to_persist
            .iter()
            .max_by_key(|block| block.recovered_block().number())
            .map(|b| b.recovered_block().num_hash())
            .expect("Checked non-empty persisting blocks");

        debug!(target: "engine::tree", blocks = ?blocks_to_persist.iter().map(|block| block.recovered_block().num_hash()).collect::<Vec<_>>(), "Persisting blocks");
        let (tx, rx) = oneshot::channel();
        let _ = self.persistence.save_blocks(blocks_to_persist, tx);

        self.persistence_state.start_save(highest_num_hash, rx);
    }

    /// Attempts to advance the persistence state.
    ///
    /// If we're currently awaiting a response this will try to receive the response (non-blocking)
    /// or send a new persistence action if necessary.
    fn advance_persistence(&mut self) -> Result<(), AdvancePersistenceError> {
        if self.persistence_state.in_progress() {
            let (mut rx, start_time, current_action) = self
                .persistence_state
                .rx
                .take()
                .expect("if a persistence task is in progress Receiver must be Some");
            // Check if persistence has complete
            match rx.try_recv() {
                Ok(last_persisted_hash_num) => {
                    self.metrics.engine.persistence_duration.record(start_time.elapsed());
                    let Some(BlockNumHash {
                        hash: last_persisted_block_hash,
                        number: last_persisted_block_number,
                    }) = last_persisted_hash_num
                    else {
                        // if this happened, then we persisted no blocks because we sent an
                        // empty vec of blocks
                        warn!(target: "engine::tree", "Persistence task completed but did not persist any blocks");
                        return Ok(())
                    };

                    debug!(target: "engine::tree", ?last_persisted_block_hash, ?last_persisted_block_number, "Finished persisting, calling finish");
                    self.persistence_state
                        .finish(last_persisted_block_hash, last_persisted_block_number);
                    self.on_new_persisted_block()?;
                }
                Err(TryRecvError::Closed) => return Err(TryRecvError::Closed.into()),
                Err(TryRecvError::Empty) => {
                    self.persistence_state.rx = Some((rx, start_time, current_action))
                }
            }
        }

        if !self.persistence_state.in_progress() {
            if let Some(new_tip_num) = self.find_disk_reorg()? {
                self.remove_blocks(new_tip_num)
            } else if self.should_persist() {
                let blocks_to_persist = self.get_canonical_blocks_to_persist();
                self.persist_blocks(blocks_to_persist);
            }
        }

        Ok(())
    }

    fn advance_backup(&mut self) -> Result<(), AdvancePersistenceError> {
        debug!(target: "engine::tree", "advance_backup called");
        if !self.backup.in_progress() {
            if self.should_backup() {
                debug!(target: "engine::tree", "sending backup action");
                let (tx, rx) = oneshot::channel();
                let _ = self.backup.sender.send(BackupAction::BackupAtBlock(
                    self.persistence_state.last_persisted_block,
                    tx,
                ));
                self.backup.start(rx);
            }
        }

        if self.backup.in_progress() {
            let (mut rx, start_time) = self
                .backup
                .rx
                .take()
                .expect("if a backup task is in progress Receiver must be Some");
            // Check if persistence has complete
            match rx.try_recv() {
                Ok(last_backup_hash_num) => {
                    let Some(BlockNumHash {
                        hash: last_backup_block_hash,
                        number: last_backup_block_number,
                    }) = last_backup_hash_num
                    else {
                        warn!(target: "engine::tree", "Backup task completed but did not backup any blocks");
                        return Ok(())
                    };

                    debug!(target: "engine::tree", ?last_backup_hash_num, "Finished backup, calling finish");
                    self.backup.finish(BlockNumHash::new(
                        last_backup_block_number,
                        last_backup_block_hash,
                    ));
                }
                Err(TryRecvError::Closed) => return Err(TryRecvError::Closed.into()),
                Err(TryRecvError::Empty) => self.backup.rx = Some((rx, start_time)),
            }
        }
        Ok(())
    }

    /// Handles a message from the engine.
    fn on_engine_message(
        &mut self,
        msg: FromEngine<EngineApiRequest<T, N>, N::Block>,
    ) -> Result<(), InsertBlockFatalError> {
        match msg {
            FromEngine::Event(event) => match event {
                FromOrchestrator::BackfillSyncStarted => {
                    debug!(target: "engine::tree", "received backfill sync started event");
                    self.backfill_sync_state = BackfillSyncState::Active;
                }
                FromOrchestrator::BackfillSyncFinished(ctrl) => {
                    self.on_backfill_sync_finished(ctrl)?;
                }
            },
            FromEngine::Request(request) => {
                match request {
                    EngineApiRequest::InsertExecutedBlock(block) => {
                        let block_num_hash = block.recovered_block().num_hash();
                        if block_num_hash.number <= self.state.tree_state.canonical_block_number() {
                            // outdated block that can be skipped
                            return Ok(())
                        }

                        debug!(target: "engine::tree", block=?block_num_hash, "inserting already executed block");
                        let now = Instant::now();

                        // if the parent is the canonical head, we can insert the block as the
                        // pending block
                        if self.state.tree_state.canonical_block_hash() ==
                            block.recovered_block().parent_hash()
                        {
                            debug!(target: "engine::tree", pending=?block_num_hash, "updating pending block");
                            self.canonical_in_memory_state.set_pending_block(block.clone());
                        }

                        self.state.tree_state.insert_executed(block.clone());
                        self.metrics.engine.inserted_already_executed_blocks.increment(1);
                        self.emit_event(EngineApiEvent::BeaconConsensus(
                            BeaconConsensusEngineEvent::CanonicalBlockAdded(block, now.elapsed()),
                        ));
                    }
                    EngineApiRequest::Beacon(request) => {
                        match request {
                            BeaconEngineMessage::ForkchoiceUpdated {
                                state,
                                payload_attrs,
                                tx,
                                version,
                            } => {
                                let mut output =
                                    self.on_forkchoice_updated(state, payload_attrs, version);

                                if let Ok(res) = &mut output {
                                    // track last received forkchoice state
                                    self.state
                                        .forkchoice_state_tracker
                                        .set_latest(state, res.outcome.forkchoice_status());

                                    // emit an event about the handled FCU
                                    self.emit_event(BeaconConsensusEngineEvent::ForkchoiceUpdated(
                                        state,
                                        res.outcome.forkchoice_status(),
                                    ));

                                    // handle the event if any
                                    self.on_maybe_tree_event(res.event.take())?;
                                }

                                if let Err(err) =
                                    tx.send(output.map(|o| o.outcome).map_err(Into::into))
                                {
                                    self.metrics
                                        .engine
                                        .failed_forkchoice_updated_response_deliveries
                                        .increment(1);
                                    error!(target: "engine::tree", "Failed to send event: {err:?}");
                                }
                            }
                            BeaconEngineMessage::NewPayload { payload, tx } => {
                                debug!("receiving beacon engine message: payload: {:?}", payload);
                                let mut output = self.on_new_payload(payload);

                                let maybe_event =
                                    output.as_mut().ok().and_then(|out| out.event.take());

                                // emit response
                                if let Err(err) =
                                    tx.send(output.map(|o| o.outcome).map_err(|e| {
                                        BeaconOnNewPayloadError::Internal(Box::new(e))
                                    }))
                                {
                                    error!(target: "engine::tree", "Failed to send event: {err:?}");
                                    self.metrics
                                        .engine
                                        .failed_new_payload_response_deliveries
                                        .increment(1);
                                }

                                // handle the event if any
                                self.on_maybe_tree_event(maybe_event)?;
                            }
                        }
                    }
                }
            }
            FromEngine::DownloadedBlocks(blocks) => {
                if let Some(event) = self.on_downloaded(blocks)? {
                    self.on_tree_event(event)?;
                }
            }
        }
        Ok(())
    }

    /// Invoked if the backfill sync has finished to target.
    ///
    /// At this point we consider the block synced to the backfill target.
    ///
    /// Checks the tracked finalized block against the block on disk and requests another backfill
    /// run if the distance to the tip exceeds the threshold for another backfill run.
    ///
    /// This will also do the necessary housekeeping of the tree state, this includes:
    ///  - removing all blocks below the backfill height
    ///  - resetting the canonical in-memory state
    ///
    /// In case backfill resulted in an unwind, this will clear the tree state above the unwind
    /// target block.
    fn on_backfill_sync_finished(
        &mut self,
        ctrl: ControlFlow,
    ) -> Result<(), InsertBlockFatalError> {
        debug!(target: "engine::tree", "received backfill sync finished event");
        self.backfill_sync_state = BackfillSyncState::Idle;

        // backfill height is the block number that the backfill finished at
        let mut backfill_height = ctrl.block_number();

        // Pipeline unwound, memorize the invalid block and wait for CL for next sync target.
        if let ControlFlow::Unwind { bad_block, target } = &ctrl {
            warn!(target: "engine::tree", invalid_block=?bad_block, "Bad block detected in unwind");
            // update the `invalid_headers` cache with the new invalid header
            self.state.invalid_headers.insert(**bad_block);

            // if this was an unwind then the target is the new height
            backfill_height = Some(*target);
        }

        // backfill height is the block number that the backfill finished at
        let Some(backfill_height) = backfill_height else { return Ok(()) };

        // state house keeping after backfill sync
        // remove all executed blocks below the backfill height
        //
        // We set the `finalized_num` to `Some(backfill_height)` to ensure we remove all state
        // before that
        let Some(backfill_num_hash) = self
            .provider
            .block_hash(backfill_height)?
            .map(|hash| BlockNumHash { hash, number: backfill_height })
        else {
            debug!(target: "engine::tree", ?ctrl, "Backfill block not found");
            return Ok(())
        };

        if ctrl.is_unwind() {
            // the node reset so we need to clear everything above that height so that backfill
            // height is the new canonical block.
            self.state.tree_state.reset(backfill_num_hash)
        } else {
            self.state.tree_state.remove_until(
                backfill_num_hash,
                self.persistence_state.last_persisted_block.hash,
                Some(backfill_num_hash),
            );
        }

        self.metrics.engine.executed_blocks.set(self.state.tree_state.block_count() as f64);
        self.metrics.tree.canonical_chain_height.set(backfill_height as f64);

        // remove all buffered blocks below the backfill height
        self.state.buffer.remove_old_blocks(backfill_height);
        // we remove all entries because now we're synced to the backfill target and consider this
        // the canonical chain
        self.canonical_in_memory_state.clear_state();

        if let Ok(Some(new_head)) = self.provider.sealed_header(backfill_height) {
            // update the tracked chain height, after backfill sync both the canonical height and
            // persisted height are the same
            self.state.tree_state.set_canonical_head(new_head.num_hash());
            self.persistence_state.finish(new_head.hash(), new_head.number());

            // update the tracked canonical head
            self.canonical_in_memory_state.set_canonical_head(new_head);
        }

        // check if we need to run backfill again by comparing the most recent finalized height to
        // the backfill height
        let Some(sync_target_state) = self.state.forkchoice_state_tracker.sync_target_state()
        else {
            return Ok(())
        };
        if sync_target_state.finalized_block_hash.is_zero() {
            // no finalized block, can't check distance
            return Ok(())
        }
        // get the block number of the finalized block, if we have it
        let newest_finalized = self
            .state
            .buffer
            .block(&sync_target_state.finalized_block_hash)
            .map(|block| block.number());

        // The block number that the backfill finished at - if the progress or newest
        // finalized is None then we can't check the distance anyways.
        //
        // If both are Some, we perform another distance check and return the desired
        // backfill target
        if let Some(backfill_target) =
            ctrl.block_number().zip(newest_finalized).and_then(|(progress, finalized_number)| {
                // Determines whether or not we should run backfill again, in case
                // the new gap is still large enough and requires running backfill again
                self.backfill_sync_target(progress, finalized_number, None)
            })
        {
            // request another backfill run
            self.emit_event(EngineApiEvent::BackfillAction(BackfillAction::Start(
                backfill_target.into(),
            )));
            return Ok(())
        };

        // try to close the gap by executing buffered blocks that are child blocks of the new head
        self.try_connect_buffered_blocks(self.state.tree_state.current_canonical_head)
    }

    /// Attempts to make the given target canonical.
    ///
    /// This will update the tracked canonical in memory state and do the necessary housekeeping.
    fn make_canonical(&mut self, target: B256) -> ProviderResult<()> {
        if let Some(chain_update) = self.on_new_head(target)? {
            self.on_canonical_chain_update(chain_update);
        }

        Ok(())
    }

    /// Convenience function to handle an optional tree event.
    fn on_maybe_tree_event(&mut self, event: Option<TreeEvent>) -> ProviderResult<()> {
        if let Some(event) = event {
            self.on_tree_event(event)?;
        }

        Ok(())
    }

    /// Handles a tree event.
    ///
    /// Returns an error if a [`TreeAction::MakeCanonical`] results in a fatal error.
    fn on_tree_event(&mut self, event: TreeEvent) -> ProviderResult<()> {
        match event {
            TreeEvent::TreeAction(action) => match action {
                TreeAction::MakeCanonical { sync_target_head } => {
                    self.make_canonical(sync_target_head)?;
                }
            },
            TreeEvent::BackfillAction(action) => {
                self.emit_event(EngineApiEvent::BackfillAction(action));
            }
            TreeEvent::Download(action) => {
                self.emit_event(EngineApiEvent::Download(action));
            }
        }

        Ok(())
    }

    /// Emits an outgoing event to the engine.
    fn emit_event(&mut self, event: impl Into<EngineApiEvent<N>>) {
        let event = event.into();

        if event.is_backfill_action() {
            debug_assert_eq!(
                self.backfill_sync_state,
                BackfillSyncState::Idle,
                "backfill action should only be emitted when backfill is idle"
            );

            if self.persistence_state.in_progress() {
                // backfill sync and persisting data are mutually exclusive, so we can't start
                // backfill while we're still persisting
                debug!(target: "engine::tree", "skipping backfill file while persistence task is active");
                return
            }

            self.backfill_sync_state = BackfillSyncState::Pending;
            self.metrics.engine.pipeline_runs.increment(1);
            debug!(target: "engine::tree", "emitting backfill action event");
        }

        let _ = self.outgoing.send(event).inspect_err(
            |err| error!(target: "engine::tree", "Failed to send internal event: {err:?}"),
        );
    }

    /// Returns true if the canonical chain length minus the last persisted
    /// block is greater than or equal to the persistence threshold and
    /// backfill is not running.
    pub const fn should_persist(&self) -> bool {
        if !self.backfill_sync_state.is_idle() {
            // can't persist if backfill is running
            return false
        }

        let min_block = self.persistence_state.last_persisted_block.number;
        self.state.tree_state.canonical_block_number().saturating_sub(min_block) >
            self.config.persistence_threshold()
    }

    /// Returns true if the canonical chain length minus the last persisted
    /// block is greater than or equal to the backup threshold and
    /// backfill is not running.
    fn should_backup(&self) -> bool {
        debug!(target: "engine::tree", "checking if we should backup");
        return false;
    }

    /// Returns a batch of consecutive canonical blocks to persist in the range
    /// `(last_persisted_number .. canonical_head - threshold]` . The expected
    /// order is oldest -> newest.
    fn get_canonical_blocks_to_persist(&self) -> Vec<ExecutedBlockWithTrieUpdates<N>> {
        let mut blocks_to_persist = Vec::new();
        let mut current_hash = self.state.tree_state.canonical_block_hash();
        let last_persisted_number = self.persistence_state.last_persisted_block.number;

        let canonical_head_number = self.state.tree_state.canonical_block_number();

        let target_number =
            canonical_head_number.saturating_sub(self.config.memory_block_buffer_target());

        debug!(target: "engine::tree", ?last_persisted_number, ?canonical_head_number, ?target_number, ?current_hash, "Returning canonical blocks to persist");
        while let Some(block) = self.state.tree_state.blocks_by_hash.get(&current_hash) {
            if block.recovered_block().number() <= last_persisted_number {
                break;
            }

            if block.recovered_block().number() <= target_number {
                blocks_to_persist.push(block.clone());
            }

            current_hash = block.recovered_block().parent_hash();
        }

        // reverse the order so that the oldest block comes first
        blocks_to_persist.reverse();

        blocks_to_persist
    }

    /// This clears the blocks from the in-memory tree state that have been persisted to the
    /// database.
    ///
    /// This also updates the canonical in-memory state to reflect the newest persisted block
    /// height.
    ///
    /// Assumes that `finish` has been called on the `persistence_state` at least once
    fn on_new_persisted_block(&mut self) -> ProviderResult<()> {
        // If we have an on-disk reorg, we need to handle it first before touching the in-memory
        // state.
        if let Some(remove_above) = self.find_disk_reorg()? {
            self.remove_blocks(remove_above);
            return Ok(())
        }

        let finalized = self.state.forkchoice_state_tracker.last_valid_finalized();
        self.remove_before(self.persistence_state.last_persisted_block, finalized)?;
        self.canonical_in_memory_state.remove_persisted_blocks(BlockNumHash {
            number: self.persistence_state.last_persisted_block.number,
            hash: self.persistence_state.last_persisted_block.hash,
        });
        Ok(())
    }

    /// Return an [`ExecutedBlock`] from database or in-memory state by hash.
    ///
    /// NOTE: This cannot fetch [`ExecutedBlock`]s for _finalized_ blocks, instead it can only
    /// fetch [`ExecutedBlock`]s for _canonical_ blocks, or blocks from sidechains that the node
    /// has in memory.
    ///
    /// For finalized blocks, this will return `None`.
    fn canonical_block_by_hash(&self, hash: B256) -> ProviderResult<Option<ExecutedBlock<N>>> {
        trace!(target: "engine::tree", ?hash, "Fetching executed block by hash");
        // check memory first
        if let Some(block) = self.state.tree_state.executed_block_by_hash(hash).cloned() {
            return Ok(Some(block.block))
        }

        let (block, senders) = self
            .provider
            .sealed_block_with_senders(hash.into(), TransactionVariant::WithHash)?
            .ok_or_else(|| ProviderError::HeaderNotFound(hash.into()))?
            .split_sealed();
        let execution_output = self
            .provider
            .get_state(block.header().number())?
            .ok_or_else(|| ProviderError::StateForNumberNotFound(block.header().number()))?;
        let hashed_state = self.provider.hashed_post_state(execution_output.state());

        Ok(Some(ExecutedBlock {
            recovered_block: Arc::new(RecoveredBlock::new_sealed(block, senders)),
            execution_output: Arc::new(execution_output),
            hashed_state: Arc::new(hashed_state),
        }))
    }

    /// Return sealed block from database or in-memory state by hash.
    fn sealed_header_by_hash(
        &self,
        hash: B256,
    ) -> ProviderResult<Option<SealedHeader<N::BlockHeader>>> {
        // check memory first
        let block = self
            .state
            .tree_state
            .block_by_hash(hash)
            .map(|block| block.as_ref().clone_sealed_header());

        if block.is_some() {
            Ok(block)
        } else {
            self.provider.sealed_header_by_hash(hash)
        }
    }

    /// Return block from database or in-memory state by hash.
    fn block_by_hash(&self, hash: B256) -> ProviderResult<Option<N::Block>> {
        // check database first
        let mut block = self.provider.block_by_hash(hash)?;
        if block.is_none() {
            // Note: it's fine to return the unsealed block because the caller already has
            // the hash
            block = self
                .state
                .tree_state
                .block_by_hash(hash)
                // TODO: clone for compatibility. should we return an Arc here?
                .map(|block| block.as_ref().clone().into_block());
        }
        Ok(block)
    }

    /// Return the parent hash of the lowest buffered ancestor for the requested block, if there
    /// are any buffered ancestors. If there are no buffered ancestors, and the block itself does
    /// not exist in the buffer, this returns the hash that is passed in.
    ///
    /// Returns the parent hash of the block itself if the block is buffered and has no other
    /// buffered ancestors.
    fn lowest_buffered_ancestor_or(&self, hash: B256) -> B256 {
        self.state
            .buffer
            .lowest_ancestor(&hash)
            .map(|block| block.parent_hash())
            .unwrap_or_else(|| hash)
    }

    /// If validation fails, the response MUST contain the latest valid hash:
    ///
    ///   - The block hash of the ancestor of the invalid payload satisfying the following two
    ///     conditions:
    ///     - It is fully validated and deemed VALID
    ///     - Any other ancestor of the invalid payload with a higher blockNumber is INVALID
    ///   - 0x0000000000000000000000000000000000000000000000000000000000000000 if the above
    ///     conditions are satisfied by a `PoW` block.
    ///   - null if client software cannot determine the ancestor of the invalid payload satisfying
    ///     the above conditions.
    fn latest_valid_hash_for_invalid_payload(
        &mut self,
        parent_hash: B256,
    ) -> ProviderResult<Option<B256>> {
        // Check if parent exists in side chain or in canonical chain.
        if self.block_by_hash(parent_hash)?.is_some() {
            return Ok(Some(parent_hash))
        }

        // iterate over ancestors in the invalid cache
        // until we encounter the first valid ancestor
        let mut current_hash = parent_hash;
        let mut current_block = self.state.invalid_headers.get(&current_hash);
        while let Some(block_with_parent) = current_block {
            current_hash = block_with_parent.parent;
            current_block = self.state.invalid_headers.get(&current_hash);

            // If current_header is None, then the current_hash does not have an invalid
            // ancestor in the cache, check its presence in blockchain tree
            if current_block.is_none() && self.block_by_hash(current_hash)?.is_some() {
                return Ok(Some(current_hash))
            }
        }
        Ok(None)
    }

    /// Prepares the invalid payload response for the given hash, checking the
    /// database for the parent hash and populating the payload status with the latest valid hash
    /// according to the engine api spec.
    fn prepare_invalid_response(&mut self, mut parent_hash: B256) -> ProviderResult<PayloadStatus> {
        // Edge case: the `latestValid` field is the zero hash if the parent block is the terminal
        // PoW block, which we need to identify by looking at the parent's block difficulty
        if let Some(parent) = self.block_by_hash(parent_hash)? {
            if !parent.header().difficulty().is_zero() {
                parent_hash = B256::ZERO;
            }
        }

        let valid_parent_hash = self.latest_valid_hash_for_invalid_payload(parent_hash)?;
        Ok(PayloadStatus::from_status(PayloadStatusEnum::Invalid {
            validation_error: PayloadValidationError::LinksToRejectedPayload.to_string(),
        })
        .with_latest_valid_hash(valid_parent_hash.unwrap_or_default()))
    }

    /// Returns true if the given hash is the last received sync target block.
    ///
    /// See [`ForkchoiceStateTracker::sync_target_state`]
    fn is_sync_target_head(&self, block_hash: B256) -> bool {
        if let Some(target) = self.state.forkchoice_state_tracker.sync_target_state() {
            return target.head_block_hash == block_hash
        }
        false
    }

    /// Checks if the given `check` hash points to an invalid header, inserting the given `head`
    /// block into the invalid header cache if the `check` hash has a known invalid ancestor.
    ///
    /// Returns a payload status response according to the engine API spec if the block is known to
    /// be invalid.
    fn check_invalid_ancestor_with_head(
        &mut self,
        check: B256,
        head: &SealedBlock<N::Block>,
    ) -> ProviderResult<Option<PayloadStatus>> {
        // check if the check hash was previously marked as invalid
        let Some(header) = self.state.invalid_headers.get(&check) else { return Ok(None) };

        // populate the latest valid hash field
        let status = self.prepare_invalid_response(header.parent)?;

        // insert the head block into the invalid header cache
        self.state.invalid_headers.insert_with_invalid_ancestor(head.hash(), header);
        self.emit_event(BeaconConsensusEngineEvent::InvalidBlock(Box::new(head.clone())));

        Ok(Some(status))
    }

    /// Checks if the given `head` points to an invalid header, which requires a specific response
    /// to a forkchoice update.
    fn check_invalid_ancestor(&mut self, head: B256) -> ProviderResult<Option<PayloadStatus>> {
        // check if the head was previously marked as invalid
        let Some(header) = self.state.invalid_headers.get(&head) else { return Ok(None) };
        // populate the latest valid hash field
        Ok(Some(self.prepare_invalid_response(header.parent)?))
    }

    /// Validate if block is correct and satisfies all the consensus rules that concern the header
    /// and block body itself.
    fn validate_block(&self, block: &RecoveredBlock<N::Block>) -> Result<(), ConsensusError> {
        if let Err(e) = self.consensus.validate_header(block.sealed_header()) {
            error!(target: "engine::tree", ?block, "Failed to validate header {}: {e}", block.hash());
            return Err(e)
        }

        if let Err(e) = self.consensus.validate_block_pre_execution(block.sealed_block()) {
            error!(target: "engine::tree", ?block, "Failed to validate block {}: {e}", block.hash());
            return Err(e)
        }

        Ok(())
    }

    /// Attempts to connect any buffered blocks that are connected to the given parent hash.
    #[instrument(level = "trace", skip(self), target = "engine::tree")]
    fn try_connect_buffered_blocks(
        &mut self,
        parent: BlockNumHash,
    ) -> Result<(), InsertBlockFatalError> {
        let blocks = self.state.buffer.remove_block_with_children(&parent.hash);

        if blocks.is_empty() {
            // nothing to append
            return Ok(())
        }

        let now = Instant::now();
        let block_count = blocks.len();
        for child in blocks {
            let child_num_hash = child.num_hash();
            match self.insert_block(child) {
                Ok(res) => {
                    debug!(target: "engine::tree", child =?child_num_hash, ?res, "connected buffered block");
                    if self.is_sync_target_head(child_num_hash.hash) &&
                        matches!(res, InsertPayloadOk::Inserted(BlockStatus::Valid))
                    {
                        self.make_canonical(child_num_hash.hash)?;
                    }
                }
                Err(err) => {
                    debug!(target: "engine::tree", ?err, "failed to connect buffered block to tree");
                    if let Err(fatal) = self.on_insert_block_error(err) {
                        warn!(target: "engine::tree", %fatal, "fatal error occurred while connecting buffered blocks");
                        return Err(fatal)
                    }
                }
            }
        }

        debug!(target: "engine::tree", elapsed = ?now.elapsed(), %block_count, "connected buffered blocks");
        Ok(())
    }

    /// Pre-validates the block and inserts it into the buffer.
    fn buffer_block(
        &mut self,
        block: RecoveredBlock<N::Block>,
    ) -> Result<(), InsertBlockError<N::Block>> {
        if let Err(err) = self.validate_block(&block) {
            return Err(InsertBlockError::consensus_error(err, block.into_sealed_block()))
        }
        self.state.buffer.insert_block(block);
        Ok(())
    }

    /// Returns true if the distance from the local tip to the block is greater than the configured
    /// threshold.
    ///
    /// If the `local_tip` is greater than the `block`, then this will return false.
    #[inline]
    const fn exceeds_backfill_run_threshold(&self, local_tip: u64, block: u64) -> bool {
        block > local_tip && block - local_tip > MIN_BLOCKS_FOR_PIPELINE_RUN
    }

    /// Returns how far the local tip is from the given block. If the local tip is at the same
    /// height or its block number is greater than the given block, this returns None.
    #[inline]
    const fn distance_from_local_tip(&self, local_tip: u64, block: u64) -> Option<u64> {
        if block > local_tip {
            Some(block - local_tip)
        } else {
            None
        }
    }

    /// Returns the target hash to sync to if the distance from the local tip to the block is
    /// greater than the threshold and we're not synced to the finalized block yet (if we've seen
    /// that block already).
    ///
    /// If this is invoked after a new block has been downloaded, the downloaded block could be the
    /// (missing) finalized block.
    fn backfill_sync_target(
        &self,
        canonical_tip_num: u64,
        target_block_number: u64,
        downloaded_block: Option<BlockNumHash>,
    ) -> Option<B256> {
        let sync_target_state = self.state.forkchoice_state_tracker.sync_target_state();

        // check if the distance exceeds the threshold for backfill sync
        let mut exceeds_backfill_threshold =
            self.exceeds_backfill_run_threshold(canonical_tip_num, target_block_number);

        // check if the downloaded block is the tracked finalized block
        if let Some(buffered_finalized) = sync_target_state
            .as_ref()
            .and_then(|state| self.state.buffer.block(&state.finalized_block_hash))
        {
            // if we have buffered the finalized block, we should check how far
            // we're off
            exceeds_backfill_threshold =
                self.exceeds_backfill_run_threshold(canonical_tip_num, buffered_finalized.number());
        }

        // If this is invoked after we downloaded a block we can check if this block is the
        // finalized block
        if let (Some(downloaded_block), Some(ref state)) = (downloaded_block, sync_target_state) {
            if downloaded_block.hash == state.finalized_block_hash {
                // we downloaded the finalized block and can now check how far we're off
                exceeds_backfill_threshold =
                    self.exceeds_backfill_run_threshold(canonical_tip_num, downloaded_block.number);
            }
        }

        // if the number of missing blocks is greater than the max, trigger backfill
        if exceeds_backfill_threshold {
            if let Some(state) = sync_target_state {
                // if we have already canonicalized the finalized block, we should skip backfill
                match self.provider.header_by_hash_or_number(state.finalized_block_hash.into()) {
                    Err(err) => {
                        warn!(target: "engine::tree", %err, "Failed to get finalized block header");
                    }
                    Ok(None) => {
                        // ensure the finalized block is known (not the zero hash)
                        if !state.finalized_block_hash.is_zero() {
                            // we don't have the block yet and the distance exceeds the allowed
                            // threshold
                            return Some(state.finalized_block_hash)
                        }

                        // OPTIMISTIC SYNCING
                        //
                        // It can happen when the node is doing an
                        // optimistic sync, where the CL has no knowledge of the finalized hash,
                        // but is expecting the EL to sync as high
                        // as possible before finalizing.
                        //
                        // This usually doesn't happen on ETH mainnet since CLs use the more
                        // secure checkpoint syncing.
                        //
                        // However, optimism chains will do this. The risk of a reorg is however
                        // low.
                        debug!(target: "engine::tree", hash=?state.head_block_hash, "Setting head hash as an optimistic backfill target.");
                        return Some(state.head_block_hash)
                    }
                    Ok(Some(_)) => {
                        // we're fully synced to the finalized block
                    }
                }
            }
        }

        None
    }

    /// This method tries to detect whether on-disk and in-memory states have diverged. It might
    /// happen if a reorg is happening while we are persisting a block.
    fn find_disk_reorg(&self) -> ProviderResult<Option<u64>> {
        let mut canonical = self.state.tree_state.current_canonical_head;
        let mut persisted = self.persistence_state.last_persisted_block;

        let parent_num_hash = |num_hash: NumHash| -> ProviderResult<NumHash> {
            Ok(self
                .sealed_header_by_hash(num_hash.hash)?
                .ok_or(ProviderError::BlockHashNotFound(num_hash.hash))?
                .parent_num_hash())
        };

        // Happy path, canonical chain is ahead or equal to persisted chain.
        // Walk canonical chain back to make sure that it connects to persisted chain.
        while canonical.number > persisted.number {
            canonical = parent_num_hash(canonical)?;
        }

        // If we've reached persisted tip by walking the canonical chain back, everything is fine.
        if canonical == persisted {
            return Ok(None);
        }

        // At this point, we know that `persisted` block can't be reached by walking the canonical
        // chain back. In this case we need to truncate it to the first canonical block it connects
        // to.

        // Firstly, walk back until we reach the same height as `canonical`.
        while persisted.number > canonical.number {
            persisted = parent_num_hash(persisted)?;
        }

        debug_assert_eq!(persisted.number, canonical.number);

        // Now walk both chains back until we find a common ancestor.
        while persisted.hash != canonical.hash {
            canonical = parent_num_hash(canonical)?;
            persisted = parent_num_hash(persisted)?;
        }

        debug!(target: "engine::tree", remove_above=persisted.number, "on-disk reorg detected");

        Ok(Some(persisted.number))
    }

    /// Invoked when we the canonical chain has been updated.
    ///
    /// This is invoked on a valid forkchoice update, or if we can make the target block canonical.
    fn on_canonical_chain_update(&mut self, chain_update: NewCanonicalChain<N>) {
        trace!(target: "engine::tree", new_blocks = %chain_update.new_block_count(), reorged_blocks =  %chain_update.reorged_block_count(), "applying new chain update");
        let start = Instant::now();

        // update the tracked canonical head
        self.state.tree_state.set_canonical_head(chain_update.tip().num_hash());

        let tip = chain_update.tip().clone_sealed_header();
        let notification = chain_update.to_chain_notification();

        // reinsert any missing reorged blocks
        if let NewCanonicalChain::Reorg { new, old } = &chain_update {
            let new_first = new.first().map(|first| first.recovered_block().num_hash());
            let old_first = old.first().map(|first| first.recovered_block().num_hash());
            trace!(target: "engine::tree", ?new_first, ?old_first, "Reorg detected, new and old first blocks");

            self.update_reorg_metrics(old.len());
            self.reinsert_reorged_blocks(new.clone());
            // Try reinserting the reorged canonical chain. This is only possible if we have
            // `persisted_trie_updates` for those blocks.
            let old = old
                .iter()
                .filter_map(|block| {
                    let (_, trie) = self
                        .state
                        .tree_state
                        .persisted_trie_updates
                        .get(&block.recovered_block.hash())
                        .cloned()?;
                    Some(ExecutedBlockWithTrieUpdates { block: block.clone(), trie })
                })
                .collect::<Vec<_>>();
            self.reinsert_reorged_blocks(old);
        }

        // update the tracked in-memory state with the new chain
        self.canonical_in_memory_state.update_chain(chain_update);
        self.canonical_in_memory_state.set_canonical_head(tip.clone());

        // Update metrics based on new tip
        self.metrics.tree.canonical_chain_height.set(tip.number() as f64);

        // sends an event to all active listeners about the new canonical chain
        self.canonical_in_memory_state.notify_canon_state(notification);

        // emit event
        self.emit_event(BeaconConsensusEngineEvent::CanonicalChainCommitted(
            Box::new(tip),
            start.elapsed(),
        ));
    }

    /// This updates metrics based on the given reorg length.
    fn update_reorg_metrics(&self, old_chain_length: usize) {
        self.metrics.tree.reorgs.increment(1);
        self.metrics.tree.latest_reorg_depth.set(old_chain_length as f64);
    }

    /// This reinserts any blocks in the new chain that do not already exist in the tree
    fn reinsert_reorged_blocks(&mut self, new_chain: Vec<ExecutedBlockWithTrieUpdates<N>>) {
        for block in new_chain {
            if self
                .state
                .tree_state
                .executed_block_by_hash(block.recovered_block().hash())
                .is_none()
            {
                trace!(target: "engine::tree", num=?block.recovered_block().number(), hash=?block.recovered_block().hash(), "Reinserting block into tree state");
                self.state.tree_state.insert_executed(block);
            }
        }
    }

    /// Invoke the invalid block hook if this is a new invalid block.
    fn on_invalid_block(
        &mut self,
        parent_header: &SealedHeader<N::BlockHeader>,
        block: &RecoveredBlock<N::Block>,
        output: &BlockExecutionOutput<N::Receipt>,
        trie_updates: Option<(&TrieUpdates, B256)>,
    ) {
        if self.state.invalid_headers.get(&block.hash()).is_some() {
            // we already marked this block as invalid
            return;
        }
        self.invalid_block_hook.on_invalid_block(parent_header, block, output, trie_updates);
    }

    /// This handles downloaded blocks that are shown to be disconnected from the canonical chain.
    ///
    /// This mainly compares the missing parent of the downloaded block with the current canonical
    /// tip, and decides whether or not backfill sync should be triggered.
    fn on_disconnected_downloaded_block(
        &self,
        downloaded_block: BlockNumHash,
        missing_parent: BlockNumHash,
        head: BlockNumHash,
    ) -> Option<TreeEvent> {
        // compare the missing parent with the canonical tip
        if let Some(target) =
            self.backfill_sync_target(head.number, missing_parent.number, Some(downloaded_block))
        {
            trace!(target: "engine::tree", %target, "triggering backfill on downloaded block");
            return Some(TreeEvent::BackfillAction(BackfillAction::Start(target.into())));
        }

        // continue downloading the missing parent
        //
        // this happens if either:
        //  * the missing parent block num < canonical tip num
        //    * this case represents a missing block on a fork that is shorter than the canonical
        //      chain
        //  * the missing parent block num >= canonical tip num, but the number of missing blocks is
        //    less than the backfill threshold
        //    * this case represents a potentially long range of blocks to download and execute
        let request = if let Some(distance) =
            self.distance_from_local_tip(head.number, missing_parent.number)
        {
            trace!(target: "engine::tree", %distance, missing=?missing_parent, "downloading missing parent block range");
            DownloadRequest::BlockRange(missing_parent.hash, distance)
        } else {
            trace!(target: "engine::tree", missing=?missing_parent, "downloading missing parent block");
            // This happens when the missing parent is on an outdated
            // sidechain and we can only download the missing block itself
            DownloadRequest::single_block(missing_parent.hash)
        };

        Some(TreeEvent::Download(request))
    }

    /// Invoked with a block downloaded from the network
    ///
    /// Returns an event with the appropriate action to take, such as:
    ///  - download more missing blocks
    ///  - try to canonicalize the target if the `block` is the tracked target (head) block.
    #[instrument(level = "trace", skip_all, fields(block_hash = %block.hash(), block_num = %block.number(),), target = "engine::tree")]
    fn on_downloaded_block(
        &mut self,
        block: RecoveredBlock<N::Block>,
    ) -> Result<Option<TreeEvent>, InsertBlockFatalError> {
        let block_num_hash = block.num_hash();
        let lowest_buffered_ancestor = self.lowest_buffered_ancestor_or(block_num_hash.hash);
        if self
            .check_invalid_ancestor_with_head(lowest_buffered_ancestor, block.sealed_block())?
            .is_some()
        {
            return Ok(None)
        }

        if !self.backfill_sync_state.is_idle() {
            return Ok(None)
        }

        // try to append the block
        match self.insert_block(block) {
            Ok(InsertPayloadOk::Inserted(BlockStatus::Valid)) => {
                if self.is_sync_target_head(block_num_hash.hash) {
                    trace!(target: "engine::tree", "appended downloaded sync target block");

                    // we just inserted the current sync target block, we can try to make it
                    // canonical
                    return Ok(Some(TreeEvent::TreeAction(TreeAction::MakeCanonical {
                        sync_target_head: block_num_hash.hash,
                    })))
                }
                trace!(target: "engine::tree", "appended downloaded block");
                self.try_connect_buffered_blocks(block_num_hash)?;
            }
            Ok(InsertPayloadOk::Inserted(BlockStatus::Disconnected { head, missing_ancestor })) => {
                // block is not connected to the canonical head, we need to download
                // its missing branch first
                return Ok(self.on_disconnected_downloaded_block(
                    block_num_hash,
                    missing_ancestor,
                    head,
                ))
            }
            Ok(InsertPayloadOk::AlreadySeen(_)) => {
                trace!(target: "engine::tree", "downloaded block already executed");
            }
            Err(err) => {
                debug!(target: "engine::tree", err=%err.kind(), "failed to insert downloaded block");
                if let Err(fatal) = self.on_insert_block_error(err) {
                    warn!(target: "engine::tree", %fatal, "fatal error occurred while inserting downloaded block");
                    return Err(fatal)
                }
            }
        }
        Ok(None)
    }

    fn insert_block(
        &mut self,
        block: RecoveredBlock<N::Block>,
    ) -> Result<InsertPayloadOk, InsertBlockError<N::Block>> {
        match self.insert_block_inner(block) {
            Ok(result) => Ok(result),
            Err((kind, block)) => Err(InsertBlockError::new(block.into_sealed_block(), kind)),
        }
    }

    fn insert_block_inner(
        &mut self,
        block: RecoveredBlock<N::Block>,
    ) -> Result<InsertPayloadOk, (InsertBlockErrorKind, RecoveredBlock<N::Block>)> {
        /// A helper macro that returns the block in case there was an error
        macro_rules! ensure_ok {
            ($expr:expr) => {
                match $expr {
                    Ok(val) => val,
                    Err(e) => return Err((e.into(), block)),
                }
            };
        }

        let block_num_hash = block.num_hash();
        debug!(target: "engine::tree", block=?block_num_hash, parent = ?block.parent_hash(), state_root = ?block.state_root(), "Inserting new block into tree");

        if ensure_ok!(self.block_by_hash(block.hash())).is_some() {
            return Ok(InsertPayloadOk::AlreadySeen(BlockStatus::Valid))
        }

        let start = Instant::now();

        trace!(target: "engine::tree", block=?block_num_hash, "Validating block consensus");

        // validate block consensus rules
        ensure_ok!(self.validate_block(&block));

        trace!(target: "engine::tree", block=?block_num_hash, parent=?block.parent_hash(), "Fetching block state provider");
        let Some(provider_builder) = ensure_ok!(self.state_provider_builder(block.parent_hash()))
        else {
            // we don't have the state required to execute this block, buffering it and find the
            // missing parent block
            let missing_ancestor = self
                .state
                .buffer
                .lowest_ancestor(&block.parent_hash())
                .map(|block| block.parent_num_hash())
                .unwrap_or_else(|| block.parent_num_hash());

            self.state.buffer.insert_block(block);

            return Ok(InsertPayloadOk::Inserted(BlockStatus::Disconnected {
                head: self.state.tree_state.current_canonical_head,
                missing_ancestor,
            }))
        };

        // now validate against the parent
        let Some(parent_block) = ensure_ok!(self.sealed_header_by_hash(block.parent_hash())) else {
            return Err((
                InsertBlockErrorKind::Provider(ProviderError::HeaderNotFound(
                    block.parent_hash().into(),
                )),
                block,
            ))
        };

        if let Err(e) =
            self.consensus.validate_header_against_parent(block.sealed_header(), &parent_block)
        {
            warn!(target: "engine::tree", ?block, "Failed to validate header {} against parent: {e}", block.hash());
            return Err((e.into(), block))
        }

        let state_provider = ensure_ok!(provider_builder.build());

        // We only run the parallel state root if we are not currently persisting any blocks or
        // persisting blocks that are all ancestors of the one we are executing.
        //
        // If we're committing ancestor blocks, then: any trie updates being committed are a subset
        // of the in-memory trie updates collected before fetching reverts. So any diff in
        // reverts (pre vs post commit) is already covered by the in-memory trie updates we
        // collect in `compute_state_root_parallel`.
        //
        // See https://github.com/paradigmxyz/reth/issues/12688 for more details
        let persisting_kind = self.persisting_kind_for(block.header());
        let run_parallel_state_root = persisting_kind.can_run_parallel_state_root();

        // use prewarming background task
        let header = block.clone_sealed_header();
        let txs = block.clone_transactions_recovered().collect();
        let mut handle = if run_parallel_state_root && self.config.use_state_root_task() {
            // use background tasks for state root calc
            let consistent_view =
                ensure_ok!(ConsistentDbView::new_with_latest_tip(self.provider.clone()));

            // Compute trie input
            let trie_input_start = Instant::now();
            let res = self.compute_trie_input(
                persisting_kind,
                consistent_view.clone(),
                block.header().parent_hash(),
            );
            let trie_input = match res {
                Ok(val) => val,
                Err(e) => return Err((InsertBlockErrorKind::Other(Box::new(e)), block)),
            };

            self.metrics
                .block_validation
                .trie_input_duration
                .record(trie_input_start.elapsed().as_secs_f64());

            self.payload_processor.spawn(
                header,
                txs,
                provider_builder,
                consistent_view,
                trie_input,
                &self.config,
            )
        } else {
            self.payload_processor.spawn_cache_exclusive(header, txs, provider_builder)
        };

        // Use cached state provider before executing, used in execution after prewarming threads
        // complete
        let state_provider = CachedStateProvider::new_with_caches(
            state_provider,
            handle.caches(),
            handle.cache_metrics(),
        );

        let (output, execution_finish) = if self.config.state_provider_metrics() {
            let state_provider = InstrumentedStateProvider::from_state_provider(&state_provider);
            let (output, execution_finish) =
                ensure_ok!(self.execute_block(&state_provider, &block, &handle));
            state_provider.record_total_latency();
            (output, execution_finish)
        } else {
            let (output, execution_finish) =
                ensure_ok!(self.execute_block(&state_provider, &block, &handle));
            (output, execution_finish)
        };

        // after executing the block we can stop executing transactions
        handle.stop_prewarming_execution();

        if let Err(err) = self.consensus.validate_block_post_execution(&block, &output) {
            // call post-block hook
            self.on_invalid_block(&parent_block, &block, &output, None);
            return Err((err.into(), block))
        }

        let hashed_state = self.provider.hashed_post_state(&output.state);

        if let Err(err) = self
            .payload_validator
            .validate_block_post_execution_with_hashed_state(&hashed_state, &block)
        {
            // call post-block hook
            self.on_invalid_block(&parent_block, &block, &output, None);
            return Err((err.into(), block))
        }

        debug!(target: "engine::tree", block=?block_num_hash, "Calculating block state root");

        let root_time = Instant::now();

        let mut maybe_state_root = None;

        if run_parallel_state_root {
            // if we new payload extends the current canonical change we attempt to use the
            // background task or try to compute it in parallel
            if self.config.use_state_root_task() {
                match handle.state_root() {
                    Ok(StateRootComputeOutcome { state_root, trie_updates }) => {
                        let elapsed = execution_finish.elapsed();
                        info!(target: "engine::tree", ?state_root, ?elapsed, "State root task finished");
                        // we double check the state root here for good measure
                        if state_root == block.header().state_root() {
                            maybe_state_root = Some((state_root, trie_updates, elapsed))
                        } else {
                            warn!(
                                target: "engine::tree",
                                ?state_root,
                                block_state_root = ?block.header().state_root(),
                                "State root task returned incorrect state root"
                            );
                        }
                    }
                    Err(error) => {
                        debug!(target: "engine::tree", %error, "Background parallel state root computation failed");
                    }
                }
            } else {
                match self.compute_state_root_parallel(
                    persisting_kind,
                    block.header().parent_hash(),
                    &hashed_state,
                ) {
                    Ok(result) => {
                        info!(
                            target: "engine::tree",
                            block = ?block_num_hash,
                            regular_state_root = ?result.0,
                            "Regular root task finished"
                        );
                        maybe_state_root = Some((result.0, result.1, root_time.elapsed()));
                    }
                    Err(ParallelStateRootError::Provider(ProviderError::ConsistentView(error))) => {
                        debug!(target: "engine::tree", %error, "Parallel state root computation failed consistency check, falling back");
                    }
                    Err(error) => return Err((InsertBlockErrorKind::Other(Box::new(error)), block)),
                }
            }
        }

        let (state_root, trie_output, root_elapsed) = if let Some(maybe_state_root) =
            maybe_state_root
        {
            maybe_state_root
        } else {
            // fallback is to compute the state root regularly in sync
            warn!(target: "engine::tree", block=?block_num_hash, ?persisting_kind, "Failed to compute state root in parallel");
            self.metrics.block_validation.state_root_parallel_fallback_total.increment(1);
            let (root, updates) =
                ensure_ok!(state_provider.state_root_with_updates(hashed_state.clone()));
            (root, updates, root_time.elapsed())
        };

        self.metrics.block_validation.record_state_root(&trie_output, root_elapsed.as_secs_f64());
        debug!(target: "engine::tree", ?root_elapsed, block=?block_num_hash, "Calculated state root");

        // ensure state root matches
        if state_root != block.header().state_root() {
            // call post-block hook
            self.on_invalid_block(&parent_block, &block, &output, Some((&trie_output, state_root)));
            return Err((
                ConsensusError::BodyStateRootDiff(
                    GotExpected { got: state_root, expected: block.header().state_root() }.into(),
                )
                .into(),
                block,
            ))
        }

        // terminate prewarming task with good state output
        handle.terminate_caching(Some(output.state.clone()));

        let executed: ExecutedBlockWithTrieUpdates<N> = ExecutedBlockWithTrieUpdates {
            block: ExecutedBlock {
                recovered_block: Arc::new(block),
                execution_output: Arc::new(ExecutionOutcome::from((output, block_num_hash.number))),
                hashed_state: Arc::new(hashed_state),
            },
            trie: Arc::new(trie_output),
        };

        // if the parent is the canonical head, we can insert the block as the pending block
        if self.state.tree_state.canonical_block_hash() == executed.recovered_block().parent_hash()
        {
            debug!(target: "engine::tree", pending=?block_num_hash, "updating pending block");
            self.canonical_in_memory_state.set_pending_block(executed.clone());
        }

        self.state.tree_state.insert_executed(executed.clone());
        self.metrics.engine.executed_blocks.set(self.state.tree_state.block_count() as f64);

        // emit insert event
        let elapsed = start.elapsed();
        let is_fork = match self.is_fork(block_num_hash.hash) {
            Ok(val) => val,
            Err(e) => return Err((e.into(), executed.block.recovered_block().clone())),
        };
        let engine_event = if is_fork {
            BeaconConsensusEngineEvent::ForkBlockAdded(executed, elapsed)
        } else {
            BeaconConsensusEngineEvent::CanonicalBlockAdded(executed, elapsed)
        };
        self.emit_event(EngineApiEvent::BeaconConsensus(engine_event));

        debug!(target: "engine::tree", block=?block_num_hash, "Finished inserting block");
        Ok(InsertPayloadOk::Inserted(BlockStatus::Valid))
    }

    /// Executes a block with the given state provider
    fn execute_block<S: StateProvider>(
        &mut self,
        state_provider: S,
        block: &RecoveredBlock<N::Block>,
        handle: &PayloadHandle,
    ) -> Result<(BlockExecutionOutput<N::Receipt>, Instant), InsertBlockErrorKind> {
        debug!(target: "engine::tree", block=?block.num_hash(), "Executing block");
        let mut db = State::builder()
            .with_database(StateProviderDatabase::new(&state_provider))
            .with_bundle_update()
            .without_state_clear()
            .build();
        let mut executor = self.evm_config.executor_for_block(&mut db, block);

        if self.config.precompile_cache_enabled() {
            executor.evm_mut().precompiles_mut().map_precompiles(|address, precompile| {
                CachedPrecompile::wrap(
                    precompile,
                    self.precompile_cache_map.cache_for_address(*address),
                    *self.evm_config.evm_env(block.header()).spec_id(),
                )
            });
        }

        let execution_start = Instant::now();
        let output = self.metrics.executor.execute_metered(
            executor,
            block,
            Box::new(handle.state_hook()),
        )?;
        let execution_finish = Instant::now();
        let execution_time = execution_finish.duration_since(execution_start);
        debug!(target: "engine::tree", elapsed = ?execution_time, number=?block.number(), "Executed block");
        Ok((output, execution_finish))
    }

    /// Compute state root for the given hashed post state in parallel.
    ///
    /// # Returns
    ///
    /// Returns `Ok(_)` if computed successfully.
    /// Returns `Err(_)` if error was encountered during computation.
    /// `Err(ProviderError::ConsistentView(_))` can be safely ignored and fallback computation
    /// should be used instead.
    fn compute_state_root_parallel(
        &self,
        persisting_kind: PersistingKind,
        parent_hash: B256,
        hashed_state: &HashedPostState,
    ) -> Result<(B256, TrieUpdates), ParallelStateRootError> {
        let consistent_view = ConsistentDbView::new_with_latest_tip(self.provider.clone())?;

        let mut input =
            self.compute_trie_input(persisting_kind, consistent_view.clone(), parent_hash)?;
        // Extend with block we are validating root for.
        input.append_ref(hashed_state);

        ParallelStateRoot::new(consistent_view, input).incremental_root_with_updates()
    }

    /// Computes the trie input at the provided parent hash.
    ///
    /// The goal of this function is to take in-memory blocks and generate a [`TrieInput`] that
    /// serves as an overlay to the database blocks.
    ///
    /// It works as follows:
    /// 1. Collect in-memory blocks that are descendants of the provided parent hash using
    ///    [`TreeState::blocks_by_hash`].
    /// 2. If the persistence is in progress, and the block that we're computing the trie input for
    ///    is a descendant of the currently persisting blocks, we need to be sure that in-memory
    ///    blocks are not overlapping with the database blocks that may have been already persisted.
    ///    To do that, we're filtering out in-memory blocks that are lower than the highest database
    ///    block.
    /// 3. Once in-memory blocks are collected and optionally filtered, we compute the
    ///    [`HashedPostState`] from them.
    fn compute_trie_input(
        &self,
        persisting_kind: PersistingKind,
        consistent_view: ConsistentDbView<P>,
        parent_hash: B256,
    ) -> Result<TrieInput, ParallelStateRootError> {
        let mut input = TrieInput::default();

        let provider = consistent_view.provider_ro()?;
        let best_block_number = provider.best_block_number()?;

        let (mut historical, mut blocks) = self
            .state
            .tree_state
            .blocks_by_hash(parent_hash)
            .map_or_else(|| (parent_hash.into(), vec![]), |(hash, blocks)| (hash.into(), blocks));

        // If the current block is a descendant of the currently persisting blocks, then we need to
        // filter in-memory blocks, so that none of them are already persisted in the database.
        if persisting_kind.is_descendant() {
            // Iterate over the blocks from oldest to newest.
            while let Some(block) = blocks.last() {
                let recovered_block = block.recovered_block();
                if recovered_block.number() <= best_block_number {
                    // Remove those blocks that lower than or equal to the highest database
                    // block.
                    blocks.pop();
                } else {
                    // If the block is higher than the best block number, stop filtering, as it's
                    // the first block that's not in the database.
                    break
                }
            }

            historical = if let Some(block) = blocks.last() {
                // If there are any in-memory blocks left after filtering, set the anchor to the
                // parent of the oldest block.
                (block.recovered_block().number() - 1).into()
            } else {
                // Otherwise, set the anchor to the original provided parent hash.
                parent_hash.into()
            };
        }

        if blocks.is_empty() {
            debug!(target: "engine::tree", %parent_hash, "Parent found on disk");
        } else {
            debug!(target: "engine::tree", %parent_hash, %historical, blocks = blocks.len(), "Parent found in memory");
        }

        // Convert the historical block to the block number.
        let block_number = provider
            .convert_hash_or_number(historical)?
            .ok_or_else(|| ProviderError::BlockHashNotFound(historical.as_hash().unwrap()))?;

        // Retrieve revert state for historical block.
        let revert_state = if block_number == best_block_number {
            // We do not check against the `last_block_number` here because
            // `HashedPostState::from_reverts` only uses the database tables, and not static files.
            debug!(target: "engine::tree", block_number, best_block_number, "Empty revert state");
            HashedPostState::default()
        } else {
            let revert_state = HashedPostState::from_reverts::<
                <P::StateCommitment as StateCommitment>::KeyHasher,
            >(provider.tx_ref(), block_number + 1)
            .map_err(ProviderError::from)?;
            debug!(
                target: "engine::tree",
                block_number,
                best_block_number,
                accounts = revert_state.accounts.len(),
                storages = revert_state.storages.len(),
                "Non-empty revert state"
            );
            revert_state
        };
        input.append(revert_state);

        // Extend with contents of parent in-memory blocks.
        for block in blocks.iter().rev() {
            input.append_cached_ref(block.trie_updates(), block.hashed_state())
        }

        Ok(input)
    }

    /// Handles an error that occurred while inserting a block.
    ///
    /// If this is a validation error this will mark the block as invalid.
    ///
    /// Returns the proper payload status response if the block is invalid.
    fn on_insert_block_error(
        &mut self,
        error: InsertBlockError<N::Block>,
    ) -> Result<PayloadStatus, InsertBlockFatalError> {
        let (block, error) = error.split();

        // if invalid block, we check the validation error. Otherwise return the fatal
        // error.
        let validation_err = error.ensure_validation_error()?;

        // If the error was due to an invalid payload, the payload is added to the
        // invalid headers cache and `Ok` with [PayloadStatusEnum::Invalid] is
        // returned.
        warn!(
            target: "engine::tree",
            invalid_hash=%block.hash(),
            invalid_number=block.number(),
            %validation_err,
            "Invalid block error on new payload",
        );
        let latest_valid_hash = self.latest_valid_hash_for_invalid_payload(block.parent_hash())?;

        // keep track of the invalid header
        self.state.invalid_headers.insert(block.block_with_parent());
        self.emit_event(EngineApiEvent::BeaconConsensus(BeaconConsensusEngineEvent::InvalidBlock(
            Box::new(block),
        )));
        Ok(PayloadStatus::new(
            PayloadStatusEnum::Invalid { validation_error: validation_err.to_string() },
            latest_valid_hash,
        ))
    }

    /// Attempts to find the header for the given block hash if it is canonical.
    pub fn find_canonical_header(
        &self,
        hash: B256,
    ) -> Result<Option<SealedHeader<N::BlockHeader>>, ProviderError> {
        let mut canonical = self.canonical_in_memory_state.header_by_hash(hash);

        if canonical.is_none() {
            canonical = self.provider.header(&hash)?.map(|header| SealedHeader::new(header, hash));
        }

        Ok(canonical)
    }

    /// Updates the tracked finalized block if we have it.
    fn update_finalized_block(
        &self,
        finalized_block_hash: B256,
    ) -> Result<(), OnForkChoiceUpdated> {
        if finalized_block_hash.is_zero() {
            return Ok(())
        }

        match self.find_canonical_header(finalized_block_hash) {
            Ok(None) => {
                debug!(target: "engine::tree", "Finalized block not found in canonical chain");
                // if the finalized block is not known, we can't update the finalized block
                return Err(OnForkChoiceUpdated::invalid_state())
            }
            Ok(Some(finalized)) => {
                if Some(finalized.num_hash()) !=
                    self.canonical_in_memory_state.get_finalized_num_hash()
                {
                    // we're also persisting the finalized block on disk so we can reload it on
                    // restart this is required by optimism which queries the finalized block: <https://github.com/ethereum-optimism/optimism/blob/c383eb880f307caa3ca41010ec10f30f08396b2e/op-node/rollup/sync/start.go#L65-L65>
                    let _ = self.persistence.save_finalized_block_number(finalized.number());
                    self.canonical_in_memory_state.set_finalized(finalized);
                }
            }
            Err(err) => {
                error!(target: "engine::tree", %err, "Failed to fetch finalized block header");
            }
        }

        Ok(())
    }

    /// Updates the tracked safe block if we have it
    fn update_safe_block(&self, safe_block_hash: B256) -> Result<(), OnForkChoiceUpdated> {
        if safe_block_hash.is_zero() {
            return Ok(())
        }

        match self.find_canonical_header(safe_block_hash) {
            Ok(None) => {
                debug!(target: "engine::tree", "Safe block not found in canonical chain");
                // if the safe block is not known, we can't update the safe block
                return Err(OnForkChoiceUpdated::invalid_state())
            }
            Ok(Some(safe)) => {
                if Some(safe.num_hash()) != self.canonical_in_memory_state.get_safe_num_hash() {
                    // we're also persisting the safe block on disk so we can reload it on
                    // restart this is required by optimism which queries the safe block: <https://github.com/ethereum-optimism/optimism/blob/c383eb880f307caa3ca41010ec10f30f08396b2e/op-node/rollup/sync/start.go#L65-L65>
                    let _ = self.persistence.save_safe_block_number(safe.number());
                    self.canonical_in_memory_state.set_safe(safe);
                }
            }
            Err(err) => {
                error!(target: "engine::tree", %err, "Failed to fetch safe block header");
            }
        }

        Ok(())
    }

    /// Ensures that the given forkchoice state is consistent, assuming the head block has been
    /// made canonical.
    ///
    /// If the forkchoice state is consistent, this will return Ok(()). Otherwise, this will
    /// return an instance of [`OnForkChoiceUpdated`] that is INVALID.
    ///
    /// This also updates the safe and finalized blocks in the [`CanonicalInMemoryState`], if they
    /// are consistent with the head block.
    fn ensure_consistent_forkchoice_state(
        &self,
        state: ForkchoiceState,
    ) -> Result<(), OnForkChoiceUpdated> {
        // Ensure that the finalized block, if not zero, is known and in the canonical chain
        // after the head block is canonicalized.
        //
        // This ensures that the finalized block is consistent with the head block, i.e. the
        // finalized block is an ancestor of the head block.
        self.update_finalized_block(state.finalized_block_hash)?;

        // Also ensure that the safe block, if not zero, is known and in the canonical chain
        // after the head block is canonicalized.
        //
        // This ensures that the safe block is consistent with the head block, i.e. the safe
        // block is an ancestor of the head block.
        self.update_safe_block(state.safe_block_hash)
    }

    /// Pre-validate forkchoice update and check whether it can be processed.
    ///
    /// This method returns the update outcome if validation fails or
    /// the node is syncing and the update cannot be processed at the moment.
    fn pre_validate_forkchoice_update(
        &mut self,
        state: ForkchoiceState,
    ) -> ProviderResult<Option<OnForkChoiceUpdated>> {
        if state.head_block_hash.is_zero() {
            return Ok(Some(OnForkChoiceUpdated::invalid_state()))
        }

        // check if the new head hash is connected to any ancestor that we previously marked as
        // invalid
        let lowest_buffered_ancestor_fcu = self.lowest_buffered_ancestor_or(state.head_block_hash);
        if let Some(status) = self.check_invalid_ancestor(lowest_buffered_ancestor_fcu)? {
            return Ok(Some(OnForkChoiceUpdated::with_invalid(status)))
        }

        if !self.backfill_sync_state.is_idle() {
            // We can only process new forkchoice updates if the pipeline is idle, since it requires
            // exclusive access to the database
            trace!(target: "engine::tree", "Pipeline is syncing, skipping forkchoice update");
            return Ok(Some(OnForkChoiceUpdated::syncing()))
        }

        Ok(None)
    }

    /// Validates the payload attributes with respect to the header and fork choice state.
    ///
    /// Note: At this point, the fork choice update is considered to be VALID, however, we can still
    /// return an error if the payload attributes are invalid.
    fn process_payload_attributes(
        &self,
        attrs: T::PayloadAttributes,
        head: &N::BlockHeader,
        state: ForkchoiceState,
        version: EngineApiMessageVersion,
    ) -> OnForkChoiceUpdated {
        if let Err(err) =
            self.payload_validator.validate_payload_attributes_against_header(&attrs, head)
        {
            warn!(target: "engine::tree", %err, ?head, "Invalid payload attributes");
            return OnForkChoiceUpdated::invalid_payload_attributes()
        }

        // 8. Client software MUST begin a payload build process building on top of
        //    forkchoiceState.headBlockHash and identified via buildProcessId value if
        //    payloadAttributes is not null and the forkchoice state has been updated successfully.
        //    The build process is specified in the Payload building section.
        match <T::PayloadBuilderAttributes as PayloadBuilderAttributes>::try_new(
            state.head_block_hash,
            attrs,
            version as u8,
        ) {
            Ok(attributes) => {
                // send the payload to the builder and return the receiver for the pending payload
                // id, initiating payload job is handled asynchronously
                let pending_payload_id = self.payload_builder.send_new_payload(attributes);

                // Client software MUST respond to this method call in the following way:
                // {
                //      payloadStatus: {
                //          status: VALID,
                //          latestValidHash: forkchoiceState.headBlockHash,
                //          validationError: null
                //      },
                //      payloadId: buildProcessId
                // }
                //
                // if the payload is deemed VALID and the build process has begun.
                OnForkChoiceUpdated::updated_with_pending_payload_id(
                    PayloadStatus::new(PayloadStatusEnum::Valid, Some(state.head_block_hash)),
                    pending_payload_id,
                )
            }
            Err(_) => OnForkChoiceUpdated::invalid_payload_attributes(),
        }
    }

    /// Remove all blocks up to __and including__ the given block number.
    ///
    /// If a finalized hash is provided, the only non-canonical blocks which will be removed are
    /// those which have a fork point at or below the finalized hash.
    ///
    /// Canonical blocks below the upper bound will still be removed.
    pub(crate) fn remove_before(
        &mut self,
        upper_bound: BlockNumHash,
        finalized_hash: Option<B256>,
    ) -> ProviderResult<()> {
        // first fetch the finalized block number and then call the remove_before method on
        // tree_state
        let num = if let Some(hash) = finalized_hash {
            self.provider.block_number(hash)?.map(|number| BlockNumHash { number, hash })
        } else {
            None
        };

        self.state.tree_state.remove_until(
            upper_bound,
            self.persistence_state.last_persisted_block.hash,
            num,
        );
        Ok(())
    }

    /// Returns a builder for creating state providers for the given hash.
    ///
    /// This is an optimization for parallel execution contexts where we want to avoid
    /// creating state providers in the critical path.
    pub fn state_provider_builder(
        &self,
        hash: B256,
    ) -> ProviderResult<Option<StateProviderBuilder<N, P>>>
    where
        P: BlockReader + StateProviderFactory + StateReader + StateCommitmentProvider + Clone,
    {
        if let Some((historical, blocks)) = self.state.tree_state.blocks_by_hash(hash) {
            debug!(target: "engine::tree", %hash, %historical, "found canonical state for block in memory, creating provider builder");
            // the block leads back to the canonical chain
            return Ok(Some(StateProviderBuilder::new(
                self.provider.clone(),
                historical,
                Some(blocks),
            )))
        }

        // Check if the block is persisted
        if let Some(header) = self.provider.header(&hash)? {
            debug!(target: "engine::tree", %hash, number = %header.number(), "found canonical state for block in database, creating provider builder");
            // For persisted blocks, we create a builder that will fetch state directly from the
            // database
            return Ok(Some(StateProviderBuilder::new(self.provider.clone(), hash, None)))
        }

        debug!(target: "engine::tree", %hash, "no canonical state found for block");
        Ok(None)
    }
}

/// Block inclusion can be valid, accepted, or invalid. Invalid blocks are returned as an error
/// variant.
///
/// If we don't know the block's parent, we return `Disconnected`, as we can't claim that the block
/// is valid or not.
#[derive(Clone, Copy, Debug, Eq, PartialEq)]
pub enum BlockStatus {
    /// The block is valid and block extends canonical chain.
    Valid,
    /// The block may be valid and has an unknown missing ancestor.
    Disconnected {
        /// Current canonical head.
        head: BlockNumHash,
        /// The lowest ancestor block that is not connected to the canonical chain.
        missing_ancestor: BlockNumHash,
    },
}

/// How a payload was inserted if it was valid.
///
/// If the payload was valid, but has already been seen, [`InsertPayloadOk::AlreadySeen(_)`] is
/// returned, otherwise [`InsertPayloadOk::Inserted(_)`] is returned.
#[derive(Clone, Copy, Debug, Eq, PartialEq)]
pub enum InsertPayloadOk {
    /// The payload was valid, but we have already seen it.
    AlreadySeen(BlockStatus),
    /// The payload was valid and inserted into the tree.
    Inserted(BlockStatus),
}

/// Whether or not the blocks are currently persisting and the input block is a descendant.
#[derive(Debug, Clone, Copy)]
pub enum PersistingKind {
    /// The blocks are not currently persisting.
    NotPersisting,
    /// The blocks are currently persisting but the input block is not a descendant.
    PersistingNotDescendant,
    /// The blocks are currently persisting and the input block is a descendant.
    PersistingDescendant,
}

impl PersistingKind {
    /// Returns true if the parallel state root can be run.
    ///
    /// We only run the parallel state root if we are not currently persisting any blocks or
    /// persisting blocks that are all ancestors of the one we are calculating the state root for.
    pub const fn can_run_parallel_state_root(&self) -> bool {
        matches!(self, Self::NotPersisting | Self::PersistingDescendant)
    }

    /// Returns true if the blocks are currently being persisted and the input block is a
    /// descendant.
    pub const fn is_descendant(&self) -> bool {
        matches!(self, Self::PersistingDescendant)
    }
}
#[cfg(test)]
mod tests {
    use super::*;
    use crate::persistence::PersistenceAction;
    use alloy_consensus::Header;
    use alloy_primitives::{
        map::{HashMap, HashSet},
        Bytes, B256,
    };
    use alloy_rlp::Decodable;
    use alloy_rpc_types_engine::{
        CancunPayloadFields, ExecutionData, ExecutionPayloadSidecar, ExecutionPayloadV1,
        ExecutionPayloadV3,
    };
    use assert_matches::assert_matches;
    use reth_chain_state::{test_utils::TestBlockBuilder, BlockState};
    use reth_chainspec::{ChainSpec, HOLESKY, MAINNET};
    use reth_engine_primitives::ForkchoiceStatus;
    use reth_ethereum_consensus::EthBeaconConsensus;
    use reth_ethereum_engine_primitives::EthEngineTypes;
    use reth_ethereum_primitives::{Block, EthPrimitives};
<<<<<<< HEAD
    use reth_evm::test_utils::MockExecutorProvider;
    use reth_evm_ethereum::EthEvmConfig;
    use reth_node_core::dirs::MaybePlatformPath;
=======
    use reth_evm_ethereum::MockEvmConfig;
>>>>>>> b76d4f66
    use reth_node_ethereum::EthereumEngineValidator;
    use reth_primitives_traits::Block as _;
    use reth_provider::test_utils::MockEthProvider;
    use reth_trie::{updates::TrieUpdates, HashedPostState};
    use std::{
        collections::BTreeMap,
        str::FromStr,
        sync::mpsc::{channel, Sender},
    };

    /// This is a test channel that allows you to `release` any value that is in the channel.
    ///
    /// If nothing has been sent, then the next value will be immediately sent.
    struct TestChannel<T> {
        /// If an item is sent to this channel, an item will be released in the wrapped channel
        release: Receiver<()>,
        /// The sender channel
        tx: Sender<T>,
        /// The receiver channel
        rx: Receiver<T>,
    }

    impl<T: Send + 'static> TestChannel<T> {
        /// Creates a new test channel
        fn spawn_channel() -> (Sender<T>, Receiver<T>, TestChannelHandle) {
            let (original_tx, original_rx) = channel();
            let (wrapped_tx, wrapped_rx) = channel();
            let (release_tx, release_rx) = channel();
            let handle = TestChannelHandle::new(release_tx);
            let test_channel = Self { release: release_rx, tx: wrapped_tx, rx: original_rx };
            // spawn the task that listens and releases stuff
            std::thread::spawn(move || test_channel.intercept_loop());
            (original_tx, wrapped_rx, handle)
        }

        /// Runs the intercept loop, waiting for the handle to release a value
        fn intercept_loop(&self) {
            while self.release.recv() == Ok(()) {
                let Ok(value) = self.rx.recv() else { return };

                let _ = self.tx.send(value);
            }
        }
    }

    struct TestChannelHandle {
        /// The sender to use for releasing values
        release: Sender<()>,
    }

    impl TestChannelHandle {
        /// Returns a [`TestChannelHandle`]
        const fn new(release: Sender<()>) -> Self {
            Self { release }
        }

        /// Signals to the channel task that a value should be released
        #[expect(dead_code)]
        fn release(&self) {
            let _ = self.release.send(());
        }
    }

    struct TestHarness {
        tree: EngineApiTreeHandler<
            EthPrimitives,
            MockEthProvider,
            EthEngineTypes,
            EthereumEngineValidator,
            MockEvmConfig,
        >,
        to_tree_tx: Sender<FromEngine<EngineApiRequest<EthEngineTypes, EthPrimitives>, Block>>,
        from_tree_rx: UnboundedReceiver<EngineApiEvent>,
        blocks: Vec<ExecutedBlockWithTrieUpdates>,
        action_rx: Receiver<PersistenceAction>,
        evm_config: MockEvmConfig,
        block_builder: TestBlockBuilder,
        provider: MockEthProvider,
    }

    impl TestHarness {
        fn new(chain_spec: Arc<ChainSpec>) -> Self {
            let (action_tx, action_rx) = channel();
            Self::with_persistence_channel(chain_spec, action_tx, action_rx)
        }

        #[expect(dead_code)]
        fn with_test_channel(chain_spec: Arc<ChainSpec>) -> (Self, TestChannelHandle) {
            let (action_tx, action_rx, handle) = TestChannel::spawn_channel();
            (Self::with_persistence_channel(chain_spec, action_tx, action_rx), handle)
        }

        fn with_persistence_channel(
            chain_spec: Arc<ChainSpec>,
            action_tx: Sender<PersistenceAction>,
            action_rx: Receiver<PersistenceAction>,
        ) -> Self {
            let persistence_handle = PersistenceHandle::new(action_tx);

            let backup_handle = BackupHandle::spawn_service(MaybePlatformPath::chain_default(
                chain_spec.chain.clone(),
            ));

            let consensus = Arc::new(EthBeaconConsensus::new(chain_spec.clone()));

            let provider = MockEthProvider::default();

            let payload_validator = EthereumEngineValidator::new(chain_spec.clone());

            let (from_tree_tx, from_tree_rx) = unbounded_channel();

            let header = chain_spec.genesis_header().clone();
            let header = SealedHeader::seal_slow(header);
            let engine_api_tree_state =
                EngineApiTreeState::new(10, 10, header.num_hash(), EngineApiKind::Ethereum);
            let canonical_in_memory_state = CanonicalInMemoryState::with_head(header, None, None);

            let (to_payload_service, _payload_command_rx) = unbounded_channel();
            let payload_builder = PayloadBuilderHandle::new(to_payload_service);

            let evm_config = MockEvmConfig::default();

            let tree = EngineApiTreeHandler::new(
                provider.clone(),
                consensus,
                payload_validator,
                from_tree_tx,
                engine_api_tree_state,
                canonical_in_memory_state,
                persistence_handle,
                PersistenceState::default(),
                payload_builder,
                // TODO: fix tests for state root task https://github.com/paradigmxyz/reth/issues/14376
                // always assume enough parallelism for tests
                TreeConfig::default()
                    .with_legacy_state_root(true)
                    .with_has_enough_parallelism(true),
                EngineApiKind::Ethereum,
<<<<<<< HEAD
                evm_config,
                backup_handle,
=======
                evm_config.clone(),
>>>>>>> b76d4f66
            );

            let block_builder = TestBlockBuilder::default().with_chain_spec((*chain_spec).clone());
            Self {
                to_tree_tx: tree.incoming_tx.clone(),
                tree,
                from_tree_rx,
                blocks: vec![],
                action_rx,
                evm_config,
                block_builder,
                provider,
            }
        }

        fn with_blocks(mut self, blocks: Vec<ExecutedBlockWithTrieUpdates>) -> Self {
            let mut blocks_by_hash = HashMap::default();
            let mut blocks_by_number = BTreeMap::new();
            let mut state_by_hash = HashMap::default();
            let mut hash_by_number = BTreeMap::new();
            let mut parent_to_child: HashMap<B256, HashSet<B256>> = HashMap::default();
            let mut parent_hash = B256::ZERO;

            for block in &blocks {
                let sealed_block = block.recovered_block();
                let hash = sealed_block.hash();
                let number = sealed_block.number;
                blocks_by_hash.insert(hash, block.clone());
                blocks_by_number.entry(number).or_insert_with(Vec::new).push(block.clone());
                state_by_hash.insert(hash, Arc::new(BlockState::new(block.clone())));
                hash_by_number.insert(number, hash);
                parent_to_child.entry(parent_hash).or_default().insert(hash);
                parent_hash = hash;
            }

            self.tree.state.tree_state = TreeState {
                blocks_by_hash,
                blocks_by_number,
                current_canonical_head: blocks.last().unwrap().recovered_block().num_hash(),
                parent_to_child,
                persisted_trie_updates: HashMap::default(),
                engine_kind: EngineApiKind::Ethereum,
            };

            let last_executed_block = blocks.last().unwrap().clone();
            let pending = Some(BlockState::new(last_executed_block));
            self.tree.canonical_in_memory_state =
                CanonicalInMemoryState::new(state_by_hash, hash_by_number, pending, None, None);

            self.blocks = blocks.clone();

            let recovered_blocks =
                blocks.iter().map(|b| b.recovered_block().clone()).collect::<Vec<_>>();

            self.persist_blocks(recovered_blocks);

            self
        }

        const fn with_backfill_state(mut self, state: BackfillSyncState) -> Self {
            self.tree.backfill_sync_state = state;
            self
        }

        fn extend_execution_outcome(
            &self,
            execution_outcomes: impl IntoIterator<Item = impl Into<ExecutionOutcome>>,
        ) {
            self.evm_config.extend(execution_outcomes);
        }

        fn insert_block(
            &mut self,
            block: RecoveredBlock<reth_ethereum_primitives::Block>,
        ) -> Result<InsertPayloadOk, InsertBlockError<Block>> {
            let execution_outcome = self.block_builder.get_execution_outcome(block.clone());
            self.extend_execution_outcome([execution_outcome]);
            self.tree.provider.add_state_root(block.state_root);
            self.tree.insert_block(block)
        }

        async fn fcu_to(&mut self, block_hash: B256, fcu_status: impl Into<ForkchoiceStatus>) {
            let fcu_status = fcu_status.into();

            self.send_fcu(block_hash, fcu_status).await;

            self.check_fcu(block_hash, fcu_status).await;
        }

        async fn send_fcu(&mut self, block_hash: B256, fcu_status: impl Into<ForkchoiceStatus>) {
            let fcu_state = self.fcu_state(block_hash);

            let (tx, rx) = oneshot::channel();
            self.tree
                .on_engine_message(FromEngine::Request(
                    BeaconEngineMessage::ForkchoiceUpdated {
                        state: fcu_state,
                        payload_attrs: None,
                        tx,
                        version: EngineApiMessageVersion::default(),
                    }
                    .into(),
                ))
                .unwrap();

            let response = rx.await.unwrap().unwrap().await.unwrap();
            match fcu_status.into() {
                ForkchoiceStatus::Valid => assert!(response.payload_status.is_valid()),
                ForkchoiceStatus::Syncing => assert!(response.payload_status.is_syncing()),
                ForkchoiceStatus::Invalid => assert!(response.payload_status.is_invalid()),
            }
        }

        async fn check_fcu(&mut self, block_hash: B256, fcu_status: impl Into<ForkchoiceStatus>) {
            let fcu_state = self.fcu_state(block_hash);

            // check for ForkchoiceUpdated event
            let event = self.from_tree_rx.recv().await.unwrap();
            match event {
                EngineApiEvent::BeaconConsensus(BeaconConsensusEngineEvent::ForkchoiceUpdated(
                    state,
                    status,
                )) => {
                    assert_eq!(state, fcu_state);
                    assert_eq!(status, fcu_status.into());
                }
                _ => panic!("Unexpected event: {event:#?}"),
            }
        }

        const fn fcu_state(&self, block_hash: B256) -> ForkchoiceState {
            ForkchoiceState {
                head_block_hash: block_hash,
                safe_block_hash: block_hash,
                finalized_block_hash: block_hash,
            }
        }

        async fn send_new_payload(
            &mut self,
            block: RecoveredBlock<reth_ethereum_primitives::Block>,
        ) {
            let payload = ExecutionPayloadV3::from_block_unchecked(
                block.hash(),
                &block.clone_sealed_block().into_block(),
            );
            self.tree
                .on_new_payload(ExecutionData {
                    payload: payload.into(),
                    sidecar: ExecutionPayloadSidecar::v3(CancunPayloadFields {
                        parent_beacon_block_root: block.parent_beacon_block_root.unwrap(),
                        versioned_hashes: vec![],
                    }),
                })
                .unwrap();
        }

        async fn insert_chain(
            &mut self,
            chain: impl IntoIterator<Item = RecoveredBlock<reth_ethereum_primitives::Block>> + Clone,
        ) {
            for block in chain.clone() {
                self.insert_block(block.clone()).unwrap();
            }
            self.check_canon_chain_insertion(chain).await;
        }

        async fn check_canon_commit(&mut self, hash: B256) {
            let event = self.from_tree_rx.recv().await.unwrap();
            match event {
                EngineApiEvent::BeaconConsensus(
                    BeaconConsensusEngineEvent::CanonicalChainCommitted(header, _),
                ) => {
                    assert_eq!(header.hash(), hash);
                }
                _ => panic!("Unexpected event: {event:#?}"),
            }
        }

        async fn check_fork_chain_insertion(
            &mut self,
            chain: impl IntoIterator<Item = RecoveredBlock<reth_ethereum_primitives::Block>> + Clone,
        ) {
            for block in chain {
                self.check_fork_block_added(block.hash()).await;
            }
        }

        async fn check_canon_chain_insertion(
            &mut self,
            chain: impl IntoIterator<Item = RecoveredBlock<reth_ethereum_primitives::Block>> + Clone,
        ) {
            for block in chain.clone() {
                self.check_canon_block_added(block.hash()).await;
            }
        }

        async fn check_canon_block_added(&mut self, expected_hash: B256) {
            let event = self.from_tree_rx.recv().await.unwrap();
            match event {
                EngineApiEvent::BeaconConsensus(
                    BeaconConsensusEngineEvent::CanonicalBlockAdded(executed, _),
                ) => {
                    assert_eq!(executed.recovered_block.hash(), expected_hash);
                }
                _ => panic!("Unexpected event: {event:#?}"),
            }
        }

        async fn check_fork_block_added(&mut self, expected_hash: B256) {
            let event = self.from_tree_rx.recv().await.unwrap();
            match event {
                EngineApiEvent::BeaconConsensus(BeaconConsensusEngineEvent::ForkBlockAdded(
                    executed,
                    _,
                )) => {
                    assert_eq!(executed.recovered_block.hash(), expected_hash);
                }
                _ => panic!("Unexpected event: {event:#?}"),
            }
        }

        async fn check_invalid_block(&mut self, expected_hash: B256) {
            let event = self.from_tree_rx.recv().await.unwrap();
            match event {
                EngineApiEvent::BeaconConsensus(BeaconConsensusEngineEvent::InvalidBlock(
                    block,
                )) => {
                    assert_eq!(block.hash(), expected_hash);
                }
                _ => panic!("Unexpected event: {event:#?}"),
            }
        }

        fn persist_blocks(&self, blocks: Vec<RecoveredBlock<reth_ethereum_primitives::Block>>) {
            let mut block_data: Vec<(B256, Block)> = Vec::with_capacity(blocks.len());
            let mut headers_data: Vec<(B256, Header)> = Vec::with_capacity(blocks.len());

            for block in &blocks {
                block_data.push((block.hash(), block.clone_block()));
                headers_data.push((block.hash(), block.header().clone()));
            }

            self.provider.extend_blocks(block_data);
            self.provider.extend_headers(headers_data);
        }

        fn setup_range_insertion_for_valid_chain(
            &mut self,
            chain: Vec<RecoveredBlock<reth_ethereum_primitives::Block>>,
        ) {
            self.setup_range_insertion_for_chain(chain, None)
        }

        fn setup_range_insertion_for_invalid_chain(
            &mut self,
            chain: Vec<RecoveredBlock<reth_ethereum_primitives::Block>>,
            index: usize,
        ) {
            self.setup_range_insertion_for_chain(chain, Some(index))
        }

        fn setup_range_insertion_for_chain(
            &mut self,
            chain: Vec<RecoveredBlock<reth_ethereum_primitives::Block>>,
            invalid_index: Option<usize>,
        ) {
            // setting up execution outcomes for the chain, the blocks will be
            // executed starting from the oldest, so we need to reverse.
            let mut chain_rev = chain;
            chain_rev.reverse();

            let mut execution_outcomes = Vec::with_capacity(chain_rev.len());
            for (index, block) in chain_rev.iter().enumerate() {
                let execution_outcome = self.block_builder.get_execution_outcome(block.clone());
                let state_root = if invalid_index.is_some() && invalid_index.unwrap() == index {
                    B256::random()
                } else {
                    block.state_root
                };
                self.tree.provider.add_state_root(state_root);
                execution_outcomes.push(execution_outcome);
            }
            self.extend_execution_outcome(execution_outcomes);
        }

        fn check_canon_head(&self, head_hash: B256) {
            assert_eq!(self.tree.state.tree_state.canonical_head().hash, head_hash);
        }
    }

    #[test]
    fn test_tree_persist_block_batch() {
        let tree_config = TreeConfig::default();
        let chain_spec = MAINNET.clone();
        let mut test_block_builder = TestBlockBuilder::eth().with_chain_spec((*chain_spec).clone());

        // we need more than tree_config.persistence_threshold() +1 blocks to
        // trigger the persistence task.
        let blocks: Vec<_> = test_block_builder
            .get_executed_blocks(1..tree_config.persistence_threshold() + 2)
            .collect();
        let mut test_harness = TestHarness::new(chain_spec).with_blocks(blocks);

        let mut blocks = vec![];
        for idx in 0..tree_config.max_execute_block_batch_size() * 2 {
            blocks.push(test_block_builder.generate_random_block(idx as u64, B256::random()));
        }

        test_harness.to_tree_tx.send(FromEngine::DownloadedBlocks(blocks)).unwrap();

        // process the message
        let msg = test_harness.tree.try_recv_engine_message().unwrap().unwrap();
        test_harness.tree.on_engine_message(msg).unwrap();

        // we now should receive the other batch
        let msg = test_harness.tree.try_recv_engine_message().unwrap().unwrap();
        match msg {
            FromEngine::DownloadedBlocks(blocks) => {
                assert_eq!(blocks.len(), tree_config.max_execute_block_batch_size());
            }
            _ => panic!("unexpected message: {msg:#?}"),
        }
    }

    #[tokio::test]
    async fn test_tree_persist_blocks() {
        let tree_config = TreeConfig::default();
        let chain_spec = MAINNET.clone();
        let mut test_block_builder = TestBlockBuilder::eth().with_chain_spec((*chain_spec).clone());

        // we need more than tree_config.persistence_threshold() +1 blocks to
        // trigger the persistence task.
        let blocks: Vec<_> = test_block_builder
            .get_executed_blocks(1..tree_config.persistence_threshold() + 2)
            .collect();
        let test_harness = TestHarness::new(chain_spec).with_blocks(blocks.clone());
        std::thread::Builder::new()
            .name("Tree Task".to_string())
            .spawn(|| test_harness.tree.run())
            .unwrap();

        // send a message to the tree to enter the main loop.
        test_harness.to_tree_tx.send(FromEngine::DownloadedBlocks(vec![])).unwrap();

        let received_action =
            test_harness.action_rx.recv().expect("Failed to receive save blocks action");
        if let PersistenceAction::SaveBlocks(saved_blocks, _) = received_action {
            // only blocks.len() - tree_config.memory_block_buffer_target() will be
            // persisted
            let expected_persist_len =
                blocks.len() - tree_config.memory_block_buffer_target() as usize;
            assert_eq!(saved_blocks.len(), expected_persist_len);
            assert_eq!(saved_blocks, blocks[..expected_persist_len]);
        } else {
            panic!("unexpected action received {received_action:?}");
        }
    }

    #[tokio::test]
    async fn test_in_memory_state_trait_impl() {
        let blocks: Vec<_> = TestBlockBuilder::eth().get_executed_blocks(0..10).collect();
        let test_harness = TestHarness::new(MAINNET.clone()).with_blocks(blocks.clone());

        for executed_block in blocks {
            let sealed_block = executed_block.recovered_block();

            let expected_state = BlockState::new(executed_block.clone());

            let actual_state_by_hash = test_harness
                .tree
                .canonical_in_memory_state
                .state_by_hash(sealed_block.hash())
                .unwrap();
            assert_eq!(expected_state, *actual_state_by_hash);

            let actual_state_by_number = test_harness
                .tree
                .canonical_in_memory_state
                .state_by_number(sealed_block.number)
                .unwrap();
            assert_eq!(expected_state, *actual_state_by_number);
        }
    }

    #[tokio::test]
    async fn test_engine_request_during_backfill() {
        let tree_config = TreeConfig::default();
        let blocks: Vec<_> = TestBlockBuilder::eth()
            .get_executed_blocks(0..tree_config.persistence_threshold())
            .collect();
        let mut test_harness = TestHarness::new(MAINNET.clone())
            .with_blocks(blocks)
            .with_backfill_state(BackfillSyncState::Active);

        let (tx, rx) = oneshot::channel();
        test_harness
            .tree
            .on_engine_message(FromEngine::Request(
                BeaconEngineMessage::ForkchoiceUpdated {
                    state: ForkchoiceState {
                        head_block_hash: B256::random(),
                        safe_block_hash: B256::random(),
                        finalized_block_hash: B256::random(),
                    },
                    payload_attrs: None,
                    tx,
                    version: EngineApiMessageVersion::default(),
                }
                .into(),
            ))
            .unwrap();

        let resp = rx.await.unwrap().unwrap().await.unwrap();
        assert!(resp.payload_status.is_syncing());
    }

    #[test]
    fn test_disconnected_payload() {
        let s = include_str!("../../test-data/holesky/2.rlp");
        let data = Bytes::from_str(s).unwrap();
        let block = Block::decode(&mut data.as_ref()).unwrap();
        let sealed = block.seal_slow();
        let hash = sealed.hash();
        let payload = ExecutionPayloadV1::from_block_unchecked(hash, &sealed.clone().into_block());

        let mut test_harness = TestHarness::new(HOLESKY.clone());

        let outcome = test_harness
            .tree
            .on_new_payload(ExecutionData {
                payload: payload.into(),
                sidecar: ExecutionPayloadSidecar::none(),
            })
            .unwrap();
        assert!(outcome.outcome.is_syncing());

        // ensure block is buffered
        let buffered = test_harness.tree.state.buffer.block(&hash).unwrap();
        assert_eq!(buffered.clone_sealed_block(), sealed);
    }

    #[test]
    fn test_disconnected_block() {
        let s = include_str!("../../test-data/holesky/2.rlp");
        let data = Bytes::from_str(s).unwrap();
        let block = Block::decode(&mut data.as_ref()).unwrap();
        let sealed = block.seal_slow().try_recover().unwrap();

        let mut test_harness = TestHarness::new(HOLESKY.clone());

        let outcome = test_harness.tree.insert_block(sealed.clone()).unwrap();
        assert_eq!(
            outcome,
            InsertPayloadOk::Inserted(BlockStatus::Disconnected {
                head: test_harness.tree.state.tree_state.current_canonical_head,
                missing_ancestor: sealed.parent_num_hash()
            })
        );
    }

    #[tokio::test]
    async fn test_holesky_payload() {
        let s = include_str!("../../test-data/holesky/1.rlp");
        let data = Bytes::from_str(s).unwrap();
        let block: Block = Block::decode(&mut data.as_ref()).unwrap();
        let sealed = block.seal_slow();
        let payload =
            ExecutionPayloadV1::from_block_unchecked(sealed.hash(), &sealed.clone().into_block());

        let mut test_harness =
            TestHarness::new(HOLESKY.clone()).with_backfill_state(BackfillSyncState::Active);

        let (tx, rx) = oneshot::channel();
        test_harness
            .tree
            .on_engine_message(FromEngine::Request(
                BeaconEngineMessage::NewPayload {
                    payload: ExecutionData {
                        payload: payload.clone().into(),
                        sidecar: ExecutionPayloadSidecar::none(),
                    },
                    tx,
                }
                .into(),
            ))
            .unwrap();

        let resp = rx.await.unwrap().unwrap();
        assert!(resp.is_syncing());
    }

    #[tokio::test]
    async fn test_tree_state_on_new_head_reorg() {
        reth_tracing::init_test_tracing();
        let chain_spec = MAINNET.clone();

        // Set persistence_threshold to 1
        let mut test_harness = TestHarness::new(chain_spec);
        test_harness.tree.config = test_harness
            .tree
            .config
            .with_persistence_threshold(1)
            .with_memory_block_buffer_target(1);
        let mut test_block_builder = TestBlockBuilder::eth();
        let blocks: Vec<_> = test_block_builder.get_executed_blocks(1..6).collect();

        for block in &blocks {
            test_harness.tree.state.tree_state.insert_executed(block.clone());
        }

        // set block 3 as the current canonical head
        test_harness
            .tree
            .state
            .tree_state
            .set_canonical_head(blocks[2].recovered_block().num_hash());

        // create a fork from block 2
        let fork_block_3 = test_block_builder
            .get_executed_block_with_number(3, blocks[1].recovered_block().hash());
        let fork_block_4 = test_block_builder
            .get_executed_block_with_number(4, fork_block_3.recovered_block().hash());
        let fork_block_5 = test_block_builder
            .get_executed_block_with_number(5, fork_block_4.recovered_block().hash());

        test_harness.tree.state.tree_state.insert_executed(fork_block_3.clone());
        test_harness.tree.state.tree_state.insert_executed(fork_block_4.clone());
        test_harness.tree.state.tree_state.insert_executed(fork_block_5.clone());

        // normal (non-reorg) case
        let result = test_harness.tree.on_new_head(blocks[4].recovered_block().hash()).unwrap();
        assert!(matches!(result, Some(NewCanonicalChain::Commit { .. })));
        if let Some(NewCanonicalChain::Commit { new }) = result {
            assert_eq!(new.len(), 2);
            assert_eq!(new[0].recovered_block().hash(), blocks[3].recovered_block().hash());
            assert_eq!(new[1].recovered_block().hash(), blocks[4].recovered_block().hash());
        }

        // should be a None persistence action before we advance persistence
        let current_action = test_harness.tree.persistence_state.current_action();
        assert_eq!(current_action, None);

        // let's attempt to persist and check that it attempts to save blocks
        //
        // since in-memory block buffer target and persistence_threshold are both 1, this should
        // save all but the current tip of the canonical chain (up to blocks[1])
        test_harness.tree.advance_persistence().unwrap();
        let current_action = test_harness.tree.persistence_state.current_action().cloned();
        assert_eq!(
            current_action,
            Some(CurrentPersistenceAction::SavingBlocks {
                highest: blocks[1].recovered_block().num_hash()
            })
        );

        // get rid of the prev action
        let received_action = test_harness.action_rx.recv().unwrap();
        let PersistenceAction::SaveBlocks(saved_blocks, sender) = received_action else {
            panic!("received wrong action");
        };
        assert_eq!(saved_blocks, vec![blocks[0].clone(), blocks[1].clone()]);

        // send the response so we can advance again
        sender.send(Some(blocks[1].recovered_block().num_hash())).unwrap();

        // we should be persisting blocks[1] because we threw out the prev action
        let current_action = test_harness.tree.persistence_state.current_action().cloned();
        assert_eq!(
            current_action,
            Some(CurrentPersistenceAction::SavingBlocks {
                highest: blocks[1].recovered_block().num_hash()
            })
        );

        // after advancing persistence, we should be at `None` for the next action
        test_harness.tree.advance_persistence().unwrap();
        let current_action = test_harness.tree.persistence_state.current_action().cloned();
        assert_eq!(current_action, None);

        // reorg case
        let result = test_harness.tree.on_new_head(fork_block_5.recovered_block().hash()).unwrap();
        assert!(matches!(result, Some(NewCanonicalChain::Reorg { .. })));

        if let Some(NewCanonicalChain::Reorg { new, old }) = result {
            assert_eq!(new.len(), 3);
            assert_eq!(new[0].recovered_block().hash(), fork_block_3.recovered_block().hash());
            assert_eq!(new[1].recovered_block().hash(), fork_block_4.recovered_block().hash());
            assert_eq!(new[2].recovered_block().hash(), fork_block_5.recovered_block().hash());

            assert_eq!(old.len(), 1);
            assert_eq!(old[0].recovered_block().hash(), blocks[2].recovered_block().hash());
        }

        // The canonical block has not changed, so we will not get any active persistence action
        test_harness.tree.advance_persistence().unwrap();
        let current_action = test_harness.tree.persistence_state.current_action().cloned();
        assert_eq!(current_action, None);

        // Let's change the canonical head and advance persistence
        test_harness
            .tree
            .state
            .tree_state
            .set_canonical_head(fork_block_5.recovered_block().num_hash());

        // The canonical block has changed now, we should get fork_block_4 due to the persistence
        // threshold and in memory block buffer target
        test_harness.tree.advance_persistence().unwrap();
        let current_action = test_harness.tree.persistence_state.current_action().cloned();
        assert_eq!(
            current_action,
            Some(CurrentPersistenceAction::SavingBlocks {
                highest: fork_block_4.recovered_block().num_hash()
            })
        );
    }

    #[test]
    fn test_tree_state_on_new_head_deep_fork() {
        reth_tracing::init_test_tracing();

        let chain_spec = MAINNET.clone();
        let mut test_harness = TestHarness::new(chain_spec);
        let mut test_block_builder = TestBlockBuilder::eth();

        let blocks: Vec<_> = test_block_builder.get_executed_blocks(0..5).collect();

        for block in &blocks {
            test_harness.tree.state.tree_state.insert_executed(block.clone());
        }

        // set last block as the current canonical head
        let last_block = blocks.last().unwrap().recovered_block().clone();

        test_harness.tree.state.tree_state.set_canonical_head(last_block.num_hash());

        // create a fork chain from last_block
        let chain_a = test_block_builder.create_fork(&last_block, 10);
        let chain_b = test_block_builder.create_fork(&last_block, 10);

        for block in &chain_a {
            test_harness.tree.state.tree_state.insert_executed(ExecutedBlockWithTrieUpdates {
                block: ExecutedBlock {
                    recovered_block: Arc::new(block.clone()),
                    execution_output: Arc::new(ExecutionOutcome::default()),
                    hashed_state: Arc::new(HashedPostState::default()),
                },
                trie: Arc::new(TrieUpdates::default()),
            });
        }
        test_harness.tree.state.tree_state.set_canonical_head(chain_a.last().unwrap().num_hash());

        for block in &chain_b {
            test_harness.tree.state.tree_state.insert_executed(ExecutedBlockWithTrieUpdates {
                block: ExecutedBlock {
                    recovered_block: Arc::new(block.clone()),
                    execution_output: Arc::new(ExecutionOutcome::default()),
                    hashed_state: Arc::new(HashedPostState::default()),
                },
                trie: Arc::new(TrieUpdates::default()),
            });
        }

        // for each block in chain_b, reorg to it and then back to canonical
        let mut expected_new = Vec::new();
        for block in &chain_b {
            // reorg to chain from block b
            let result = test_harness.tree.on_new_head(block.hash()).unwrap();
            assert_matches!(result, Some(NewCanonicalChain::Reorg { .. }));

            expected_new.push(block);
            if let Some(NewCanonicalChain::Reorg { new, old }) = result {
                assert_eq!(new.len(), expected_new.len());
                for (index, block) in expected_new.iter().enumerate() {
                    assert_eq!(new[index].recovered_block().hash(), block.hash());
                }

                assert_eq!(old.len(), chain_a.len());
                for (index, block) in chain_a.iter().enumerate() {
                    assert_eq!(old[index].recovered_block().hash(), block.hash());
                }
            }

            // set last block of chain a as canonical head
            test_harness.tree.on_new_head(chain_a.last().unwrap().hash()).unwrap();
        }
    }

    #[tokio::test]
    async fn test_get_canonical_blocks_to_persist() {
        let chain_spec = MAINNET.clone();
        let mut test_harness = TestHarness::new(chain_spec);
        let mut test_block_builder = TestBlockBuilder::eth();

        let canonical_head_number = 9;
        let blocks: Vec<_> =
            test_block_builder.get_executed_blocks(0..canonical_head_number + 1).collect();
        test_harness = test_harness.with_blocks(blocks.clone());

        let last_persisted_block_number = 3;
        test_harness.tree.persistence_state.last_persisted_block =
            blocks[last_persisted_block_number as usize].recovered_block.num_hash();

        let persistence_threshold = 4;
        let memory_block_buffer_target = 3;
        test_harness.tree.config = TreeConfig::default()
            .with_persistence_threshold(persistence_threshold)
            .with_memory_block_buffer_target(memory_block_buffer_target);

        let blocks_to_persist = test_harness.tree.get_canonical_blocks_to_persist();

        let expected_blocks_to_persist_length: usize =
            (canonical_head_number - memory_block_buffer_target - last_persisted_block_number)
                .try_into()
                .unwrap();

        assert_eq!(blocks_to_persist.len(), expected_blocks_to_persist_length);
        for (i, item) in
            blocks_to_persist.iter().enumerate().take(expected_blocks_to_persist_length)
        {
            assert_eq!(item.recovered_block().number, last_persisted_block_number + i as u64 + 1);
        }

        // make sure only canonical blocks are included
        let fork_block = test_block_builder.get_executed_block_with_number(4, B256::random());
        let fork_block_hash = fork_block.recovered_block().hash();
        test_harness.tree.state.tree_state.insert_executed(fork_block);

        assert!(test_harness.tree.state.tree_state.block_by_hash(fork_block_hash).is_some());

        let blocks_to_persist = test_harness.tree.get_canonical_blocks_to_persist();
        assert_eq!(blocks_to_persist.len(), expected_blocks_to_persist_length);

        // check that the fork block is not included in the blocks to persist
        assert!(!blocks_to_persist.iter().any(|b| b.recovered_block().hash() == fork_block_hash));

        // check that the original block 4 is still included
        assert!(blocks_to_persist.iter().any(|b| b.recovered_block().number == 4 &&
            b.recovered_block().hash() == blocks[4].recovered_block().hash()));

        // check that if we advance persistence, the persistence action is the correct value
        test_harness.tree.advance_persistence().expect("advancing persistence should succeed");
        assert_eq!(
            test_harness.tree.persistence_state.current_action().cloned(),
            Some(CurrentPersistenceAction::SavingBlocks {
                highest: blocks_to_persist.last().unwrap().recovered_block().num_hash()
            })
        );
    }

    #[tokio::test]
    async fn test_engine_tree_fcu_missing_head() {
        let chain_spec = MAINNET.clone();
        let mut test_harness = TestHarness::new(chain_spec.clone());

        let mut test_block_builder = TestBlockBuilder::eth().with_chain_spec((*chain_spec).clone());

        let blocks: Vec<_> = test_block_builder.get_executed_blocks(0..5).collect();
        test_harness = test_harness.with_blocks(blocks);

        let missing_block = test_block_builder
            .generate_random_block(6, test_harness.blocks.last().unwrap().recovered_block().hash());

        test_harness.fcu_to(missing_block.hash(), PayloadStatusEnum::Syncing).await;

        // after FCU we receive an EngineApiEvent::Download event to get the missing block.
        let event = test_harness.from_tree_rx.recv().await.unwrap();
        match event {
            EngineApiEvent::Download(DownloadRequest::BlockSet(actual_block_set)) => {
                let expected_block_set = HashSet::from_iter([missing_block.hash()]);
                assert_eq!(actual_block_set, expected_block_set);
            }
            _ => panic!("Unexpected event: {event:#?}"),
        }
    }

    #[tokio::test]
    async fn test_engine_tree_fcu_canon_chain_insertion() {
        let chain_spec = MAINNET.clone();
        let mut test_harness = TestHarness::new(chain_spec.clone());

        let base_chain: Vec<_> = test_harness.block_builder.get_executed_blocks(0..1).collect();
        test_harness = test_harness.with_blocks(base_chain.clone());

        test_harness
            .fcu_to(base_chain.last().unwrap().recovered_block().hash(), ForkchoiceStatus::Valid)
            .await;

        // extend main chain
        let main_chain = test_harness.block_builder.create_fork(base_chain[0].recovered_block(), 3);

        test_harness.insert_chain(main_chain).await;
    }

    #[tokio::test]
    async fn test_engine_tree_fcu_reorg_with_all_blocks() {
        let chain_spec = MAINNET.clone();
        let mut test_harness = TestHarness::new(chain_spec.clone());

        let main_chain: Vec<_> = test_harness.block_builder.get_executed_blocks(0..5).collect();
        test_harness = test_harness.with_blocks(main_chain.clone());

        let fork_chain = test_harness.block_builder.create_fork(main_chain[2].recovered_block(), 3);
        let fork_chain_last_hash = fork_chain.last().unwrap().hash();

        // add fork blocks to the tree
        for block in &fork_chain {
            test_harness.insert_block(block.clone()).unwrap();
        }

        test_harness.send_fcu(fork_chain_last_hash, ForkchoiceStatus::Valid).await;

        // check for ForkBlockAdded events, we expect fork_chain.len() blocks added
        test_harness.check_fork_chain_insertion(fork_chain.clone()).await;

        // check for CanonicalChainCommitted event
        test_harness.check_canon_commit(fork_chain_last_hash).await;

        test_harness.check_fcu(fork_chain_last_hash, ForkchoiceStatus::Valid).await;

        // new head is the tip of the fork chain
        test_harness.check_canon_head(fork_chain_last_hash);
    }

    #[tokio::test]
    async fn test_engine_tree_live_sync_transition_required_blocks_requested() {
        reth_tracing::init_test_tracing();

        let chain_spec = MAINNET.clone();
        let mut test_harness = TestHarness::new(chain_spec.clone());

        let base_chain: Vec<_> = test_harness.block_builder.get_executed_blocks(0..1).collect();
        test_harness = test_harness.with_blocks(base_chain.clone());

        test_harness
            .fcu_to(base_chain.last().unwrap().recovered_block().hash(), ForkchoiceStatus::Valid)
            .await;

        // extend main chain with enough blocks to trigger pipeline run but don't insert them
        let main_chain = test_harness
            .block_builder
            .create_fork(base_chain[0].recovered_block(), MIN_BLOCKS_FOR_PIPELINE_RUN + 10);

        let main_chain_last_hash = main_chain.last().unwrap().hash();
        test_harness.send_fcu(main_chain_last_hash, ForkchoiceStatus::Syncing).await;

        test_harness.check_fcu(main_chain_last_hash, ForkchoiceStatus::Syncing).await;

        // create event for backfill finished
        let backfill_finished_block_number = MIN_BLOCKS_FOR_PIPELINE_RUN + 1;
        let backfill_finished = FromOrchestrator::BackfillSyncFinished(ControlFlow::Continue {
            block_number: backfill_finished_block_number,
        });

        let backfill_tip_block = main_chain[(backfill_finished_block_number - 1) as usize].clone();
        // add block to mock provider to enable persistence clean up.
        test_harness.provider.add_block(backfill_tip_block.hash(), backfill_tip_block.into_block());
        test_harness.tree.on_engine_message(FromEngine::Event(backfill_finished)).unwrap();

        let event = test_harness.from_tree_rx.recv().await.unwrap();
        match event {
            EngineApiEvent::Download(DownloadRequest::BlockSet(hash_set)) => {
                assert_eq!(hash_set, HashSet::from_iter([main_chain_last_hash]));
            }
            _ => panic!("Unexpected event: {event:#?}"),
        }

        test_harness
            .tree
            .on_engine_message(FromEngine::DownloadedBlocks(vec![main_chain
                .last()
                .unwrap()
                .clone()]))
            .unwrap();

        let event = test_harness.from_tree_rx.recv().await.unwrap();
        match event {
            EngineApiEvent::Download(DownloadRequest::BlockRange(initial_hash, total_blocks)) => {
                assert_eq!(
                    total_blocks,
                    (main_chain.len() - backfill_finished_block_number as usize - 1) as u64
                );
                assert_eq!(initial_hash, main_chain.last().unwrap().parent_hash);
            }
            _ => panic!("Unexpected event: {event:#?}"),
        }
    }

    #[tokio::test]
    async fn test_engine_tree_live_sync_transition_eventually_canonical() {
        reth_tracing::init_test_tracing();

        let chain_spec = MAINNET.clone();
        let mut test_harness = TestHarness::new(chain_spec.clone());
        test_harness.tree.config = test_harness.tree.config.with_max_execute_block_batch_size(100);

        // create base chain and setup test harness with it
        let base_chain: Vec<_> = test_harness.block_builder.get_executed_blocks(0..1).collect();
        test_harness = test_harness.with_blocks(base_chain.clone());

        // fcu to the tip of base chain
        test_harness
            .fcu_to(base_chain.last().unwrap().recovered_block().hash(), ForkchoiceStatus::Valid)
            .await;

        // create main chain, extension of base chain, with enough blocks to
        // trigger backfill sync
        let main_chain = test_harness
            .block_builder
            .create_fork(base_chain[0].recovered_block(), MIN_BLOCKS_FOR_PIPELINE_RUN + 10);

        let main_chain_last = main_chain.last().unwrap();
        let main_chain_last_hash = main_chain_last.hash();
        let main_chain_backfill_target =
            main_chain.get(MIN_BLOCKS_FOR_PIPELINE_RUN as usize).unwrap();
        let main_chain_backfill_target_hash = main_chain_backfill_target.hash();

        // fcu to the element of main chain that should trigger backfill sync
        test_harness.send_fcu(main_chain_backfill_target_hash, ForkchoiceStatus::Syncing).await;
        test_harness.check_fcu(main_chain_backfill_target_hash, ForkchoiceStatus::Syncing).await;

        // check download request for target
        let event = test_harness.from_tree_rx.recv().await.unwrap();
        match event {
            EngineApiEvent::Download(DownloadRequest::BlockSet(hash_set)) => {
                assert_eq!(hash_set, HashSet::from_iter([main_chain_backfill_target_hash]));
            }
            _ => panic!("Unexpected event: {event:#?}"),
        }

        // send message to tell the engine the requested block was downloaded
        test_harness
            .tree
            .on_engine_message(FromEngine::DownloadedBlocks(vec![
                main_chain_backfill_target.clone()
            ]))
            .unwrap();

        // check that backfill is triggered
        let event = test_harness.from_tree_rx.recv().await.unwrap();
        match event {
            EngineApiEvent::BackfillAction(BackfillAction::Start(
                reth_stages::PipelineTarget::Sync(target_hash),
            )) => {
                assert_eq!(target_hash, main_chain_backfill_target_hash);
            }
            _ => panic!("Unexpected event: {event:#?}"),
        }

        // persist blocks of main chain, same as the backfill operation would do
        let backfilled_chain: Vec<_> =
            main_chain.clone().drain(0..(MIN_BLOCKS_FOR_PIPELINE_RUN + 1) as usize).collect();
        test_harness.persist_blocks(backfilled_chain.clone());

        test_harness.setup_range_insertion_for_valid_chain(backfilled_chain);

        // send message to mark backfill finished
        test_harness
            .tree
            .on_engine_message(FromEngine::Event(FromOrchestrator::BackfillSyncFinished(
                ControlFlow::Continue { block_number: main_chain_backfill_target.number },
            )))
            .unwrap();

        // send fcu to the tip of main
        test_harness.fcu_to(main_chain_last_hash, ForkchoiceStatus::Syncing).await;

        let event = test_harness.from_tree_rx.recv().await.unwrap();
        match event {
            EngineApiEvent::Download(DownloadRequest::BlockSet(target_hash)) => {
                assert_eq!(target_hash, HashSet::from_iter([main_chain_last_hash]));
            }
            _ => panic!("Unexpected event: {event:#?}"),
        }

        // tell engine main chain tip downloaded
        test_harness
            .tree
            .on_engine_message(FromEngine::DownloadedBlocks(vec![main_chain_last.clone()]))
            .unwrap();

        // check download range request
        let event = test_harness.from_tree_rx.recv().await.unwrap();
        match event {
            EngineApiEvent::Download(DownloadRequest::BlockRange(initial_hash, total_blocks)) => {
                assert_eq!(
                    total_blocks,
                    (main_chain.len() - MIN_BLOCKS_FOR_PIPELINE_RUN as usize - 2) as u64
                );
                assert_eq!(initial_hash, main_chain_last.parent_hash);
            }
            _ => panic!("Unexpected event: {event:#?}"),
        }

        let remaining: Vec<_> = main_chain
            .clone()
            .drain((MIN_BLOCKS_FOR_PIPELINE_RUN + 1) as usize..main_chain.len())
            .collect();

        test_harness.setup_range_insertion_for_valid_chain(remaining.clone());

        // tell engine block range downloaded
        test_harness
            .tree
            .on_engine_message(FromEngine::DownloadedBlocks(remaining.clone()))
            .unwrap();

        test_harness.check_canon_chain_insertion(remaining).await;

        // check canonical chain committed event with the hash of the latest block
        test_harness.check_canon_commit(main_chain_last_hash).await;

        // new head is the tip of the main chain
        test_harness.check_canon_head(main_chain_last_hash);
    }

    #[tokio::test]
    async fn test_engine_tree_live_sync_fcu_extends_canon_chain() {
        reth_tracing::init_test_tracing();

        let chain_spec = MAINNET.clone();
        let mut test_harness = TestHarness::new(chain_spec.clone());

        // create base chain and setup test harness with it
        let base_chain: Vec<_> = test_harness.block_builder.get_executed_blocks(0..1).collect();
        test_harness = test_harness.with_blocks(base_chain.clone());

        // fcu to the tip of base chain
        test_harness
            .fcu_to(base_chain.last().unwrap().recovered_block().hash(), ForkchoiceStatus::Valid)
            .await;

        // create main chain, extension of base chain
        let main_chain =
            test_harness.block_builder.create_fork(base_chain[0].recovered_block(), 10);
        // determine target in the middle of main hain
        let target = main_chain.get(5).unwrap();
        let target_hash = target.hash();
        let main_last = main_chain.last().unwrap();
        let main_last_hash = main_last.hash();

        // insert main chain
        test_harness.insert_chain(main_chain).await;

        // send fcu to target
        test_harness.send_fcu(target_hash, ForkchoiceStatus::Valid).await;

        test_harness.check_canon_commit(target_hash).await;
        test_harness.check_fcu(target_hash, ForkchoiceStatus::Valid).await;

        // send fcu to main tip
        test_harness.send_fcu(main_last_hash, ForkchoiceStatus::Valid).await;

        test_harness.check_canon_commit(main_last_hash).await;
        test_harness.check_fcu(main_last_hash, ForkchoiceStatus::Valid).await;
        test_harness.check_canon_head(main_last_hash);
    }

    #[tokio::test]
    async fn test_engine_tree_valid_forks_with_older_canonical_head() {
        reth_tracing::init_test_tracing();

        let chain_spec = MAINNET.clone();
        let mut test_harness = TestHarness::new(chain_spec.clone());

        // create base chain and setup test harness with it
        let base_chain: Vec<_> = test_harness.block_builder.get_executed_blocks(0..1).collect();
        test_harness = test_harness.with_blocks(base_chain.clone());

        let old_head = base_chain.first().unwrap().recovered_block();

        // extend base chain
        let extension_chain = test_harness.block_builder.create_fork(old_head, 5);
        let fork_block = extension_chain.last().unwrap().clone_sealed_block();

        test_harness.setup_range_insertion_for_valid_chain(extension_chain.clone());
        test_harness.insert_chain(extension_chain).await;

        // fcu to old_head
        test_harness.fcu_to(old_head.hash(), ForkchoiceStatus::Valid).await;

        // create two competing chains starting from fork_block
        let chain_a = test_harness.block_builder.create_fork(&fork_block, 10);
        let chain_b = test_harness.block_builder.create_fork(&fork_block, 10);

        // insert chain A blocks using newPayload
        test_harness.setup_range_insertion_for_valid_chain(chain_a.clone());
        for block in &chain_a {
            test_harness.send_new_payload(block.clone()).await;
        }

        test_harness.check_canon_chain_insertion(chain_a.clone()).await;

        // insert chain B blocks using newPayload
        test_harness.setup_range_insertion_for_valid_chain(chain_b.clone());
        for block in &chain_b {
            test_harness.send_new_payload(block.clone()).await;
        }

        test_harness.check_canon_chain_insertion(chain_b.clone()).await;

        // send FCU to make the tip of chain B the new head
        let chain_b_tip_hash = chain_b.last().unwrap().hash();
        test_harness.send_fcu(chain_b_tip_hash, ForkchoiceStatus::Valid).await;

        // check for CanonicalChainCommitted event
        test_harness.check_canon_commit(chain_b_tip_hash).await;

        // verify FCU was processed
        test_harness.check_fcu(chain_b_tip_hash, ForkchoiceStatus::Valid).await;

        // verify the new canonical head
        test_harness.check_canon_head(chain_b_tip_hash);

        // verify that chain A is now considered a fork
        assert!(test_harness.tree.is_fork(chain_a.last().unwrap().hash()).unwrap());
    }

    #[tokio::test]
    async fn test_engine_tree_buffered_blocks_are_eventually_connected() {
        let chain_spec = MAINNET.clone();
        let mut test_harness = TestHarness::new(chain_spec.clone());

        let base_chain: Vec<_> = test_harness.block_builder.get_executed_blocks(0..1).collect();
        test_harness = test_harness.with_blocks(base_chain.clone());

        // side chain consisting of two blocks, the last will be inserted first
        // so that we force it to be buffered
        let side_chain =
            test_harness.block_builder.create_fork(base_chain.last().unwrap().recovered_block(), 2);

        // buffer last block of side chain
        let buffered_block = side_chain.last().unwrap();
        let buffered_block_hash = buffered_block.hash();

        test_harness.setup_range_insertion_for_valid_chain(vec![buffered_block.clone()]);
        test_harness.send_new_payload(buffered_block.clone()).await;

        assert!(test_harness.tree.state.buffer.block(&buffered_block_hash).is_some());

        let non_buffered_block = side_chain.first().unwrap();
        let non_buffered_block_hash = non_buffered_block.hash();

        // insert block that continues the canon chain, should not be buffered
        test_harness.setup_range_insertion_for_valid_chain(vec![non_buffered_block.clone()]);
        test_harness.send_new_payload(non_buffered_block.clone()).await;
        assert!(test_harness.tree.state.buffer.block(&non_buffered_block_hash).is_none());

        // the previously buffered block should be connected now
        assert!(test_harness.tree.state.buffer.block(&buffered_block_hash).is_none());

        // both blocks are added to the canon chain in order
        test_harness.check_canon_block_added(non_buffered_block_hash).await;
        test_harness.check_canon_block_added(buffered_block_hash).await;
    }

    #[tokio::test]
    async fn test_engine_tree_valid_and_invalid_forks_with_older_canonical_head() {
        reth_tracing::init_test_tracing();

        let chain_spec = MAINNET.clone();
        let mut test_harness = TestHarness::new(chain_spec.clone());

        // create base chain and setup test harness with it
        let base_chain: Vec<_> = test_harness.block_builder.get_executed_blocks(0..1).collect();
        test_harness = test_harness.with_blocks(base_chain.clone());

        let old_head = base_chain.first().unwrap().recovered_block();

        // extend base chain
        let extension_chain = test_harness.block_builder.create_fork(old_head, 5);
        let fork_block = extension_chain.last().unwrap().clone_sealed_block();
        test_harness.insert_chain(extension_chain).await;

        // fcu to old_head
        test_harness.fcu_to(old_head.hash(), ForkchoiceStatus::Valid).await;

        // create two competing chains starting from fork_block, one of them invalid
        let total_fork_elements = 10;
        let chain_a = test_harness.block_builder.create_fork(&fork_block, total_fork_elements);
        let chain_b = test_harness.block_builder.create_fork(&fork_block, total_fork_elements);

        // insert chain B blocks using newPayload
        test_harness.setup_range_insertion_for_valid_chain(chain_b.clone());
        for block in &chain_b {
            test_harness.send_new_payload(block.clone()).await;
            test_harness.send_fcu(block.hash(), ForkchoiceStatus::Valid).await;
            test_harness.check_canon_block_added(block.hash()).await;
            test_harness.check_canon_commit(block.hash()).await;
            test_harness.check_fcu(block.hash(), ForkchoiceStatus::Valid).await;
        }

        // insert chain A blocks using newPayload, one of the blocks will be invalid
        let invalid_index = 3;
        test_harness.setup_range_insertion_for_invalid_chain(chain_a.clone(), invalid_index);
        for block in &chain_a {
            test_harness.send_new_payload(block.clone()).await;
        }

        // check canon chain insertion up to the invalid index and taking into
        // account reversed ordering
        test_harness
            .check_fork_chain_insertion(
                chain_a[..chain_a.len() - invalid_index - 1].iter().cloned(),
            )
            .await;
        for block in &chain_a[chain_a.len() - invalid_index - 1..] {
            test_harness.check_invalid_block(block.hash()).await;
        }

        // send FCU to make the tip of chain A, expect invalid
        let chain_a_tip_hash = chain_a.last().unwrap().hash();
        test_harness.fcu_to(chain_a_tip_hash, ForkchoiceStatus::Invalid).await;

        // send FCU to make the tip of chain B the new head
        let chain_b_tip_hash = chain_b.last().unwrap().hash();

        // verify the new canonical head
        test_harness.check_canon_head(chain_b_tip_hash);

        // verify the canonical head didn't change
        test_harness.check_canon_head(chain_b_tip_hash);
    }

    #[tokio::test]
    async fn test_engine_tree_reorg_with_missing_ancestor_expecting_valid() {
        reth_tracing::init_test_tracing();
        let chain_spec = MAINNET.clone();
        let mut test_harness = TestHarness::new(chain_spec.clone());

        let base_chain: Vec<_> = test_harness.block_builder.get_executed_blocks(0..6).collect();
        test_harness = test_harness.with_blocks(base_chain.clone());

        // create a side chain with an invalid block
        let side_chain = test_harness
            .block_builder
            .create_fork(base_chain.last().unwrap().recovered_block(), 15);
        let invalid_index = 9;

        test_harness.setup_range_insertion_for_invalid_chain(side_chain.clone(), invalid_index);

        for (index, block) in side_chain.iter().enumerate() {
            test_harness.send_new_payload(block.clone()).await;

            if index < side_chain.len() - invalid_index - 1 {
                test_harness.send_fcu(block.hash(), ForkchoiceStatus::Valid).await;
            }
        }

        // Try to do a forkchoice update to a block after the invalid one
        let fork_tip_hash = side_chain.last().unwrap().hash();
        test_harness.send_fcu(fork_tip_hash, ForkchoiceStatus::Invalid).await;
    }
}<|MERGE_RESOLUTION|>--- conflicted
+++ resolved
@@ -268,15 +268,12 @@
     engine_kind: EngineApiKind,
     /// The type responsible for processing new payloads
     payload_processor: PayloadProcessor<N, C>,
-<<<<<<< HEAD
-    /// The backup handler
-    backup: BackupHandle,
-=======
     /// The EVM configuration.
     evm_config: C,
     /// Precompile cache map.
     precompile_cache_map: PrecompileCacheMap<SpecFor<C>>,
->>>>>>> b76d4f66
+    /// The backup handler
+    backup: BackupHandle,
 }
 
 impl<N, P: Debug, T: PayloadTypes + Debug, V: Debug, C> std::fmt::Debug
@@ -370,12 +367,9 @@
             invalid_block_hook: Box::new(NoopInvalidBlockHook),
             engine_kind,
             payload_processor,
-<<<<<<< HEAD
-            backup,
-=======
             evm_config,
             precompile_cache_map,
->>>>>>> b76d4f66
+            backup,
         }
     }
 
@@ -2868,13 +2862,7 @@
     use reth_ethereum_consensus::EthBeaconConsensus;
     use reth_ethereum_engine_primitives::EthEngineTypes;
     use reth_ethereum_primitives::{Block, EthPrimitives};
-<<<<<<< HEAD
-    use reth_evm::test_utils::MockExecutorProvider;
-    use reth_evm_ethereum::EthEvmConfig;
-    use reth_node_core::dirs::MaybePlatformPath;
-=======
     use reth_evm_ethereum::MockEvmConfig;
->>>>>>> b76d4f66
     use reth_node_ethereum::EthereumEngineValidator;
     use reth_primitives_traits::Block as _;
     use reth_provider::test_utils::MockEthProvider;
@@ -2884,6 +2872,12 @@
         str::FromStr,
         sync::mpsc::{channel, Sender},
     };
+
+    // seismic imports not used by upstream
+    use reth_evm::test_utils::MockExecutorProvider;
+    use reth_evm_ethereum::EthEvmConfig;
+    use reth_node_core::dirs::MaybePlatformPath;
+    
 
     /// This is a test channel that allows you to `release` any value that is in the channel.
     ///
@@ -3013,12 +3007,8 @@
                     .with_legacy_state_root(true)
                     .with_has_enough_parallelism(true),
                 EngineApiKind::Ethereum,
-<<<<<<< HEAD
-                evm_config,
+                evm_config.clone(),
                 backup_handle,
-=======
-                evm_config.clone(),
->>>>>>> b76d4f66
             );
 
             let block_builder = TestBlockBuilder::default().with_chain_spec((*chain_spec).clone());
