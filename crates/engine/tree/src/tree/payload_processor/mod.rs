//! Entrypoint for payload processing.

use crate::tree::{
    cached_state::{CachedStateMetrics, ProviderCacheBuilder, ProviderCaches, SavedCache},
    payload_processor::{
        prewarm::{PrewarmCacheTask, PrewarmContext, PrewarmTaskEvent},
        sparse_trie::StateRootComputeOutcome,
    },
    sparse_trie::SparseTrieTask,
    StateProviderBuilder, TreeConfig,
};
use alloy_consensus::{transaction::Recovered, BlockHeader};
use alloy_evm::block::StateChangeSource;
use alloy_primitives::B256;
use executor::WorkloadExecutor;
use multiproof::*;
use parking_lot::RwLock;
use prewarm::PrewarmMetrics;
use reth_evm::{ConfigureEvm, OnStateHook, SpecFor};
use reth_primitives_traits::{NodePrimitives, SealedHeaderFor};
use reth_provider::{
    providers::ConsistentDbView, BlockReader, DatabaseProviderFactory, StateCommitmentProvider,
    StateProviderFactory, StateReader,
};
use reth_revm::{db::BundleState, state::EvmState};
use reth_trie::TrieInput;
use reth_trie_parallel::{
    proof_task::{ProofTaskCtx, ProofTaskManager},
    root::ParallelStateRootError,
};
use std::{
    collections::VecDeque,
    sync::{
        atomic::AtomicBool,
        mpsc::{self, channel, Sender},
        Arc,
    },
};

use super::precompile_cache::PrecompileCacheMap;

pub mod executor;
pub mod multiproof;
pub mod prewarm;
pub mod sparse_trie;

/// Entrypoint for executing the payload.
#[derive(Debug, Clone)]
pub struct PayloadProcessor<N, Evm>
where
    N: NodePrimitives,
    Evm: ConfigureEvm<Primitives = N>,
{
    /// The executor used by to spawn tasks.
    executor: WorkloadExecutor,
    /// The most recent cache used for execution.
    execution_cache: ExecutionCache,
    /// Metrics for trie operations
    trie_metrics: MultiProofTaskMetrics,
    /// Cross-block cache size in bytes.
    cross_block_cache_size: u64,
    /// Whether transactions should not be executed on prewarming task.
    disable_transaction_prewarming: bool,
    /// Determines how to configure the evm for execution.
    evm_config: Evm,
    /// whether precompile cache should be enabled.
    precompile_cache_enabled: bool,
    /// Precompile cache map.
    precompile_cache_map: PrecompileCacheMap<SpecFor<Evm>>,
    _marker: std::marker::PhantomData<N>,
}

impl<N, Evm> PayloadProcessor<N, Evm>
where
    N: NodePrimitives,
    Evm: ConfigureEvm<Primitives = N>,
{
    /// Creates a new payload processor.
    pub fn new(
        executor: WorkloadExecutor,
        evm_config: Evm,
        config: &TreeConfig,
        precompile_cache_map: PrecompileCacheMap<SpecFor<Evm>>,
    ) -> Self {
        Self {
            executor,
            execution_cache: Default::default(),
            trie_metrics: Default::default(),
            cross_block_cache_size: config.cross_block_cache_size(),
            disable_transaction_prewarming: config.disable_caching_and_prewarming(),
            evm_config,
            precompile_cache_enabled: config.precompile_cache_enabled(),
            precompile_cache_map,
            _marker: Default::default(),
        }
    }
}

impl<N, Evm> PayloadProcessor<N, Evm>
where
    N: NodePrimitives,
    Evm: ConfigureEvm<Primitives = N> + 'static,
{
    /// Spawns all background tasks and returns a handle connected to the tasks.
    ///
    /// - Transaction prewarming task
    /// - State root task
    /// - Sparse trie task
    ///
    /// # Transaction prewarming task
    ///
    /// Responsible for feeding state updates to the multi proof task.
    ///
    /// This task runs until:
    ///  - externally cancelled (e.g. sequential block execution is complete)
    ///
    /// ## Multi proof task
    ///
    /// Responsible for preparing sparse trie messages for the sparse trie task.
    /// A state update (e.g. tx output) is converted into a multiproof calculation that returns an
    /// output back to this task.
    ///
    /// Receives updates from sequential execution.
    /// This task runs until it receives a shutdown signal, which should be after the block
    /// was fully executed.
    ///
    /// ## Sparse trie task
    ///
    /// Responsible for calculating the state root based on the received [`SparseTrieUpdate`].
    ///
    /// This task runs until there are no further updates to process.
    ///
    ///
    /// This returns a handle to await the final state root and to interact with the tasks (e.g.
    /// canceling)
    pub fn spawn<P>(
        &self,
        header: SealedHeaderFor<N>,
        transactions: VecDeque<Recovered<N::SignedTx>>,
        provider_builder: StateProviderBuilder<N, P>,
        consistent_view: ConsistentDbView<P>,
        trie_input: TrieInput,
        config: &TreeConfig,
    ) -> PayloadHandle
    where
        P: DatabaseProviderFactory<Provider: BlockReader>
            + BlockReader
            + StateProviderFactory
            + StateReader
            + StateCommitmentProvider
            + Clone
            + 'static,
    {
        let (to_sparse_trie, sparse_trie_rx) = channel();
        // spawn multiproof task
        let state_root_config = MultiProofConfig::new_from_input(consistent_view, trie_input);

        // Create and spawn the storage proof task
        let task_ctx = ProofTaskCtx::new(
            state_root_config.nodes_sorted.clone(),
            state_root_config.state_sorted.clone(),
            state_root_config.prefix_sets.clone(),
        );
        let max_proof_task_concurrency = config.max_proof_task_concurrency() as usize;
        let proof_task = ProofTaskManager::new(
            self.executor.handle().clone(),
            state_root_config.consistent_view.clone(),
            task_ctx,
            max_proof_task_concurrency,
        );

        // We set it to half of the proof task concurrency, because often for each multiproof we
        // spawn one Tokio task for the account proof, and one Tokio task for the storage proof.
        let max_multi_proof_task_concurrency = max_proof_task_concurrency / 2;
        let multi_proof_task = MultiProofTask::new(
            state_root_config,
            self.executor.clone(),
            proof_task.handle(),
            to_sparse_trie,
            max_multi_proof_task_concurrency,
        );

        // wire the multiproof task to the prewarm task
        let to_multi_proof = Some(multi_proof_task.state_root_message_sender());

        let prewarm_handle =
            self.spawn_caching_with(header, transactions, provider_builder, to_multi_proof.clone());

        // spawn multi-proof task
        self.executor.spawn_blocking(move || {
            multi_proof_task.run();
        });

        let mut sparse_trie_task = SparseTrieTask::new(
            self.executor.clone(),
            sparse_trie_rx,
            proof_task.handle(),
            self.trie_metrics.clone(),
        );

        // wire the sparse trie to the state root response receiver
        let (state_root_tx, state_root_rx) = channel();
        self.executor.spawn_blocking(move || {
            let res = sparse_trie_task.run();
            let _ = state_root_tx.send(res);
        });

        // spawn the proof task
        self.executor.spawn_blocking(move || {
            if let Err(err) = proof_task.run() {
                // At least log if there is an error at any point
                tracing::error!(
                    target: "engine::root",
                    ?err,
                    "Storage proof task returned an error"
                );
            }
        });

        PayloadHandle { to_multi_proof, prewarm_handle, state_root: Some(state_root_rx) }
    }

    /// Spawn cache prewarming exclusively.
    ///
    /// Returns a [`PayloadHandle`] to communicate with the task.
    pub(super) fn spawn_cache_exclusive<P>(
        &self,
        header: SealedHeaderFor<N>,
        transactions: VecDeque<Recovered<N::SignedTx>>,
        provider_builder: StateProviderBuilder<N, P>,
    ) -> PayloadHandle
    where
        P: BlockReader
            + StateProviderFactory
            + StateReader
            + StateCommitmentProvider
            + Clone
            + 'static,
    {
        let prewarm_handle = self.spawn_caching_with(header, transactions, provider_builder, None);
        PayloadHandle { to_multi_proof: None, prewarm_handle, state_root: None }
    }

    /// Spawn prewarming optionally wired to the multiproof task for target updates.
    fn spawn_caching_with<P>(
        &self,
        header: SealedHeaderFor<N>,
        mut transactions: VecDeque<Recovered<N::SignedTx>>,
        provider_builder: StateProviderBuilder<N, P>,
        to_multi_proof: Option<Sender<MultiProofMessage>>,
    ) -> CacheTaskHandle
    where
        P: BlockReader
            + StateProviderFactory
            + StateReader
            + StateCommitmentProvider
            + Clone
            + 'static,
    {
        if self.disable_transaction_prewarming {
            // if no transactions should be executed we clear them but still spawn the task for
            // caching updates
            transactions.clear();
        }

        let (cache, cache_metrics) = self.cache_for(header.parent_hash()).split();
        // configure prewarming
        let prewarm_ctx = PrewarmContext {
            header,
            evm_config: self.evm_config.clone(),
            cache: cache.clone(),
            cache_metrics: cache_metrics.clone(),
            provider: provider_builder,
            metrics: PrewarmMetrics::default(),
            terminate_execution: Arc::new(AtomicBool::new(false)),
            precompile_cache_enabled: self.precompile_cache_enabled,
            precompile_cache_map: self.precompile_cache_map.clone(),
        };

        let prewarm_task = PrewarmCacheTask::new(
            self.executor.clone(),
            self.execution_cache.clone(),
            prewarm_ctx,
            to_multi_proof,
            transactions,
        );
        let to_prewarm_task = prewarm_task.actions_tx();

        // spawn pre-warm task
        self.executor.spawn_blocking(move || {
            prewarm_task.run();
        });
        CacheTaskHandle { cache, to_prewarm_task: Some(to_prewarm_task), cache_metrics }
    }

    /// Returns the cache for the given parent hash.
    ///
    /// If the given hash is different then what is recently cached, then this will create a new
    /// instance.
    fn cache_for(&self, parent_hash: B256) -> SavedCache {
        self.execution_cache.get_cache_for(parent_hash).unwrap_or_else(|| {
            let cache = ProviderCacheBuilder::default().build_caches(self.cross_block_cache_size);
            SavedCache::new(parent_hash, cache, CachedStateMetrics::zeroed())
        })
    }
}

/// Handle to all the spawned tasks.
#[derive(Debug)]
pub struct PayloadHandle {
    /// Channel for evm state updates
    to_multi_proof: Option<Sender<MultiProofMessage>>,
    // must include the receiver of the state root wired to the sparse trie
    prewarm_handle: CacheTaskHandle,
    /// Receiver for the state root
    state_root: Option<mpsc::Receiver<Result<StateRootComputeOutcome, ParallelStateRootError>>>,
}

impl PayloadHandle {
    /// Awaits the state root
    ///
    /// # Panics
    ///
    /// If payload processing was started without background tasks.
    pub fn state_root(&mut self) -> Result<StateRootComputeOutcome, ParallelStateRootError> {
        self.state_root
            .take()
            .expect("state_root is None")
            .recv()
            .map_err(|_| ParallelStateRootError::Other("sparse trie task dropped".to_string()))?
    }

    /// Returns a state hook to be used to send state updates to this task.
    ///
    /// If a multiproof task is spawned the hook will notify it about new states.
    pub fn state_hook(&self) -> impl OnStateHook {
        // convert the channel into a `StateHookSender` that emits an event on drop
        let to_multi_proof = self.to_multi_proof.clone().map(StateHookSender::new);

        move |source: StateChangeSource, state: &EvmState| {
            if let Some(sender) = &to_multi_proof {
                let _ = sender.send(MultiProofMessage::StateUpdate(source, state.clone()));
            }
        }
    }

    /// Returns a clone of the caches used by prewarming
    pub(super) fn caches(&self) -> ProviderCaches {
        self.prewarm_handle.cache.clone()
    }

    pub(super) fn cache_metrics(&self) -> CachedStateMetrics {
        self.prewarm_handle.cache_metrics.clone()
    }

    /// Terminates the pre-warming transaction processing.
    ///
    /// Note: This does not terminate the task yet.
    pub(super) fn stop_prewarming_execution(&self) {
        self.prewarm_handle.stop_prewarming_execution()
    }

    /// Terminates the entire caching task.
    ///
    /// If the [`BundleState`] is provided it will update the shared cache.
    pub(super) fn terminate_caching(&mut self, block_output: Option<BundleState>) {
        self.prewarm_handle.terminate_caching(block_output)
    }
}

/// Access to the spawned [`PrewarmCacheTask`].
#[derive(Debug)]
pub(crate) struct CacheTaskHandle {
    /// The shared cache the task operates with.
    cache: ProviderCaches,
    /// Metrics for the caches
    cache_metrics: CachedStateMetrics,
    /// Channel to the spawned prewarm task if any
    to_prewarm_task: Option<Sender<PrewarmTaskEvent>>,
}

impl CacheTaskHandle {
    /// Terminates the pre-warming transaction processing.
    ///
    /// Note: This does not terminate the task yet.
    pub(super) fn stop_prewarming_execution(&self) {
        self.to_prewarm_task
            .as_ref()
            .map(|tx| tx.send(PrewarmTaskEvent::TerminateTransactionExecution).ok());
    }

    /// Terminates the entire pre-warming task.
    ///
    /// If the [`BundleState`] is provided it will update the shared cache.
    pub(super) fn terminate_caching(&mut self, block_output: Option<BundleState>) {
        self.to_prewarm_task
            .take()
            .map(|tx| tx.send(PrewarmTaskEvent::Terminate { block_output }).ok());
    }
}

impl Drop for CacheTaskHandle {
    fn drop(&mut self) {
        // Ensure we always terminate on drop
        self.terminate_caching(None);
    }
}

/// Shared access to most recently used cache.
///
/// This cache is intended to used for processing the payload in the following manner:
///  - Get Cache if the payload's parent block matches the parent block
///  - Update cache upon successful payload execution
///
/// This process assumes that payloads are received sequentially.
#[derive(Clone, Debug, Default)]
struct ExecutionCache {
    /// Guarded cloneable cache identified by a block hash.
    inner: Arc<RwLock<Option<SavedCache>>>,
}

impl ExecutionCache {
    /// Returns the cache if the currently store cache is for the given `parent_hash`
    pub(crate) fn get_cache_for(&self, parent_hash: B256) -> Option<SavedCache> {
        let cache = self.inner.read();
        cache
            .as_ref()
            .and_then(|cache| (cache.executed_block_hash() == parent_hash).then(|| cache.clone()))
    }

    /// Clears the tracked cache
    #[expect(unused)]
    pub(crate) fn clear(&self) {
        self.inner.write().take();
    }

    /// Stores the provider cache
    pub(crate) fn save_cache(&self, cache: SavedCache) {
        self.inner.write().replace(cache);
    }
}

#[cfg(test)]
mod tests {
    use crate::tree::{
        payload_processor::{
            evm_state_to_hashed_post_state, executor::WorkloadExecutor, PayloadProcessor,
        },
        precompile_cache::PrecompileCacheMap,
        StateProviderBuilder, TreeConfig,
    };
    use alloy_evm::block::StateChangeSource;
    use rand::Rng;
    use reth_chainspec::ChainSpec;
    use reth_db_common::init::init_genesis;
    use reth_ethereum_primitives::EthPrimitives;
    use reth_evm::OnStateHook;
    use reth_evm_ethereum::EthEvmConfig;
    use reth_primitives_traits::{Account, StorageEntry};
    use reth_provider::{
        providers::{BlockchainProvider, ConsistentDbView},
        test_utils::create_test_provider_factory_with_chain_spec,
        ChainSpecProvider, HashingWriter,
    };
    use reth_testing_utils::generators;
    use reth_trie::{test_utils::state_root, HashedPostState, TrieInput};
    use revm_primitives::{Address, HashMap, B256, KECCAK_EMPTY, U256};
    use revm_state::{AccountInfo, AccountStatus, EvmState, EvmStorageSlot};
    use std::sync::Arc;

    fn create_mock_state_updates(num_accounts: usize, updates_per_account: usize) -> Vec<EvmState> {
        let mut rng = generators::rng();
        let all_addresses: Vec<Address> = (0..num_accounts).map(|_| rng.random()).collect();
        let mut updates = Vec::new();

        for _ in 0..updates_per_account {
            let num_accounts_in_update = rng.random_range(1..=num_accounts);
            let mut state_update = EvmState::default();

            let selected_addresses = &all_addresses[0..num_accounts_in_update];

            for &address in selected_addresses {
                let mut storage = HashMap::default();
                if rng.random_bool(0.7) {
                    for _ in 0..rng.random_range(1..10) {
                        let slot = U256::from(rng.random::<u64>());
                        storage.insert(
                            slot,
                            EvmStorageSlot::new_changed(
<<<<<<< HEAD
                                U256::ZERO.into(),
                                U256::from(rng.gen::<u64>()).into(),
=======
                                U256::ZERO,
                                U256::from(rng.random::<u64>()),
>>>>>>> b76d4f66
                            ),
                        );
                    }
                }

                let account = revm_state::Account {
                    info: AccountInfo {
                        balance: U256::from(rng.random::<u64>()),
                        nonce: rng.random::<u64>(),
                        code_hash: KECCAK_EMPTY,
                        code: Some(Default::default()),
                    },
                    storage,
                    status: AccountStatus::Touched,
                };

                state_update.insert(address, account);
            }

            updates.push(state_update);
        }

        updates
    }

    #[test]
    fn test_state_root() {
        reth_tracing::init_test_tracing();

        let factory = create_test_provider_factory_with_chain_spec(Arc::new(ChainSpec::default()));
        let genesis_hash = init_genesis(&factory).unwrap();

        let state_updates = create_mock_state_updates(10, 10);
        let mut hashed_state = HashedPostState::default();
        let mut accumulated_state: HashMap<Address, (Account, HashMap<B256, U256>)> =
            HashMap::default();

        {
            let provider_rw = factory.provider_rw().expect("failed to get provider");

            for update in &state_updates {
                let account_updates = update.iter().map(|(address, account)| {
                    (*address, Some(Account::from_revm_account(account)))
                });
                provider_rw
                    .insert_account_for_hashing(account_updates)
                    .expect("failed to insert accounts");

                let storage_updates = update.iter().map(|(address, account)| {
                    let storage_entries =
                        account.storage.iter().map(|(slot, value)| StorageEntry {
                            key: B256::from(*slot),
                            value: value.present_value.into(),
                            is_private: false,
                        });
                    (*address, storage_entries)
                });
                provider_rw
                    .insert_storage_for_hashing(storage_updates)
                    .expect("failed to insert storage");
            }
            provider_rw.commit().expect("failed to commit changes");
        }

        for update in &state_updates {
            hashed_state.extend(evm_state_to_hashed_post_state(update.clone()));
            for (address, account) in update {
                let storage: HashMap<B256, U256> = account
                    .storage
                    .iter()
                    .map(|(k, v)| (B256::from(*k), v.present_value.value))
                    .collect();

                let entry = accumulated_state.entry(*address).or_default();
                entry.0 = Account::from_revm_account(account);
                entry.1.extend(storage);
            }
        }

        let payload_processor = PayloadProcessor::<EthPrimitives, _>::new(
            WorkloadExecutor::default(),
            EthEvmConfig::new(factory.chain_spec()),
            &TreeConfig::default(),
            PrecompileCacheMap::default(),
        );
        let provider = BlockchainProvider::new(factory).unwrap();
        let mut handle = payload_processor.spawn(
            Default::default(),
            Default::default(),
            StateProviderBuilder::new(provider.clone(), genesis_hash, None),
            ConsistentDbView::new_with_latest_tip(provider).unwrap(),
            TrieInput::from_state(hashed_state),
            &TreeConfig::default(),
        );

        let mut state_hook = handle.state_hook();

        for (i, update) in state_updates.into_iter().enumerate() {
            state_hook.on_state(StateChangeSource::Transaction(i), &update);
        }
        drop(state_hook);

        let root_from_task = handle.state_root().expect("task failed").state_root;
        let root_from_regular = state_root(accumulated_state);

        assert_eq!(
            root_from_task, root_from_regular,
            "State root mismatch: task={root_from_task}, base={root_from_regular}"
        );
    }
}<|MERGE_RESOLUTION|>--- conflicted
+++ resolved
@@ -487,13 +487,8 @@
                         storage.insert(
                             slot,
                             EvmStorageSlot::new_changed(
-<<<<<<< HEAD
                                 U256::ZERO.into(),
                                 U256::from(rng.gen::<u64>()).into(),
-=======
-                                U256::ZERO,
-                                U256::from(rng.random::<u64>()),
->>>>>>> b76d4f66
                             ),
                         );
                     }
