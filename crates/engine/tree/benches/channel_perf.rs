--- conflicted
+++ resolved
@@ -4,19 +4,13 @@
 
 use alloy_primitives::{B256, U256};
 use criterion::{criterion_group, criterion_main, BatchSize, BenchmarkId, Criterion};
-<<<<<<< HEAD
-use revm_primitives::{
-    Account, AccountInfo, AccountStatus, Address, EvmState, EvmStorage, EvmStorageSlot,
-    FlaggedStorage, HashMap, B256, U256,
-};
-use std::thread;
-=======
 use proptest::test_runner::TestRunner;
 use rand::Rng;
 use revm_primitives::{Address, HashMap};
-use revm_state::{Account, AccountInfo, AccountStatus, EvmState, EvmStorage, EvmStorageSlot};
+use revm_state::{
+    Account, AccountInfo, AccountStatus, EvmState, EvmStorage, EvmStorageSlot, FlaggedStorage,
+};
 use std::{hint::black_box, thread};
->>>>>>> 3ea3b68f
 
 /// Creates a mock state with the specified number of accounts for benchmarking
 fn create_bench_state(num_accounts: usize) -> EvmState {
