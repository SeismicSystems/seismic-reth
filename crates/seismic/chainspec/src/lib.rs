--- conflicted
+++ resolved
@@ -50,11 +50,7 @@
     .into()
 });
 
-<<<<<<< HEAD
-/// Seismic mainnet specification
-=======
 /// Seismic Mainnet
->>>>>>> 72517670
 pub static SEISMIC_MAINNET: LazyLock<Arc<ChainSpec>> = LazyLock::new(|| {
     let genesis = serde_json::from_str(include_str!("../res/genesis/mainnet.json"))
         .expect("Can't deserialize Mainnet genesis json");
