use alloy_network::AnyNetwork;
use derive_more::Deref;
use jsonrpsee::{core::RpcResult, proc_macros::rpc};
use reth_chainspec::ChainSpec;
use reth_rpc_eth_api::{
    helpers::{
        AddDevSigners, Call, EthApiSpec, EthBlocks, EthCall, EthFees, EthSigner, EthState,
        EthTransactions, LoadBlock, LoadFee, LoadPendingBlock, LoadReceipt, LoadState,
        LoadTransaction, SpawnBlocking, Trace,
    },
    EthApiTypes,
};
use secp256k1::SecretKey;

use crate::{call::SeismicCall, error::SeismicApiError, transaction::SeismicTransactions};

use reth_evm::{provider::EvmEnvProvider, ConfigureEvm};
use reth_helpers_seismic::signer::{AddCustomDevSigners, CustomDevSigner};
use reth_network_api::NetworkInfo;
use reth_node_api::{BuilderProvider, FullNodeComponents};
use reth_primitives::{
    revm_primitives::{BlockEnv, TxEnv},
    Address, Bytes, TxKind, B256, U256,
};
use reth_provider::{
    BlockIdReader, BlockNumReader, BlockReaderIdExt, CanonStateSubscriptions, ChainSpecProvider,
    HeaderProvider, StageCheckpointReader, StateProviderFactory, TransactionsProvider,
};
use reth_rpc::eth::{core::EthApiInner, DevSigner};
use reth_rpc_eth_api::{FromEthApiError, IntoEthApiError};
use reth_rpc_eth_types::{
    revm_utils::CallFees, EthApiBuilderCtx, EthStateCache, FeeHistoryCache, GasPriceOracle,
    PendingBlock, RpcInvalidTransactionError,
};
use reth_rpc_types::{TransactionRequest, WithOtherFields};
use reth_tasks::{
    pool::{BlockingTaskGuard, BlockingTaskPool},
    TaskExecutor, TaskSpawner,
};
use reth_transaction_pool::TransactionPool;
use std::{fmt, sync::Arc};
use tracing::trace;
use crate::transaction::RPCSeismicTransactionRequest;


#[cfg_attr(not(test), rpc(server, namespace = "seismic"))]
#[cfg_attr(test, rpc(server, client, namespace = "seismic"))]
pub trait SeismicApi {
    /// Sends a transaction; will block waiting for signer to return the
    /// transaction hash. Handler detects a Seismic transaction with preimages
    /// in the im
    #[method(name = "sendTransaction")]
    async fn send_transaction(
        &self,
        request: RPCSeismicTransactionRequest,
    ) -> RpcResult<B256>;

    /// Executes a new (signed!) message call immediately without creating a transaction on the
    /// block chain. Will fail on nonstatic function calls.
    #[method(name = "call")]
    async fn call(&self, request: Bytes) -> RpcResult<Bytes>;
}

// pub type EthApiNodeBackend = EthApiInner<
//
//     <N as FullNodeTypes>::Provider,
//     <N as FullNodeComponents>::Pool,
//     <N as FullNodeComponents>::Network,
//     <N as FullNodeComponents>::Evm,
// >;
//
#[derive(Clone, Deref)]
pub struct SeismicApi<Provider, Pool, Network, EvmConfig> {
    #[deref]
    inner: Arc<EthApiInner<Provider, Pool, Network, EvmConfig>>,
}

impl<Provider, Pool, Network, EvmConfig> SeismicApi<Provider, Pool, Network, EvmConfig>
where
    Provider: ChainSpecProvider + BlockReaderIdExt + Clone + 'static,
    Pool: Clone,
    EvmConfig: Clone,
    Network: Clone,
{
    /// Creates a new instance for given context.
    #[allow(clippy::type_complexity)]
    pub fn with_spawner<Tasks, Events>(
        ctx: &EthApiBuilderCtx<Provider, Pool, EvmConfig, Network, Tasks, Events>,
    ) -> Self
    where
        Tasks: TaskSpawner + Clone + 'static,
        Events: CanonStateSubscriptions,
    {
        let blocking_task_pool =
            BlockingTaskPool::build().expect("failed to build blocking task pool");

        let inner = EthApiInner::new(
            ctx.provider.clone(),
            ctx.pool.clone(),
            ctx.network.clone(),
            ctx.cache.clone(),
            ctx.new_gas_price_oracle(),
            ctx.config.rpc_gas_cap,
            ctx.config.eth_proof_window,
            blocking_task_pool,
            ctx.new_fee_history_cache(),
            ctx.evm_config.clone(),
            ctx.executor.clone(),
            ctx.config.proof_permits,
        );

        Self { inner: Arc::new(inner) }
    }
}

impl<Provider, Pool, Network, EvmConfig> EthApiTypes
    for SeismicApi<Provider, Pool, Network, EvmConfig>
where
    Self: Send + Sync + Clone,
{
    type Error = SeismicApiError;
    type NetworkTypes = AnyNetwork;
}

impl<Provider, Pool, Network, EvmConfig> EthApiSpec
    for SeismicApi<Provider, Pool, Network, EvmConfig>
where
    Pool: TransactionPool + 'static,
    Provider:
        ChainSpecProvider<ChainSpec = ChainSpec> + BlockNumReader + StageCheckpointReader + 'static,
    Network: NetworkInfo + 'static,
    EvmConfig: Send + Sync,
{
    fn provider(
        &self,
    ) -> impl ChainSpecProvider<ChainSpec = ChainSpec> + BlockNumReader + StageCheckpointReader
    {
        self.inner.provider()
    }

    fn network(&self) -> impl NetworkInfo {
        self.inner.network()
    }

    fn starting_block(&self) -> U256 {
        self.inner.starting_block()
    }

    fn signers(&self) -> &parking_lot::RwLock<Vec<Box<dyn reth_rpc_eth_api::helpers::EthSigner>>> {
        self.inner.signers()
    }
}

impl<Provider, Pool, Network, EvmConfig> SpawnBlocking
    for SeismicApi<Provider, Pool, Network, EvmConfig>
where
    Self: Send + Sync + Clone + 'static,
    Provider: ChainSpecProvider + BlockReaderIdExt + Clone + 'static,
    Pool: Clone,
    Network: Clone,
    EvmConfig: Clone,
{
    #[inline]
    fn io_task_spawner(&self) -> impl TaskSpawner {
        self.inner.task_spawner()
    }

    #[inline]
    fn tracing_task_pool(&self) -> &BlockingTaskPool {
        self.inner.blocking_task_pool()
    }

    #[inline]
    fn tracing_task_guard(&self) -> &BlockingTaskGuard {
        self.inner.blocking_task_guard()
    }
}

impl<Provider, Pool, Network, EvmConfig> LoadState
    for SeismicApi<Provider, Pool, Network, EvmConfig>
where
    Self: Send + Sync + Clone,
    Provider: StateProviderFactory + ChainSpecProvider<ChainSpec = ChainSpec>,
    Pool: TransactionPool,
{
    #[inline]
    fn provider(&self) -> impl StateProviderFactory + ChainSpecProvider<ChainSpec = ChainSpec> {
        self.inner.provider()
    }

    #[inline]
    fn cache(&self) -> &EthStateCache {
        self.inner.cache()
    }

    #[inline]
    fn pool(&self) -> impl TransactionPool {
        self.inner.pool()
    }
}

impl<Provider, Pool, Network, EvmConfig> EthState for SeismicApi<Provider, Pool, Network, EvmConfig>
where
    Self: LoadState + SpawnBlocking,
    Provider: ChainSpecProvider + BlockReaderIdExt + Clone + 'static,
    Pool: Clone,
    Network: Clone,
    EvmConfig: Clone,
{
    #[inline]
    fn max_proof_window(&self) -> u64 {
        self.inner.eth_proof_window()
    }
}

impl<Provider, Pool, Network, EvmConfig> EthFees for SeismicApi<Provider, Pool, Network, EvmConfig>
where
    Self: LoadFee,
    Provider: ChainSpecProvider + BlockReaderIdExt + Clone + 'static,
    Pool: Clone,
    Network: Clone,
    EvmConfig: Clone,
{
}

impl<Provider, Pool, Network, EvmConfig> Trace for SeismicApi<Provider, Pool, Network, EvmConfig>
where
    Self: LoadState,
    EvmConfig: ConfigureEvm,
{
    #[inline]
    fn evm_config(&self) -> &impl ConfigureEvm {
        self.inner.evm_config()
    }
}

impl<Provider, Pool, Network, EvmConfig> AddDevSigners
    for SeismicApi<Provider, Pool, Network, EvmConfig>
where
    Provider: ChainSpecProvider + BlockReaderIdExt + Clone + 'static,
    Pool: Clone,
    Network: Clone,
    EvmConfig: Clone,
{
    fn with_dev_accounts(&self) {
        *self.inner.signers().write() = DevSigner::random_signers(20);
    }
}

impl<Provider, Pool, Network, EvmConfig> AddCustomDevSigners
    for SeismicApi<Provider, Pool, Network, EvmConfig>
where
    Provider: ChainSpecProvider + BlockReaderIdExt + Clone + 'static,
    Pool: Clone,
    Network: Clone,
    EvmConfig: Clone,
{
    fn add_custom_dev_signers(&mut self, secret_keys: &[SecretKey], addresses: &[Address]) {
        *self.inner.signers().write() = CustomDevSigner::new(secret_keys, addresses);
    }
}

impl<Provider, Pool, Network, EvmConfig> fmt::Debug
    for SeismicApi<Provider, Pool, Network, EvmConfig>
where
    Provider: ChainSpecProvider + BlockReaderIdExt + Clone + 'static,
    Pool: Clone,
    Network: Clone,
    EvmConfig: Clone,
{
    fn fmt(&self, f: &mut std::fmt::Formatter<'_>) -> std::fmt::Result {
        f.debug_struct("SeismicApi").finish_non_exhaustive()
    }
}

#[async_trait::async_trait]
impl<Provider, Pool, Network, EvmConfig> SeismicApiServer
    for SeismicApi<Provider, Pool, Network, EvmConfig>
where
    Pool: TransactionPool + 'static,
    Provider: ChainSpecProvider<ChainSpec = ChainSpec>
        + BlockNumReader
        + StageCheckpointReader
        + BlockReaderIdExt
        + Clone
        + EvmEnvProvider
        + StateProviderFactory
        + 'static,
    Network: NetworkInfo + Clone + 'static,
    EvmConfig: Send + Sync + ConfigureEvm + Clone + 'static,
{
    async fn send_transaction(
        &self,
        request: RPCSeismicTransactionRequest
    ) -> RpcResult<B256> {
        trace!(target: "rpc::eth", ?request, "Serving seismic_sendTransaction");
        Ok(SeismicTransactions::send_transaction(self, request).await?)
    }

    async fn call(&self, request: Bytes) -> RpcResult<Bytes> {
        trace!(target: "rpc::eth", ?request, "Serving seismic_call");
        Ok(SeismicCall::call(self, request).await?)
    }
}

impl<Provider, Pool, Network, EvmConfig> SeismicTransactions
    for SeismicApi<Provider, Pool, Network, EvmConfig>
where
    Self: LoadTransaction,
    Pool: TransactionPool + 'static,
    Provider: BlockReaderIdExt,
{
    fn provider(&self) -> impl BlockReaderIdExt {
        self.inner.provider()
    }

    fn signers(&self) -> &parking_lot::RwLock<Vec<Box<dyn EthSigner>>> {
        self.inner.signers()
    }
}

impl<Provider, Pool, Network, EvmConfig> SeismicCall
    for SeismicApi<Provider, Pool, Network, EvmConfig>
where
    Self: Call + LoadPendingBlock,
{
}

impl<Provider, Pool, Network, EvmConfig> EthBlocks
    for SeismicApi<Provider, Pool, Network, EvmConfig>
where
    Self: LoadBlock + EthApiSpec + LoadTransaction,
    Self::Error: From<SeismicApiError>,
    Provider: ChainSpecProvider + BlockReaderIdExt + Clone + 'static,
    Pool: Clone,
    Network: Clone,
    EvmConfig: Clone,
{
    #[inline]
    fn provider(&self) -> impl HeaderProvider {
        self.inner.provider()
    }
}

impl<Provider, Pool, Network, EvmConfig> LoadFee for SeismicApi<Provider, Pool, Network, EvmConfig>
where
    Self: LoadBlock,
    Provider: BlockReaderIdExt + HeaderProvider + ChainSpecProvider<ChainSpec = ChainSpec>,
{
    #[inline]
    fn provider(
        &self,
    ) -> impl BlockIdReader + HeaderProvider + ChainSpecProvider<ChainSpec = ChainSpec> {
        self.inner.provider()
    }

    #[inline]
    fn cache(&self) -> &EthStateCache {
        self.inner.cache()
    }

    #[inline]
    fn gas_oracle(&self) -> &GasPriceOracle<impl BlockReaderIdExt> {
        self.inner.gas_oracle()
    }

    #[inline]
    fn fee_history_cache(&self) -> &FeeHistoryCache {
        self.inner.fee_history_cache()
    }
}

impl<Provider, Pool, Network, EvmConfig> LoadBlock
    for SeismicApi<Provider, Pool, Network, EvmConfig>
where
    Self: LoadPendingBlock + SpawnBlocking,
    Provider: ChainSpecProvider + BlockReaderIdExt + Clone + 'static,
    Pool: Clone,
    Network: Clone,
    EvmConfig: Clone,
{
    #[inline]
    fn provider(&self) -> impl BlockReaderIdExt {
        self.inner.provider()
    }

    #[inline]
    fn cache(&self) -> &EthStateCache {
        self.inner.cache()
    }
}

impl<Provider, Pool, Network, EvmConfig> LoadPendingBlock
    for SeismicApi<Provider, Pool, Network, EvmConfig>
where
    Self: SpawnBlocking,
    Provider: BlockReaderIdExt
        + EvmEnvProvider
        + ChainSpecProvider<ChainSpec = ChainSpec>
        + StateProviderFactory,
    Pool: TransactionPool,
    EvmConfig: ConfigureEvm,
{
    #[inline]
    fn provider(
        &self,
    ) -> impl BlockReaderIdExt
           + EvmEnvProvider
           + ChainSpecProvider<ChainSpec = ChainSpec>
           + StateProviderFactory {
        self.inner.provider()
    }

    #[inline]
    fn pool(&self) -> impl TransactionPool {
        self.inner.pool()
    }

    #[inline]
    fn pending_block(&self) -> &tokio::sync::Mutex<Option<PendingBlock>> {
        self.inner.pending_block()
    }

    #[inline]
    fn evm_config(&self) -> &impl ConfigureEvm {
        self.inner.evm_config()
    }
}

impl<Provider, Pool, Network, EvmConfig> LoadTransaction
    for SeismicApi<Provider, Pool, Network, EvmConfig>
where
    Self: SpawnBlocking,
    Provider: TransactionsProvider,
    Pool: TransactionPool,
{
    type Pool = Pool;

    fn provider(&self) -> impl TransactionsProvider {
        self.inner.provider()
    }

    fn cache(&self) -> &EthStateCache {
        self.inner.cache()
    }

    fn pool(&self) -> &Self::Pool {
        self.inner.pool()
    }
}

impl<Provider, Pool, Network, EvmConfig> EthTransactions
    for SeismicApi<Provider, Pool, Network, EvmConfig>
where
    Self: LoadTransaction,
    Provider: ChainSpecProvider + BlockReaderIdExt + Clone + 'static,
    Pool: Clone,
    Network: Clone,
    EvmConfig: Clone,
{
    fn provider(&self) -> impl BlockReaderIdExt {
        self.inner.provider()
    }

    fn signers(&self) -> &parking_lot::RwLock<Vec<Box<dyn EthSigner>>> {
        self.inner.signers()
    }
}

impl<Provider, Pool, Network, EvmConfig> EthCall for SeismicApi<Provider, Pool, Network, EvmConfig> where
    Self: Call + LoadPendingBlock
{
}

impl<Provider, Pool, Network, EvmConfig> Call for SeismicApi<Provider, Pool, Network, EvmConfig>
where
    Self: LoadState + SpawnBlocking,
    EvmConfig: ConfigureEvm,
{
    #[inline]
    fn call_gas_limit(&self) -> u64 {
        self.inner.gas_cap()
    }

    #[inline]
    fn evm_config(&self) -> &impl ConfigureEvm {
        self.inner.evm_config()
    }

    fn create_txn_env(
        &self,
        block_env: &BlockEnv,
        request: TransactionRequest,
    ) -> Result<TxEnv, Self::Error> {
        // Ensure that if versioned hashes are set, they're not empty
        if request.blob_versioned_hashes.as_ref().map_or(false, |hashes| hashes.is_empty()) {
            return Err(RpcInvalidTransactionError::BlobTransactionMissingBlobHashes.into_eth_err());
        }

        let TransactionRequest {
            from,
            to,
            gas_price,
            max_fee_per_gas,
            max_priority_fee_per_gas,
            gas,
            value,
            input,
            nonce,
            access_list,
            chain_id,
            blob_versioned_hashes,
            max_fee_per_blob_gas,
            // authorization_list,
            ..
        } = request;

        let CallFees { max_priority_fee_per_gas, gas_price, max_fee_per_blob_gas } =
            CallFees::ensure_fees(
                gas_price.map(U256::from),
                max_fee_per_gas.map(U256::from),
                max_priority_fee_per_gas.map(U256::from),
                block_env.basefee,
                blob_versioned_hashes.as_deref(),
                max_fee_per_blob_gas.map(U256::from),
                block_env.get_blob_gasprice().map(U256::from),
            )?;

        let gas_limit = gas.unwrap_or_else(|| block_env.gas_limit.min(U256::from(u64::MAX)).to());

        #[allow(clippy::needless_update)]
        let env = TxEnv {
            gas_limit: gas_limit
                .try_into()
                .map_err(|_| RpcInvalidTransactionError::GasUintOverflow)
                .map_err(Self::Error::from_eth_err)?,
            nonce,
            caller: from.unwrap_or_default(),
            gas_price,
            gas_priority_fee: max_priority_fee_per_gas,
            transact_to: to.unwrap_or(TxKind::Create),
            value: value.unwrap_or_default(),
            data: input
                .try_into_unique_input()
                .map_err(Self::Error::from_eth_err)?
                .unwrap_or_default(),
            chain_id,
            access_list: access_list.unwrap_or_default().into(),
            // EIP-4844 fields
            blob_hashes: blob_versioned_hashes.unwrap_or_default(),
            max_fee_per_blob_gas,
            authorization_list: Default::default(),
            // Commented out Optimism-specific fields for Seismic
            // optimism: OptimismFields { enveloped_tx: Some(Bytes::new()), ..Default::default() },
        };

        Ok(env)
    }
}

impl<Provider, Pool, Network, EvmConfig> LoadReceipt
    for SeismicApi<Provider, Pool, Network, EvmConfig>
where
    Self: Send + Sync + Clone,
{
    #[inline]
    fn cache(&self) -> &EthStateCache {
        self.inner.cache()
    }
}

impl<N, Network> BuilderProvider<N> for SeismicApi<N::Provider, N::Pool, Network, N::Evm>
where
    N: FullNodeComponents,
    Network: Send + Sync + Clone + 'static,
{
    type Ctx<'a> =
        &'a EthApiBuilderCtx<N::Provider, N::Pool, N::Evm, Network, TaskExecutor, N::Provider>;

    fn builder() -> Box<dyn for<'a> Fn(Self::Ctx<'a>) -> Self + Send> {
        Box::new(|ctx| Self::with_spawner(ctx))
    }
}

#[cfg(test)]
mod tests {
<<<<<<< HEAD
    // use super::*;
    // use alloy_network::TransactionBuilder;
    // use jsonrpsee::{
    //     core::client::{ClientT, SubscriptionClientT},
    //     http_client::HttpClientBuilder,
    //     server::ServerBuilder,
    // };
    // use reth_evm_seismic::evm_config::SeismicEvmConfig;
    // use reth_network_api::noop::NoopNetwork;
    // use reth_primitives::{hex, Address, Bytes, TxType, U256};
    // use reth_provider::test_utils::{NoopProvider, TestCanonStateSubscriptions};
    // use reth_rpc_types::{TransactionRequest, WithOtherFields};
    // use reth_tasks::TokioTaskExecutor;
    // use reth_transaction_pool::test_utils::{TestPool, TestPoolBuilder};
    // use seismic_transaction::types::{SecretData, SeismicTransactionFields};
    // use seismic_types::preimage::value::PreImageValue;

    // async fn start_server() -> (
    //     std::net::SocketAddr,
    //     Vec<Address>,
    //     SeismicApi<NoopProvider, TestPool, NoopNetwork, SeismicEvmConfig>,
    // ) {
    //     let server = ServerBuilder::default().build("127.0.0.1:0").await.unwrap();

    //     let addr = server.local_addr().unwrap();
    //     let provider = NoopProvider::default();
    //     let pool: TestPool = TestPoolBuilder::default().into();
    //     let network = NoopNetwork::default();
    //     let executor = TokioTaskExecutor::default();
    //     let evm_config = SeismicEvmConfig::default();
    //     let events = TestCanonStateSubscriptions::default();

    //     let cache = EthStateCache::spawn(provider.clone(), Default::default(), evm_config.clone());

    //     let ctx = EthApiBuilderCtx {
    //         provider: provider.clone(),
    //         pool: pool.clone(),
    //         network: network.clone(),
    //         cache: cache.clone(),
    //         executor: executor.clone(),
    //         evm_config: evm_config.clone(),
    //         config: Default::default(),
    //         events: events.clone(),
    //     };

    //     let api = SeismicApi::with_spawner(&ctx);
    //     api.with_dev_accounts();
    //     let signers: Vec<Box<dyn EthSigner>> =
    //         <SeismicApi<_, _, _, _> as SeismicTransactions>::signers(&api).read().clone();
    //     let accounts: Vec<Address> = signers.iter().flat_map(|signer| signer.accounts()).collect();

    //     let server_handle = server.start(api.clone().into_rpc());

    //     tokio::spawn(server_handle.stopped());

    //     (addr, accounts, api)
    // }

    // async fn test_seismic_detect_tx<C>(client: &C, accounts: Vec<Address>)
    // where
    //     C: ClientT + SubscriptionClientT + Sync,
    // {
    //     let from = accounts[1];
    //     let to = accounts[2];

    //     // Generate random hex string for input data
    //     let constant_hex = "0x123456";
    //     let input_data = constant_hex.to_string();

    //     let tx = TransactionRequest::default()
    //         .with_from(from)
    //         .with_to(to)
    //         .with_gas_limit(210000)
    //         .with_input(Bytes::from(hex::decode(input_data).unwrap()))
    //         .transaction_type(TxType::Seismic.into());
    //     let tx = WithOtherFields {
    //         inner: tx,
    //         other: SeismicTransactionFields {
    //             secret_data: Some(vec![SecretData {
    //                 index: 4,
    //                 preimage: PreImageValue::Uint(10),
    //                 preimage_type: "uint256".to_string(),
    //                 salt: B256::from(U256::from(0)).into(),
    //             }]),
    //         }
    //         .into(),
    //     };
    //     println!("Transaction request: {:?}", tx);
    //     let result = SeismicApiClient::send_transaction(client, tx).await;

    //     assert!(result.is_ok(), "Failed to send Seismic transaction");
    // }

    //     async fn test_seismic_call<C>(
    //         client: &C,
    //         accounts: Vec<Address>,
    //         api: SeismicApi<NoopProvider, TestPool, NoopNetwork, SeismicEvmConfig>,
    //     ) where
    //         C: ClientT + SubscriptionClientT + Sync,
    //     {
    //         let from = accounts[1];
    //         let to = accounts[2];

    //         let tx = TransactionRequest::default()
    //             .with_from(from)
    //             .with_to(to)
    //             .with_gas_limit(210000)
    //             .transaction_type(0x64);

    //         let tx = WithOtherFields {
    //             inner: tx,
    //             other: SeismicTransactionFields {
    //                 secret_data: Some(vec![SecretData {
    //                     index: 4,
    //                     preimage: PreImageValue::Uint(10),
    //                     preimage_type: "uint256".to_string(),
    //                     salt: B256::from(U256::from(0)).into(),
    //                 }]),
    //             }
    //             .into(),
    //         };

    //         let typed_tx_request =
    //             SeismicTransactions::build_typed_tx_request(&api, tx, 0).await.unwrap();
    //         let signed_tx = SeismicTransactions::sign_request(&api, &from, typed_tx_request).unwrap();

    //         let result = SeismicApiClient::call(client, signed_tx.envelope_encoded()).await;
    //         println!("test_seismic_call result: {:?}", result);
    //     }

    //     #[tokio::test(flavor = "multi_thread")]
    //     async fn test_seismic_detect_transaction() {
    //         let (server_addr, accounts, _) = start_server().await;
    //         let uri = format!("http://{}", server_addr);
    //         let client = HttpClientBuilder::default().build(&uri).unwrap();

    //         test_seismic_detect_tx(&client, accounts).await;
    //     }

    // #[tokio::test(flavor = "multi_thread")]
    // async fn test_seismic_call_call() {
    //     let (server_addr, accounts, api) = start_server().await;
    //     let uri = format!("http://{}", server_addr);
    //     let client = HttpClientBuilder::default().build(&uri).unwrap();

    //     test_seismic_call(&client, accounts, api).await;
    // }
=======
    use super::*;
    use alloy_network::TransactionBuilder;
    use jsonrpsee::{
        core::client::{ClientT, SubscriptionClientT},
        http_client::HttpClientBuilder,
        server::ServerBuilder,
    };
    use reth_evm_seismic::evm_config::SeismicEvmConfig;
    use reth_network_api::noop::NoopNetwork;
    use reth_primitives::{hex, Address, Bytes, TxType, U256};
    use reth_provider::test_utils::{NoopProvider, TestCanonStateSubscriptions};
    use reth_rpc_types::{TransactionRequest, WithOtherFields};
    use reth_tasks::TokioTaskExecutor;
    use reth_transaction_pool::test_utils::{TestPool, TestPoolBuilder};
    use seismic_transaction::types::{SecretData, SeismicTransactionFields};
    use seismic_types::preimage::value::PreImageValue;

    async fn start_server() -> (
        std::net::SocketAddr,
        Vec<Address>,
        SeismicApi<NoopProvider, TestPool, NoopNetwork, SeismicEvmConfig>,
    ) {
        let server = ServerBuilder::default().build("127.0.0.1:0").await.unwrap();

        let addr = server.local_addr().unwrap();
        let provider = NoopProvider::default();
        let pool: TestPool = TestPoolBuilder::default().into();
        let network = NoopNetwork::default();
        let executor = TokioTaskExecutor::default();
        let evm_config = SeismicEvmConfig::default();
        let events = TestCanonStateSubscriptions::default();

        let cache = EthStateCache::spawn(provider.clone(), Default::default(), evm_config.clone());

        let ctx = EthApiBuilderCtx {
            provider: provider.clone(),
            pool: pool.clone(),
            network: network.clone(),
            cache: cache.clone(),
            executor: executor.clone(),
            evm_config: evm_config.clone(),
            config: Default::default(),
            events: events.clone(),
        };

        let api = SeismicApi::with_spawner(&ctx);
        api.with_dev_accounts();
        let signers: Vec<Box<dyn EthSigner>> =
            <SeismicApi<_, _, _, _> as SeismicTransactions>::signers(&api).read().clone();
        let accounts: Vec<Address> = signers.iter().flat_map(|signer| signer.accounts()).collect();

        let server_handle = server.start(api.clone().into_rpc());

        tokio::spawn(server_handle.stopped());

        (addr, accounts, api)
    }

    async fn test_seismic_detect_tx<C>(client: &C, accounts: Vec<Address>)
    where
        C: ClientT + SubscriptionClientT + Sync,
    {
        let from = accounts[1];
        let to = accounts[2];

        // Generate random hex string for input data
        let constant_hex = "0x123456";
        let input_data = constant_hex.to_string();

        let tx = TransactionRequest::default()
            .with_from(from)
            .with_to(to)
            .with_gas_limit(210000)
            .with_input(Bytes::from(hex::decode(input_data).unwrap()))
            .transaction_type(TxType::Seismic.into());
        let tx = WithOtherFields {
            inner: tx,
            other: SeismicTransactionFields {
                secret_data: Some(vec![SecretData {
                    index: 4,
                    preimage: PreImageValue::Uint(10),
                    preimage_type: "uint256".to_string(),
                    salt: B256::from(U256::from(0)).into(),
                }]),
            }
            .into(),
        };
        println!("Transaction request: {:?}", tx);
        let result = SeismicApiClient::send_transaction(client, tx).await;

        assert!(result.is_ok(), "Failed to send Seismic transaction");
    }

    async fn test_seismic_call<C>(
        client: &C,
        accounts: Vec<Address>,
        api: SeismicApi<NoopProvider, TestPool, NoopNetwork, SeismicEvmConfig>,
    ) where
        C: ClientT + SubscriptionClientT + Sync,
    {
        let from = accounts[1];
        let to = accounts[2];

        let tx = TransactionRequest::default()
            .with_from(from)
            .with_to(to)
            .with_gas_limit(21000)
            .with_value(U256::from(1))
            .transaction_type(0x64);

        let tx = WithOtherFields {
            inner: tx,
            other: SeismicTransactionFields { secret_data: None }.into(),
        };

        let typed_tx_request =
            SeismicTransactions::build_typed_tx_request(&api, tx, 0).await.unwrap();
        let signed_tx = SeismicTransactions::sign_request(&api, &from, typed_tx_request).unwrap();

        let result = SeismicApiClient::call(client, signed_tx.envelope_encoded()).await;
        println!("test_seismic_call result: {:?}", result);
    }

    #[tokio::test(flavor = "multi_thread")]
    async fn test_seismic_detect_transaction() {
        let (server_addr, accounts, _) = start_server().await;
        let uri = format!("http://{}", server_addr);
        let client = HttpClientBuilder::default().build(&uri).unwrap();

        test_seismic_detect_tx(&client, accounts).await;
    }

    #[tokio::test(flavor = "multi_thread")]
    async fn test_seismic_call_call() {
        let (server_addr, accounts, api) = start_server().await;
        let uri = format!("http://{}", server_addr);
        let client = HttpClientBuilder::default().build(&uri).unwrap();

        test_seismic_call(&client, accounts, api).await;
    }
>>>>>>> 97023d6e
}<|MERGE_RESOLUTION|>--- conflicted
+++ resolved
@@ -1,6 +1,6 @@
 use alloy_network::AnyNetwork;
+use jsonrpsee::{core::RpcResult, proc_macros::rpc};
 use derive_more::Deref;
-use jsonrpsee::{core::RpcResult, proc_macros::rpc};
 use reth_chainspec::ChainSpec;
 use reth_rpc_eth_api::{
     helpers::{
@@ -584,157 +584,9 @@
 
 #[cfg(test)]
 mod tests {
-<<<<<<< HEAD
-    // use super::*;
-    // use alloy_network::TransactionBuilder;
-    // use jsonrpsee::{
-    //     core::client::{ClientT, SubscriptionClientT},
-    //     http_client::HttpClientBuilder,
-    //     server::ServerBuilder,
-    // };
-    // use reth_evm_seismic::evm_config::SeismicEvmConfig;
-    // use reth_network_api::noop::NoopNetwork;
-    // use reth_primitives::{hex, Address, Bytes, TxType, U256};
-    // use reth_provider::test_utils::{NoopProvider, TestCanonStateSubscriptions};
-    // use reth_rpc_types::{TransactionRequest, WithOtherFields};
-    // use reth_tasks::TokioTaskExecutor;
-    // use reth_transaction_pool::test_utils::{TestPool, TestPoolBuilder};
-    // use seismic_transaction::types::{SecretData, SeismicTransactionFields};
-    // use seismic_types::preimage::value::PreImageValue;
-
-    // async fn start_server() -> (
-    //     std::net::SocketAddr,
-    //     Vec<Address>,
-    //     SeismicApi<NoopProvider, TestPool, NoopNetwork, SeismicEvmConfig>,
-    // ) {
-    //     let server = ServerBuilder::default().build("127.0.0.1:0").await.unwrap();
-
-    //     let addr = server.local_addr().unwrap();
-    //     let provider = NoopProvider::default();
-    //     let pool: TestPool = TestPoolBuilder::default().into();
-    //     let network = NoopNetwork::default();
-    //     let executor = TokioTaskExecutor::default();
-    //     let evm_config = SeismicEvmConfig::default();
-    //     let events = TestCanonStateSubscriptions::default();
-
-    //     let cache = EthStateCache::spawn(provider.clone(), Default::default(), evm_config.clone());
-
-    //     let ctx = EthApiBuilderCtx {
-    //         provider: provider.clone(),
-    //         pool: pool.clone(),
-    //         network: network.clone(),
-    //         cache: cache.clone(),
-    //         executor: executor.clone(),
-    //         evm_config: evm_config.clone(),
-    //         config: Default::default(),
-    //         events: events.clone(),
-    //     };
-
-    //     let api = SeismicApi::with_spawner(&ctx);
-    //     api.with_dev_accounts();
-    //     let signers: Vec<Box<dyn EthSigner>> =
-    //         <SeismicApi<_, _, _, _> as SeismicTransactions>::signers(&api).read().clone();
-    //     let accounts: Vec<Address> = signers.iter().flat_map(|signer| signer.accounts()).collect();
-
-    //     let server_handle = server.start(api.clone().into_rpc());
-
-    //     tokio::spawn(server_handle.stopped());
-
-    //     (addr, accounts, api)
-    // }
-
-    // async fn test_seismic_detect_tx<C>(client: &C, accounts: Vec<Address>)
-    // where
-    //     C: ClientT + SubscriptionClientT + Sync,
-    // {
-    //     let from = accounts[1];
-    //     let to = accounts[2];
-
-    //     // Generate random hex string for input data
-    //     let constant_hex = "0x123456";
-    //     let input_data = constant_hex.to_string();
-
-    //     let tx = TransactionRequest::default()
-    //         .with_from(from)
-    //         .with_to(to)
-    //         .with_gas_limit(210000)
-    //         .with_input(Bytes::from(hex::decode(input_data).unwrap()))
-    //         .transaction_type(TxType::Seismic.into());
-    //     let tx = WithOtherFields {
-    //         inner: tx,
-    //         other: SeismicTransactionFields {
-    //             secret_data: Some(vec![SecretData {
-    //                 index: 4,
-    //                 preimage: PreImageValue::Uint(10),
-    //                 preimage_type: "uint256".to_string(),
-    //                 salt: B256::from(U256::from(0)).into(),
-    //             }]),
-    //         }
-    //         .into(),
-    //     };
-    //     println!("Transaction request: {:?}", tx);
-    //     let result = SeismicApiClient::send_transaction(client, tx).await;
-
-    //     assert!(result.is_ok(), "Failed to send Seismic transaction");
-    // }
-
-    //     async fn test_seismic_call<C>(
-    //         client: &C,
-    //         accounts: Vec<Address>,
-    //         api: SeismicApi<NoopProvider, TestPool, NoopNetwork, SeismicEvmConfig>,
-    //     ) where
-    //         C: ClientT + SubscriptionClientT + Sync,
-    //     {
-    //         let from = accounts[1];
-    //         let to = accounts[2];
-
-    //         let tx = TransactionRequest::default()
-    //             .with_from(from)
-    //             .with_to(to)
-    //             .with_gas_limit(210000)
-    //             .transaction_type(0x64);
-
-    //         let tx = WithOtherFields {
-    //             inner: tx,
-    //             other: SeismicTransactionFields {
-    //                 secret_data: Some(vec![SecretData {
-    //                     index: 4,
-    //                     preimage: PreImageValue::Uint(10),
-    //                     preimage_type: "uint256".to_string(),
-    //                     salt: B256::from(U256::from(0)).into(),
-    //                 }]),
-    //             }
-    //             .into(),
-    //         };
-
-    //         let typed_tx_request =
-    //             SeismicTransactions::build_typed_tx_request(&api, tx, 0).await.unwrap();
-    //         let signed_tx = SeismicTransactions::sign_request(&api, &from, typed_tx_request).unwrap();
-
-    //         let result = SeismicApiClient::call(client, signed_tx.envelope_encoded()).await;
-    //         println!("test_seismic_call result: {:?}", result);
-    //     }
-
-    //     #[tokio::test(flavor = "multi_thread")]
-    //     async fn test_seismic_detect_transaction() {
-    //         let (server_addr, accounts, _) = start_server().await;
-    //         let uri = format!("http://{}", server_addr);
-    //         let client = HttpClientBuilder::default().build(&uri).unwrap();
-
-    //         test_seismic_detect_tx(&client, accounts).await;
-    //     }
-
-    // #[tokio::test(flavor = "multi_thread")]
-    // async fn test_seismic_call_call() {
-    //     let (server_addr, accounts, api) = start_server().await;
-    //     let uri = format!("http://{}", server_addr);
-    //     let client = HttpClientBuilder::default().build(&uri).unwrap();
-
-    //     test_seismic_call(&client, accounts, api).await;
-    // }
-=======
+    use crate::transaction::SeismicFields;
+
     use super::*;
-    use alloy_network::TransactionBuilder;
     use jsonrpsee::{
         core::client::{ClientT, SubscriptionClientT},
         http_client::HttpClientBuilder,
@@ -742,9 +594,9 @@
     };
     use reth_evm_seismic::evm_config::SeismicEvmConfig;
     use reth_network_api::noop::NoopNetwork;
-    use reth_primitives::{hex, Address, Bytes, TxType, U256};
+    use reth_primitives::{hex, transaction, Address, Bytes, TxHash, U256};
     use reth_provider::test_utils::{NoopProvider, TestCanonStateSubscriptions};
-    use reth_rpc_types::{TransactionRequest, WithOtherFields};
+    use reth_rpc_types::{transaction::SeismicTransactionRequest, TransactionRequest, TypedTransactionRequest, WithOtherFields};
     use reth_tasks::TokioTaskExecutor;
     use reth_transaction_pool::test_utils::{TestPool, TestPoolBuilder};
     use seismic_transaction::types::{SecretData, SeismicTransactionFields};
@@ -791,39 +643,59 @@
         (addr, accounts, api)
     }
 
-    async fn test_seismic_detect_tx<C>(client: &C, accounts: Vec<Address>)
-    where
+    async fn test_seismic_detect_tx<C>(
+        client: &C,
+        accounts: Vec<Address>,
+        api: SeismicApi<NoopProvider, TestPool, NoopNetwork, SeismicEvmConfig>,
+    ) where
         C: ClientT + SubscriptionClientT + Sync,
     {
-        let from = accounts[1];
-        let to = accounts[2];
-
-        // Generate random hex string for input data
-        let constant_hex = "0x123456";
-        let input_data = constant_hex.to_string();
-
-        let tx = TransactionRequest::default()
-            .with_from(from)
-            .with_to(to)
-            .with_gas_limit(210000)
-            .with_input(Bytes::from(hex::decode(input_data).unwrap()))
-            .transaction_type(TxType::Seismic.into());
-        let tx = WithOtherFields {
-            inner: tx,
-            other: SeismicTransactionFields {
-                secret_data: Some(vec![SecretData {
-                    index: 4,
-                    preimage: PreImageValue::Uint(10),
-                    preimage_type: "uint256".to_string(),
-                    salt: B256::from(U256::from(0)).into(),
-                }]),
-            }
-            .into(),
+        let decrypted_input: Bytes = Bytes::from(vec![1, 2, 3, 4, 5]);
+
+        let chain_id = 0;
+        let nonce = 2;
+        let gas_price = 1000000000;
+        let gas_limit = 100000;
+        let to = TxKind::Call(accounts[1]);
+        let value = U256::from(1000000000000000u64);
+        let input = decrypted_input.clone();
+
+        let encrypted_tx = transaction::TxSeismic::new_from_decrypted_params(
+            chain_id,
+            nonce,
+            gas_price,
+            gas_limit,
+            to,
+            value,
+            decrypted_input,
+        );
+        let inner_tx = TransactionRequest {
+            from: Some(accounts[0]),
+            to: Some(TxKind::Call(accounts[1])),
+            gas: Some(gas_limit.into()),
+            gas_price: Some(gas_price),
+            value: Some(value),
+            nonce: Some(nonce),
+            ..Default::default()
         };
-        println!("Transaction request: {:?}", tx);
+        let tx = RPCSeismicTransactionRequest {
+            request: inner_tx,
+            seismic_fields: Some(SeismicFields {
+                encrypted_input: encrypted_tx.encrypted_input().clone(),
+            }),
+        };
+
         let result = SeismicApiClient::send_transaction(client, tx).await;
-
         assert!(result.is_ok(), "Failed to send Seismic transaction");
+
+        let fixed_bytes = result.unwrap();
+        let tx_hash = TxHash::from_slice(&fixed_bytes.0);
+        let pool_tx = SeismicTransactions::transaction_by_hash(&api, tx_hash).await.unwrap();
+
+        assert!(pool_tx.is_some(), "Transaction should be present in the pool");
+        let recovered_tx = pool_tx.unwrap().into_recovered().clone();
+        let seismic_tx = recovered_tx.as_seismic().clone();
+        assert_eq!(*seismic_tx.unwrap(), encrypted_tx, "The encrypted inputs should match");
     }
 
     async fn test_seismic_call<C>(
@@ -833,36 +705,27 @@
     ) where
         C: ClientT + SubscriptionClientT + Sync,
     {
-        let from = accounts[1];
-        let to = accounts[2];
-
-        let tx = TransactionRequest::default()
-            .with_from(from)
-            .with_to(to)
-            .with_gas_limit(21000)
-            .with_value(U256::from(1))
-            .transaction_type(0x64);
-
-        let tx = WithOtherFields {
-            inner: tx,
-            other: SeismicTransactionFields { secret_data: None }.into(),
-        };
-
-        let typed_tx_request =
-            SeismicTransactions::build_typed_tx_request(&api, tx, 0).await.unwrap();
-        let signed_tx = SeismicTransactions::sign_request(&api, &from, typed_tx_request).unwrap();
-
+        let typed_tx_request = TypedTransactionRequest::Seismic(SeismicTransactionRequest {
+            nonce: Default::default(),
+            gas_price: Default::default(),
+            gas_limit: Default::default(),
+            value: Default::default(),
+            encrypted_input: Default::default(),
+            kind: Default::default(),
+            chain_id: Default::default(),
+        });
+        let signed_tx = SeismicTransactions::sign_request(&api, &accounts[0], typed_tx_request).unwrap();
         let result = SeismicApiClient::call(client, signed_tx.envelope_encoded()).await;
         println!("test_seismic_call result: {:?}", result);
     }
 
     #[tokio::test(flavor = "multi_thread")]
     async fn test_seismic_detect_transaction() {
-        let (server_addr, accounts, _) = start_server().await;
+        let (server_addr, accounts, api) = start_server().await;
         let uri = format!("http://{}", server_addr);
         let client = HttpClientBuilder::default().build(&uri).unwrap();
 
-        test_seismic_detect_tx(&client, accounts).await;
+        test_seismic_detect_tx(&client, accounts, api).await;
     }
 
     #[tokio::test(flavor = "multi_thread")]
@@ -873,5 +736,4 @@
 
         test_seismic_call(&client, accounts, api).await;
     }
->>>>>>> 97023d6e
 }