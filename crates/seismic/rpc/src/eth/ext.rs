//! Seismic rpc logic.
//!
//! `seismic_` namespace overrides:
//!
//! - `seismic_getTeePublicKey` will return the public key of the Seismic enclave.
//!
//! `eth_` namespace overrides:
//!
//! - `eth_signTypedData_v4` will sign a typed data request using the Seismic enclave.

use super::api::FullSeismicApi;
use crate::{
    error::SeismicEthApiError,
<<<<<<< HEAD
    utils::{
        convert_seismic_call_to_tx_request, recover_typed_data_request,
        seismic_override_call_request,
    },
=======
    utils::{seismic_override_call_request},
>>>>>>> 06894d6d
};
use alloy_dyn_abi::TypedData;
use alloy_json_rpc::RpcObject;
use alloy_primitives::{Address, Bytes, B256};
use alloy_rpc_types::{
    state::{EvmOverrides, StateOverride},
    BlockId, BlockOverrides,
};
<<<<<<< HEAD
use alloy_rpc_types_eth::{
    simulate::{SimBlock as EthSimBlock, SimulatePayload as EthSimulatePayload, SimulatedBlock},
    transaction::TransactionRequest,
};
=======
>>>>>>> 06894d6d
use futures::Future;
use jsonrpsee::{
    core::{async_trait, RpcResult},
    proc_macros::rpc,
};
use reth_node_core::node_config::NodeConfig;
use reth_rpc_eth_api::{
    helpers::{EthCall, EthTransactions},
    RpcBlock,
};
use reth_rpc_eth_types::{utils::recover_raw_transaction};
use reth_tracing::tracing::*;
use seismic_alloy_consensus::{Decodable712, SeismicTxEnvelope, TypedDataRequest};
use seismic_alloy_rpc_types::{
    SeismicCallRequest, SeismicRawTxRequest, SeismicTransactionRequest,
    SimBlock as SeismicSimBlock, SimulatePayload as SeismicSimulatePayload,
};
use seismic_enclave::{
    rpc::EnclaveApiClient, EnclaveClient, PublicKey,
};
use std::net::{Ipv4Addr, SocketAddr, SocketAddrV4};

/// trait interface for a custom rpc namespace: `seismic`
///
/// This defines an additional namespace where all methods are configured as trait functions.
#[cfg_attr(not(feature = "client"), rpc(server, namespace = "seismic"))]
#[cfg_attr(feature = "client", rpc(server, client, namespace = "seismic"))]
pub trait SeismicApi {
    /// Returns the network public key
    #[method(name = "getTeePublicKey")]
    async fn get_tee_public_key(&self) -> RpcResult<PublicKey>;
}

/// Implementation of the seismic rpc api
#[derive(Debug, Default)]
pub struct SeismicApi {
    enclave_client: EnclaveClient,
}

impl SeismicApi {
    /// Creates a new seismic api instance
    pub fn new<ChainSpec>(config: &NodeConfig<ChainSpec>) -> Self {
        Self {
            enclave_client: EnclaveClient::builder()
                .addr(config.enclave.enclave_server_addr.to_string())
                .port(config.enclave.enclave_server_port)
                .timeout(std::time::Duration::from_secs(config.enclave.enclave_timeout))
                .build(),
        }
    }

    /// Creates a new seismic api instance with an enclave client
    pub fn with_enclave_client(mut self, enclave_client: EnclaveClient) -> Self {
        self.enclave_client = enclave_client;
        self
    }
}

#[async_trait]
impl SeismicApiServer for SeismicApi {
    async fn get_tee_public_key(&self) -> RpcResult<PublicKey> {
        trace!(target: "rpc::seismic", "Serving seismic_getTeePublicKey");
        self.enclave_client
            .get_public_key()
            .await
            .map_err(|e| SeismicEthApiError::EnclaveError(e.to_string()).into())
    }
}

/// Localhost with port 0 so a free port is used.
pub const fn test_address() -> SocketAddr {
    SocketAddr::V4(SocketAddrV4::new(Ipv4Addr::UNSPECIFIED, 0))
}

/// Extension trait for `EthTransactions` to add custom transaction sending functionalities.
pub trait SeismicTransaction: EthTransactions {
    /// Decodes, signs (if necessary via an internal signer or enclave),
    /// and submits a typed data transaction to the pool.
    /// Returns the hash of the transaction.
    fn send_typed_data_transaction(
        &self,
        tx_request: TypedDataRequest,
    ) -> impl Future<Output = Result<B256, Self::Error>> + Send;
}

/// Seismic `eth_` RPC namespace overrides.
#[cfg_attr(not(feature = "client"), rpc(server, namespace = "eth"))]
#[cfg_attr(feature = "client", rpc(server, client, namespace = "eth"))]
pub trait EthApiOverride<B: RpcObject> {
    /// Returns the account and storage values of the specified account including the Merkle-proof.
    /// This call can be used to verify that the data you are pulling from is not tampered with.
    #[method(name = "signTypedData_v4")]
    async fn sign_typed_data_v4(&self, address: Address, data: TypedData) -> RpcResult<String>;

    /// `eth_simulateV1` executes an arbitrary number of transactions on top of the requested state.
    /// The transactions are packed into individual blocks. Overrides can be provided.
    #[method(name = "simulateV1")]
    async fn simulate_v1(
        &self,
        opts: SeismicSimulatePayload<SeismicCallRequest>,
        block_number: Option<BlockId>,
    ) -> RpcResult<Vec<SimulatedBlock<B>>>;

    /// Executes a new message call immediately without creating a transaction on the block chain.
    #[method(name = "call")]
    async fn call(
        &self,
        request: SeismicCallRequest,
        block_number: Option<BlockId>,
        state_overrides: Option<StateOverride>,
        block_overrides: Option<Box<BlockOverrides>>,
    ) -> RpcResult<Bytes>;

    /// Sends signed transaction, returning its hash.
    #[method(name = "sendRawTransaction")]
    async fn send_raw_transaction(&self, bytes: SeismicRawTxRequest) -> RpcResult<B256>;
}

/// Implementation of the `eth_` namespace override
#[derive(Debug)]
pub struct EthApiExt<Eth> {
    eth_api: Eth,
    enclave_client: EnclaveClient,
}

impl<Eth> EthApiExt<Eth> {
    /// Create a new `EthApiExt` module.
    pub const fn new(eth_api: Eth, enclave_client: EnclaveClient) -> Self {
        Self { eth_api, enclave_client }
    }
}

#[async_trait]
impl<Eth> EthApiOverrideServer<RpcBlock<Eth::NetworkTypes>> for EthApiExt<Eth>
where
    Eth: FullSeismicApi,
    jsonrpsee_types::error::ErrorObject<'static>: From<Eth::Error>,
{
    /// Handler for: `eth_signTypedData_v4`
    async fn sign_typed_data_v4(&self, from: Address, data: TypedData) -> RpcResult<String> {
        trace!(target: "rpc::eth", "Serving eth_signTypedData_v4");
        let signature = EthTransactions::sign_typed_data(&self.eth_api, &data, from)
            .map_err(|err| err.into())?;
        let signature = alloy_primitives::hex::encode(signature);
        Ok(format!("0x{signature}"))
    }

    /// Handler for: `eth_simulateV1`
    async fn simulate_v1(
        &self,
        payload: SeismicSimulatePayload<SeismicCallRequest>,
        block_number: Option<BlockId>,
    ) -> RpcResult<Vec<SimulatedBlock<RpcBlock<Eth::NetworkTypes>>>> {
        trace!(target: "rpc::eth", "Serving eth_simulateV1");

        let seismic_sim_blocks: Vec<SeismicSimBlock<SeismicCallRequest>> =
            payload.block_state_calls.clone();

        // Recover EthSimBlocks from the SeismicSimulatePayload<SeismicCallRequest>
        let mut eth_simulated_blocks: Vec<EthSimBlock> =
            Vec::with_capacity(payload.block_state_calls.len());
        for block in payload.block_state_calls {
            let SeismicSimBlock { block_overrides, state_overrides, calls } = block;
            let mut prepared_calls = Vec::with_capacity(calls.len());

            for call in calls {
                let seismic_tx_request = convert_seismic_call_to_tx_request(call)?;
                // TODO: decryption
                let tx_request: TransactionRequest = seismic_tx_request.inner;
                prepared_calls.push(tx_request);
            }

            let prepared_block =
                EthSimBlock { block_overrides, state_overrides, calls: prepared_calls };

            eth_simulated_blocks.push(prepared_block);
        }

        let result = EthCall::simulate_v1(
            &self.eth_api,
            EthSimulatePayload {
                block_state_calls: eth_simulated_blocks.clone(),
                trace_transfers: payload.trace_transfers,
                validation: payload.validation,
                return_full_transactions: payload.return_full_transactions,
            },
            block_number,
        )
        .await;
        let mut result = result.unwrap();

        for (block, result) in seismic_sim_blocks.iter().zip(result.iter_mut()) {
            let SeismicSimBlock::<SeismicCallRequest> { calls, .. } = block;
            let SimulatedBlock { calls: call_results, .. } = result;

            for (call_result, call) in call_results.iter_mut().zip(calls.iter()) {
                let seismic_tx_request = convert_seismic_call_to_tx_request(call.clone())?;
                let seismic_elements = seismic_tx_request.seismic_elements.clone();

                let enclave_client = EnclaveClient::default();

                if let Some(seismic_elements) = seismic_elements {
                    let encrypted_output = seismic_elements
                        .server_encrypt(&enclave_client, &call_result.return_data)
                        .map_err(|e| {
                            EthApiError::Other(Box::new(jsonrpsee_types::ErrorObject::owned(
                                -32000, // TODO: pick a better error code?
                                "EncryptionError",
                                Some(e.to_string()),
                            )))
                        })?;
                    call_result.return_data = encrypted_output;
                }
            }
        }

        Ok(result)
    }

    /// Handler for: `eth_call`
    async fn call(
        &self,
        request: SeismicCallRequest,
        block_number: Option<BlockId>,
        state_overrides: Option<StateOverride>,
        block_overrides: Option<Box<BlockOverrides>>,
    ) -> RpcResult<Bytes> {
        debug!(target: "rpc::eth", ?request, ?block_number, ?state_overrides, ?block_overrides, "Serving overridden eth_call");
        let seismic_tx_request = convert_seismic_call_to_tx_request(request)?;

        let result = EthCall::call(
            &self.eth_api,
            seismic_tx_request.inner,
            block_number,
            EvmOverrides::new(state_overrides, block_overrides),
        )
        .await?;

        // if let Some(seismic_elements) = seismic_elements {
        //     return Ok(seismic_elements.server_encrypt(&self.enclave_client, &result).unwrap());
        // } else {
        //     Ok(result)
        // }
        Ok(result)
    }

    /// Handler for: `eth_sendRawTransaction`
    async fn send_raw_transaction(&self, tx: SeismicRawTxRequest) -> RpcResult<B256> {
        trace!(target: "rpc::eth", ?tx, "Serving overridden eth_sendRawTransaction");
        match tx {
            SeismicRawTxRequest::Bytes(bytes) => {
                Ok(EthTransactions::send_raw_transaction(&self.eth_api, bytes).await?)
            }
            SeismicRawTxRequest::TypedData(typed_data) => {
                Ok(SeismicTransaction::send_typed_data_transaction(&self.eth_api, typed_data)
                    .await?)
            }
        }
    }
<<<<<<< HEAD
}

#[cfg(test)]
mod tests {
    // use crate::utils::test_utils::{build_test_eth_api};
    // use crate::utils2::test_utils::{launch_http};
    use super::EthApiOverrideClient;
    use alloy_primitives::{b256, hex, PrimitiveSignature, U256};
    use alloy_rpc_types::Block;
    use jsonrpsee::core::client::{ClientT, SubscriptionClientT};
    use reth_enclave::start_mock_enclave_server_random_port;
    use reth_seismic_primitives::test_utils::get_seismic_tx;
    use seismic_alloy_consensus::{TxSeismic, TxSeismicElements, TypedDataRequest};
    use std::str::FromStr;

    use super::*;

    async fn test_basic_seismic_calls<C>(client: &C)
    where
        C: ClientT + SubscriptionClientT + Sync,
    {
        let _pk = SeismicApiClient::get_tee_public_key(client).await.unwrap();
    }

    async fn test_basic_eth_calls<C>(client: &C)
    where
        C: ClientT + SubscriptionClientT + Sync,
    {
        let typed_data = get_seismic_tx().eip712_to_type_data();
        let typed_data_request = TypedDataRequest {
            data: typed_data.clone(),
            signature: PrimitiveSignature::new(
                b256!("1fd474b1f9404c0c5df43b7620119ffbc3a1c3f942c73b6e14e9f55255ed9b1d").into(),
                b256!("29aca24813279a901ec13b5f7bb53385fa1fc627b946592221417ff74a49600d").into(),
                false,
            ),
        };
        let tx = Bytes::from(hex!("02f871018303579880850555633d1b82520894eee27662c2b8eba3cd936a23f039f3189633e4c887ad591c62bdaeb180c080a07ea72c68abfb8fca1bd964f0f99132ed9280261bdca3e549546c0205e800f7d0a05b4ef3039e9c9b9babc179a1878fb825b5aaf5aed2fa8744854150157b08d6f3"));
        let call_request = SeismicTransactionRequest::default();

        let _signature = EthApiOverrideClient::<Block>::sign_typed_data_v4(
            client,
            Address::ZERO,
            typed_data.clone(),
        )
        .await
        .unwrap_err();
        let _result =
            EthApiOverrideClient::<Block>::call(client, call_request.into(), None, None, None)
                .await
                .unwrap_err();
        let _result =
            EthApiOverrideClient::<Block>::call(client, tx.clone().into(), None, None, None)
                .await
                .unwrap_err();
        let _result = EthApiOverrideClient::<Block>::call(
            client,
            typed_data_request.clone().into(),
            None,
            None,
            None,
        )
        .await
        .unwrap_err();
        let _result =
            EthApiOverrideClient::<Block>::send_raw_transaction(client, tx.clone().into())
                .await
                .unwrap();
    }

    #[tokio::test(flavor = "multi_thread")]
    async fn test_call_seismic_functions_http() {
        use crate::utils2::test_utils::{launch_http};

        reth_tracing::init_test_tracing();
        let enclave_client = start_mock_enclave_server_random_port().await;

        let seismic_api = SeismicApi::default().with_enclave_client(enclave_client);
        let rpc_mod = seismic_api.into_rpc();

        let handle = launch_http(rpc_mod).await;
        let client = handle.http_client().unwrap();
        test_basic_seismic_calls(&client).await;
    }

    // #[tokio::test(flavor = "multi_thread")]
    // async fn test_call_eth_functions_http() {
    //     reth_tracing::init_test_tracing();

    //     let eth_api = build_test_eth_api(MockEthProvider::default());
    //     let eth_api = EthApiExt::new(eth_api, EnclaveClient::default());
    //     let handle = launch_http(eth_api.into_rpc()).await;
    //     test_basic_eth_calls(&handle.http_client().unwrap()).await;
    // }
=======
>>>>>>> 06894d6d
}<|MERGE_RESOLUTION|>--- conflicted
+++ resolved
@@ -11,14 +11,10 @@
 use super::api::FullSeismicApi;
 use crate::{
     error::SeismicEthApiError,
-<<<<<<< HEAD
     utils::{
         convert_seismic_call_to_tx_request, recover_typed_data_request,
         seismic_override_call_request,
     },
-=======
-    utils::{seismic_override_call_request},
->>>>>>> 06894d6d
 };
 use alloy_dyn_abi::TypedData;
 use alloy_json_rpc::RpcObject;
@@ -27,13 +23,6 @@
     state::{EvmOverrides, StateOverride},
     BlockId, BlockOverrides,
 };
-<<<<<<< HEAD
-use alloy_rpc_types_eth::{
-    simulate::{SimBlock as EthSimBlock, SimulatePayload as EthSimulatePayload, SimulatedBlock},
-    transaction::TransactionRequest,
-};
-=======
->>>>>>> 06894d6d
 use futures::Future;
 use jsonrpsee::{
     core::{async_trait, RpcResult},
@@ -262,7 +251,21 @@
         block_overrides: Option<Box<BlockOverrides>>,
     ) -> RpcResult<Bytes> {
         debug!(target: "rpc::eth", ?request, ?block_number, ?state_overrides, ?block_overrides, "Serving overridden eth_call");
-        let seismic_tx_request = convert_seismic_call_to_tx_request(request)?;
+        let seismic_tx_request: SeismicTransactionRequest = match request {
+            SeismicCallRequest::TransactionRequest(mut tx_request) => {
+                seismic_override_call_request(&mut tx_request.inner);
+                tx_request
+            }
+
+            SeismicCallRequest::TypedData(typed_request) => {
+                SeismicTransactionRequest::decode_712(&typed_request).unwrap()
+            }
+
+            SeismicCallRequest::Bytes(bytes) => {
+                let tx = recover_raw_transaction::<SeismicTxEnvelope>(&bytes)?;
+                tx.inner().clone().into()
+            }
+        };
 
         let result = EthCall::call(
             &self.eth_api,
@@ -293,101 +296,4 @@
             }
         }
     }
-<<<<<<< HEAD
-}
-
-#[cfg(test)]
-mod tests {
-    // use crate::utils::test_utils::{build_test_eth_api};
-    // use crate::utils2::test_utils::{launch_http};
-    use super::EthApiOverrideClient;
-    use alloy_primitives::{b256, hex, PrimitiveSignature, U256};
-    use alloy_rpc_types::Block;
-    use jsonrpsee::core::client::{ClientT, SubscriptionClientT};
-    use reth_enclave::start_mock_enclave_server_random_port;
-    use reth_seismic_primitives::test_utils::get_seismic_tx;
-    use seismic_alloy_consensus::{TxSeismic, TxSeismicElements, TypedDataRequest};
-    use std::str::FromStr;
-
-    use super::*;
-
-    async fn test_basic_seismic_calls<C>(client: &C)
-    where
-        C: ClientT + SubscriptionClientT + Sync,
-    {
-        let _pk = SeismicApiClient::get_tee_public_key(client).await.unwrap();
-    }
-
-    async fn test_basic_eth_calls<C>(client: &C)
-    where
-        C: ClientT + SubscriptionClientT + Sync,
-    {
-        let typed_data = get_seismic_tx().eip712_to_type_data();
-        let typed_data_request = TypedDataRequest {
-            data: typed_data.clone(),
-            signature: PrimitiveSignature::new(
-                b256!("1fd474b1f9404c0c5df43b7620119ffbc3a1c3f942c73b6e14e9f55255ed9b1d").into(),
-                b256!("29aca24813279a901ec13b5f7bb53385fa1fc627b946592221417ff74a49600d").into(),
-                false,
-            ),
-        };
-        let tx = Bytes::from(hex!("02f871018303579880850555633d1b82520894eee27662c2b8eba3cd936a23f039f3189633e4c887ad591c62bdaeb180c080a07ea72c68abfb8fca1bd964f0f99132ed9280261bdca3e549546c0205e800f7d0a05b4ef3039e9c9b9babc179a1878fb825b5aaf5aed2fa8744854150157b08d6f3"));
-        let call_request = SeismicTransactionRequest::default();
-
-        let _signature = EthApiOverrideClient::<Block>::sign_typed_data_v4(
-            client,
-            Address::ZERO,
-            typed_data.clone(),
-        )
-        .await
-        .unwrap_err();
-        let _result =
-            EthApiOverrideClient::<Block>::call(client, call_request.into(), None, None, None)
-                .await
-                .unwrap_err();
-        let _result =
-            EthApiOverrideClient::<Block>::call(client, tx.clone().into(), None, None, None)
-                .await
-                .unwrap_err();
-        let _result = EthApiOverrideClient::<Block>::call(
-            client,
-            typed_data_request.clone().into(),
-            None,
-            None,
-            None,
-        )
-        .await
-        .unwrap_err();
-        let _result =
-            EthApiOverrideClient::<Block>::send_raw_transaction(client, tx.clone().into())
-                .await
-                .unwrap();
-    }
-
-    #[tokio::test(flavor = "multi_thread")]
-    async fn test_call_seismic_functions_http() {
-        use crate::utils2::test_utils::{launch_http};
-
-        reth_tracing::init_test_tracing();
-        let enclave_client = start_mock_enclave_server_random_port().await;
-
-        let seismic_api = SeismicApi::default().with_enclave_client(enclave_client);
-        let rpc_mod = seismic_api.into_rpc();
-
-        let handle = launch_http(rpc_mod).await;
-        let client = handle.http_client().unwrap();
-        test_basic_seismic_calls(&client).await;
-    }
-
-    // #[tokio::test(flavor = "multi_thread")]
-    // async fn test_call_eth_functions_http() {
-    //     reth_tracing::init_test_tracing();
-
-    //     let eth_api = build_test_eth_api(MockEthProvider::default());
-    //     let eth_api = EthApiExt::new(eth_api, EnclaveClient::default());
-    //     let handle = launch_http(eth_api.into_rpc()).await;
-    //     test_basic_eth_calls(&handle.http_client().unwrap()).await;
-    // }
-=======
->>>>>>> 06894d6d
 }