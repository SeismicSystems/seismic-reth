--- conflicted
+++ resolved
@@ -86,10 +86,7 @@
 tempfile.workspace = true
 once_cell.workspace = true
 alloy-provider.workspace = true
-<<<<<<< HEAD
 alloy-sol-types.workspace = true
 alloy-dyn-abi.workspace = true
 alloy-json-abi = { version = "0.8.15" }
-=======
-alloy-eips.workspace = true
->>>>>>> d8930efd
+alloy-eips.workspace = true