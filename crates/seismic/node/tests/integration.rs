--- conflicted
+++ resolved
@@ -171,8 +171,7 @@
                 chain_id,
                 test_utils::ContractTestContext::get_deploy_input_plaintext(),
             )
-            .await
-            .into(),
+            .await,
         )
         .await
         .unwrap();
@@ -209,17 +208,6 @@
     // eth_call to check the parity. Should be 0
     let output = EthApiClient::<Transaction, Block, TransactionReceipt, Header>::call(
         &client,
-<<<<<<< HEAD
-        get_signed_seismic_tx_bytes(
-            &wallet.inner,
-            get_nonce(&client, wallet.inner.address()).await,
-            TxKind::Call(contract_addr),
-            chain_id,
-            ContractTestContext::get_is_odd_input_plaintext(),
-        )
-        .await
-        .into(),
-=======
         reth_rpc_eth_api::types::SeismicCallRequest::Bytes(
             get_signed_seismic_tx_bytes(
                 &wallet.inner,
@@ -230,7 +218,6 @@
             )
             .await,
         ),
->>>>>>> 03cf827b
         None,
         None,
         None,
@@ -254,8 +241,7 @@
                 chain_id,
                 test_utils::ContractTestContext::get_set_number_input_plaintext(),
             )
-            .await
-            .into(),
+            .await,
         )
         .await
         .unwrap();
@@ -276,17 +262,6 @@
     // Final eth_call to check the parity. Should be 1
     let output = EthApiClient::<Transaction, Block, TransactionReceipt, Header>::call(
         &client,
-<<<<<<< HEAD
-        get_signed_seismic_tx_bytes(
-            &wallet.inner,
-            get_nonce(&client, wallet.inner.address()).await,
-            TxKind::Call(contract_addr),
-            chain_id,
-            ContractTestContext::get_is_odd_input_plaintext(),
-        )
-        .await
-        .into(),
-=======
         reth_rpc_eth_api::types::SeismicCallRequest::Bytes(
             get_signed_seismic_tx_bytes(
                 &wallet.inner,
@@ -297,7 +272,6 @@
             )
             .await,
         ),
->>>>>>> 03cf827b
         None,
         None,
         None,
@@ -322,7 +296,7 @@
     // test eth_estimateGas
     let gas = EthApiClient::<Transaction, Block, TransactionReceipt, Header>::estimate_gas(
         &client,
-        simulate_tx_request.clone().into(),
+        simulate_tx_request.clone(),
         None,
         None,
     )
@@ -344,7 +318,9 @@
     // test call
     let output = EthApiClient::<Transaction, Block, TransactionReceipt, Header>::call(
         &client,
-        simulate_tx_request.clone().into(),
+        reth_rpc_eth_api::types::SeismicCallRequest::TransactionRequest(
+            simulate_tx_request.clone(),
+        ),
         None,
         None,
         None,
@@ -356,12 +332,6 @@
     // call with no transaction type
     let output = EthApiClient::<Transaction, Block, TransactionReceipt, Header>::call(
         &client,
-<<<<<<< HEAD
-        alloy_rpc_types::TransactionRequest {
-            from: Some(wallet.inner.address()),
-            input: TransactionInput {
-                data: Some(ContractTestContext::get_is_odd_input_plaintext()),
-=======
         reth_rpc_eth_api::types::SeismicCallRequest::TransactionRequest(
             alloy_rpc_types::TransactionRequest {
                 from: Some(wallet.inner.address()),
@@ -370,13 +340,9 @@
                     ..Default::default()
                 },
                 to: Some(TxKind::Call(contract_addr)),
->>>>>>> 03cf827b
                 ..Default::default()
             },
-            to: Some(TxKind::Call(contract_addr)),
-            ..Default::default()
-        }
-        .into(),
+        ),
         None,
         None,
         None,
