--- conflicted
+++ resolved
@@ -8,11 +8,7 @@
     hex::FromHex,
     Bytes, IntoLogData, TxKind, B256, U256,
 };
-<<<<<<< HEAD
-use alloy_provider::{test_utils, Provider, SendableTx};
-=======
 use alloy_provider::{layers::seismic::test_utils, Provider, SeismicSignedProvider, SendableTx};
->>>>>>> 5d2852d9
 use alloy_rpc_types::{
     Block, Header, Transaction, TransactionInput, TransactionReceipt, TransactionRequest,
 };
