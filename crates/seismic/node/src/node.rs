--- conflicted
+++ resolved
@@ -10,7 +10,6 @@
 use alloy_rpc_types_engine::PayloadAttributes;
 use reth_chainspec::{ChainSpec, EthChainSpec, EthereumHardforks, Hardforks};
 use reth_consensus::{ConsensusError, FullConsensus};
-use reth_seismic_payload_builder::SeismicBuilderConfig;
 use reth_evm::{
     execute::BasicBlockExecutorProvider, ConfigureEvm, EvmFactory, EvmFactoryFor,
     NextBlockEnvAttributes,
@@ -42,6 +41,7 @@
 use reth_rpc_eth_types::{error::FromEvmError, EthApiError};
 use reth_rpc_server_types::RethRpcModule;
 use reth_seismic_evm::SeismicEvmConfig;
+use reth_seismic_payload_builder::SeismicBuilderConfig;
 use reth_seismic_primitives::{SeismicPrimitives, SeismicReceipt, SeismicTransactionSigned};
 use reth_seismic_rpc::{SeismicEthApi, SeismicEthApiBuilder};
 use reth_seismic_txpool::{SeismicPooledTransaction, SeismicPooledTx};
@@ -59,11 +59,7 @@
 /// Storage implementation for Optimism.
 pub type SeismicStorage = EthStorage<SeismicTransactionSigned>;
 
-<<<<<<< HEAD
 // /// Type configuration for a regular Seismic node.
-=======
-/// Type configuration for a regular Seismic node.
->>>>>>> 8af4eb9e
 #[derive(Debug, Default, Clone)]
 #[non_exhaustive]
 pub struct SeismicNode;
@@ -136,7 +132,6 @@
 
 impl<N> Node<N> for SeismicNode
 where
-<<<<<<< HEAD
     N: FullNodeTypes<
         Types: NodeTypesWithEngine<
             Payload = SeismicEngineTypes,
@@ -145,18 +140,6 @@
             Storage = SeismicStorage,
         >,
     >,
-=======
-    N: FullNodeComponents<
-        Types: NodeTypesWithEngine<
-            ChainSpec = ChainSpec,
-            Primitives = SeismicPrimitives,
-            Storage = SeismicStorage,
-            Payload = SeismicEngineTypes,
-        >,
-        Evm: ConfigureEvm<NextBlockEnvCtx = NextBlockEnvAttributes>,
-    >,
-    SeismicEthApi<N>: FullEthApiServer<Provider = N::Provider, Pool = N::Pool>,
->>>>>>> 8af4eb9e
 {
     type ComponentsBuilder = ComponentsBuilder<
         N,
