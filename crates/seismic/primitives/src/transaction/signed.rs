--- conflicted
+++ resolved
@@ -737,8 +737,6 @@
 
 #[cfg(test)]
 mod tests {
-<<<<<<< HEAD
-    use core::str::FromStr;
     use std::io::Read;
 
     use crate::test_utils::{
@@ -746,41 +744,23 @@
     };
 
     use super::*;
-    use alloy_primitives::{aliases::U96, hex, hex::FromHex, PrimitiveSignature, U256};
     use enr::{EnrKey, EnrPublicKey};
     use k256::ecdsa::signature::Keypair;
     use proptest::proptest;
     use proptest_arbitrary_interop::arb;
     use reth_codecs::Compact;
-    use secp256k1::{PublicKey, SecretKey};
-    use seismic_alloy_consensus::TxSeismicElements;
-=======
-    use super::*;
-    use crate::test_utils::{get_signed_seismic_tx, get_signing_private_key};
-    use proptest::proptest;
-    use proptest_arbitrary_interop::arb;
-    use reth_codecs::Compact;
->>>>>>> 782d4187
+    use secp256k1::SecretKey;
 
     #[test]
     fn recover_signer_test() {
-        let binding = hex!("0x4af90322821404808504a817c800835b8d808080a1036d6caac248af96f6afa7f904f550253a0f3ef3f5aa2fe6838a95b216691468e28cffffffffffffffffffffffff80b9029c60806040525f5f8190b150610285806100175f395ff3fe608060405234801561000f575f5ffd5b506004361061003f575f3560e01c806324a7f0b71461004357806343bd0d701461005f578063d09de08a1461007d575b5f5ffd5b61005d600480360381019061005891906100f6565b610087565b005b610067610090565b604051610074919061013b565b60405180910390f35b6100856100a7565b005b805f8190b15050565b5f600160025fb06100a19190610181565b14905090565b5f5f81b0809291906100b8906101de565b919050b150565b5f5ffd5b5f819050919050565b6100d5816100c3565b81146100df575f5ffd5b50565b5f813590506100f0816100cc565b92915050565b5f6020828403121561010b5761010a6100bf565b5b5f610118848285016100e2565b91505092915050565b5f8115159050919050565b61013581610121565b82525050565b5f60208201905061014e5f83018461012c565b92915050565b7f4e487b71000000000000000000000000000000000000000000000000000000005f52601260045260245ffd5b5f61018b826100c3565b9150610196836100c3565b9250826101a6576101a5610154565b5b828206905092915050565b7f4e487b71000000000000000000000000000000000000000000000000000000005f52601160045260245ffd5b5f6101e8826100c3565b91507fffffffffffffffffffffffffffffffffffffffffffffffffffffffffffffffff820361021a576102196101b1565b5b60018201905091905056fea2646970667358221220ea421d58b6748a9089335034d76eb2f01bceafe3dfac2e57d9d2e766852904df64736f6c63782c302e382e32382d646576656c6f702e323032342e31322e392b636f6d6d69742e39383863313261662e6d6f64005d01a060f71ab574a435b8ab4b34dc70dd823e5ea485ce753054b9688c2fdf63068dbea069d9aac52705455e360ee0e1662737a30ca1c84c3f1a2ddd39d8f84b287d8196").to_vec();
-        let mut buf = binding.as_slice();
-        let signed_tx = SeismicTransactionSigned::decode_2718(&mut buf).unwrap();
-
-        let encoded_tx = SeismicTransactionSigned::encoded_2718(&signed_tx);
-        println!("encoded_tx: {:?}", encoded_tx);
-        println!("signed_tx: {:?}", signed_tx);
-        println!("orig_tx: {:?}", get_signed_seismic_tx());
-        // assert_eq!(encoded_tx, binding);
-        assert!(false);
-
-        // let recovered_signer = signed_tx.recover_signer().expect("Failed to recover signer");
-        // let expected_signer = Address::from_private_key(&get_signing_private_key());
-
-        // assert_eq!(recovered_signer, expected_signer);
-    }
-
+        let signed_tx = get_signed_seismic_tx();
+        let recovered_signer = signed_tx.recover_signer().expect("Failed to recover signer");
+
+        let expected_signer = Address::from_private_key(&get_signing_private_key());
+
+        assert_eq!(recovered_signer, expected_signer);
+    }
+  
     proptest! {
         #[test]
         fn test_roundtrip_2718(signed_tx in arb::<SeismicTransactionSigned>()) {
