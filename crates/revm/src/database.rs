use crate::primitives::alloy_primitives::{BlockNumber, StorageKey};
use alloy_primitives::{Address, B256, U256};
use core::ops::{Deref, DerefMut};
use reth_primitives_traits::Account;
use reth_storage_api::{AccountReader, BlockHashReader, StateProvider};
use reth_storage_errors::provider::{ProviderError, ProviderResult};
<<<<<<< HEAD
use revm::{
    db::DatabaseRef,
    primitives::{AccountInfo, Bytecode, FlaggedStorage},
    Database,
};
=======
use revm::{bytecode::Bytecode, state::AccountInfo, Database, DatabaseRef};
>>>>>>> 3ea3b68f

/// A helper trait responsible for providing state necessary for EVM execution.
///
/// This serves as the data layer for [`Database`].
pub trait EvmStateProvider: Send + Sync {
    /// Get basic account information.
    ///
    /// Returns [`None`] if the account doesn't exist.
    fn basic_account(&self, address: &Address) -> ProviderResult<Option<Account>>;

    /// Get the hash of the block with the given number. Returns [`None`] if no block with this
    /// number exists.
    fn block_hash(&self, number: BlockNumber) -> ProviderResult<Option<B256>>;

    /// Get account code by hash.
    fn bytecode_by_hash(
        &self,
        code_hash: &B256,
    ) -> ProviderResult<Option<reth_primitives_traits::Bytecode>>;

    /// Get storage of the given account.
    fn storage(
        &self,
        account: Address,
        storage_key: StorageKey,
    ) -> ProviderResult<Option<FlaggedStorage>>;
}

// Blanket implementation of EvmStateProvider for any type that implements StateProvider.
impl<T: StateProvider> EvmStateProvider for T {
    fn basic_account(&self, address: &Address) -> ProviderResult<Option<Account>> {
        <T as AccountReader>::basic_account(self, address)
    }

    fn block_hash(&self, number: BlockNumber) -> ProviderResult<Option<B256>> {
        <T as BlockHashReader>::block_hash(self, number)
    }

    fn bytecode_by_hash(
        &self,
        code_hash: &B256,
    ) -> ProviderResult<Option<reth_primitives_traits::Bytecode>> {
        <T as StateProvider>::bytecode_by_hash(self, code_hash)
    }

    fn storage(
        &self,
        account: Address,
        storage_key: StorageKey,
<<<<<<< HEAD
    ) -> ProviderResult<Option<FlaggedStorage>> {
        <T as reth_storage_api::StateProvider>::storage(self, account, storage_key)
=======
    ) -> ProviderResult<Option<StorageValue>> {
        <T as StateProvider>::storage(self, account, storage_key)
>>>>>>> 3ea3b68f
    }
}

/// A [Database] and [`DatabaseRef`] implementation that uses [`EvmStateProvider`] as the underlying
/// data source.
#[derive(Debug, Clone)]
pub struct StateProviderDatabase<DB>(pub DB);

impl<DB> StateProviderDatabase<DB> {
    /// Create new State with generic `StateProvider`.
    pub const fn new(db: DB) -> Self {
        Self(db)
    }

    /// Consume State and return inner `StateProvider`.
    pub fn into_inner(self) -> DB {
        self.0
    }
}

impl<DB> AsRef<DB> for StateProviderDatabase<DB> {
    fn as_ref(&self) -> &DB {
        self
    }
}

impl<DB> Deref for StateProviderDatabase<DB> {
    type Target = DB;

    fn deref(&self) -> &Self::Target {
        &self.0
    }
}

impl<DB> DerefMut for StateProviderDatabase<DB> {
    fn deref_mut(&mut self) -> &mut Self::Target {
        &mut self.0
    }
}

impl<DB: EvmStateProvider> Database for StateProviderDatabase<DB> {
    type Error = ProviderError;

    /// Retrieves basic account information for a given address.
    ///
    /// Returns `Ok` with `Some(AccountInfo)` if the account exists,
    /// `None` if it doesn't, or an error if encountered.
    fn basic(&mut self, address: Address) -> Result<Option<AccountInfo>, Self::Error> {
        self.basic_ref(address)
    }

    /// Retrieves the bytecode associated with a given code hash.
    ///
    /// Returns `Ok` with the bytecode if found, or the default bytecode otherwise.
    fn code_by_hash(&mut self, code_hash: B256) -> Result<Bytecode, Self::Error> {
        self.code_by_hash_ref(code_hash)
    }

    /// Retrieves the storage value at a specific index for a given address.
    ///
    /// Returns `Ok` with the storage value, or the default value if not found.
    fn storage(&mut self, address: Address, index: U256) -> Result<FlaggedStorage, Self::Error> {
        self.storage_ref(address, index)
    }

    /// Retrieves the block hash for a given block number.
    ///
    /// Returns `Ok` with the block hash if found, or the default hash otherwise.
    /// Note: It safely casts the `number` to `u64`.
    fn block_hash(&mut self, number: u64) -> Result<B256, Self::Error> {
        self.block_hash_ref(number)
    }
}

impl<DB: EvmStateProvider> DatabaseRef for StateProviderDatabase<DB> {
    type Error = <Self as Database>::Error;

    /// Retrieves basic account information for a given address.
    ///
    /// Returns `Ok` with `Some(AccountInfo)` if the account exists,
    /// `None` if it doesn't, or an error if encountered.
    fn basic_ref(&self, address: Address) -> Result<Option<AccountInfo>, Self::Error> {
        Ok(self.basic_account(&address)?.map(Into::into))
    }

    /// Retrieves the bytecode associated with a given code hash.
    ///
    /// Returns `Ok` with the bytecode if found, or the default bytecode otherwise.
    fn code_by_hash_ref(&self, code_hash: B256) -> Result<Bytecode, Self::Error> {
        Ok(self.bytecode_by_hash(&code_hash)?.unwrap_or_default().0)
    }

    /// Retrieves the storage value at a specific index for a given address.
    ///
    /// Returns `Ok` with the storage value, or the default value if not found.
    fn storage_ref(&self, address: Address, index: U256) -> Result<FlaggedStorage, Self::Error> {
        Ok(self.0.storage(address, B256::new(index.to_be_bytes()))?.unwrap_or_default())
    }

    /// Retrieves the block hash for a given block number.
    ///
    /// Returns `Ok` with the block hash if found, or the default hash otherwise.
    fn block_hash_ref(&self, number: u64) -> Result<B256, Self::Error> {
        // Get the block hash or default hash with an attempt to convert U256 block number to u64
        Ok(self.0.block_hash(number)?.unwrap_or_default())
    }
}<|MERGE_RESOLUTION|>--- conflicted
+++ resolved
@@ -4,15 +4,11 @@
 use reth_primitives_traits::Account;
 use reth_storage_api::{AccountReader, BlockHashReader, StateProvider};
 use reth_storage_errors::provider::{ProviderError, ProviderResult};
-<<<<<<< HEAD
 use revm::{
-    db::DatabaseRef,
-    primitives::{AccountInfo, Bytecode, FlaggedStorage},
-    Database,
+    bytecode::Bytecode,
+    state::{AccountInfo, FlaggedStorage},
+    Database, DatabaseRef,
 };
-=======
-use revm::{bytecode::Bytecode, state::AccountInfo, Database, DatabaseRef};
->>>>>>> 3ea3b68f
 
 /// A helper trait responsible for providing state necessary for EVM execution.
 ///
@@ -62,13 +58,8 @@
         &self,
         account: Address,
         storage_key: StorageKey,
-<<<<<<< HEAD
     ) -> ProviderResult<Option<FlaggedStorage>> {
         <T as reth_storage_api::StateProvider>::storage(self, account, storage_key)
-=======
-    ) -> ProviderResult<Option<StorageValue>> {
-        <T as StateProvider>::storage(self, account, storage_key)
->>>>>>> 3ea3b68f
     }
 }
 
