use alloc::vec::Vec;
use alloy_primitives::{
<<<<<<< HEAD
    keccak256,
    map::{B256HashMap, HashMap},
    Address, BlockNumber, Bytes, StorageKey, B256,
=======
    keccak256, map::HashMap, Address, BlockNumber, Bytes, StorageKey, B256, U256,
>>>>>>> 3ea3b68f
};
use reth_primitives_traits::{Account, Bytecode};
use reth_storage_api::{
    AccountReader, BlockHashReader, HashedPostStateProvider, StateProofProvider, StateProvider,
    StateRootProvider, StorageRootProvider,
};
use reth_storage_errors::provider::ProviderResult;
use reth_trie::{
    updates::TrieUpdates, AccountProof, HashedPostState, HashedStorage, KeccakKeyHasher,
    MultiProof, MultiProofTargets, StorageMultiProof, StorageProof, TrieInput,
};

#[cfg(not(feature = "std"))]
use alloc::vec::Vec;
use revm::primitives::FlaggedStorage;

/// Mock state for testing
#[derive(Debug, Default, Clone, Eq, PartialEq)]
pub struct StateProviderTest {
    accounts: HashMap<Address, (HashMap<StorageKey, FlaggedStorage>, Account)>,
    contracts: HashMap<B256, Bytecode>,
    block_hash: HashMap<u64, B256>,
}

impl StateProviderTest {
    /// Insert account.
    pub fn insert_account(
        &mut self,
        address: Address,
        mut account: Account,
        bytecode: Option<Bytes>,
        storage: HashMap<StorageKey, FlaggedStorage>,
    ) {
        if let Some(bytecode) = bytecode {
            let hash = keccak256(&bytecode);
            account.bytecode_hash = Some(hash);
            self.contracts.insert(hash, Bytecode::new_raw(bytecode));
        }
        self.accounts.insert(address, (storage, account));
    }

    /// Insert a block hash.
    pub fn insert_block_hash(&mut self, block_number: u64, block_hash: B256) {
        self.block_hash.insert(block_number, block_hash);
    }
}

impl AccountReader for StateProviderTest {
    fn basic_account(&self, address: &Address) -> ProviderResult<Option<Account>> {
        Ok(self.accounts.get(address).map(|(_, acc)| *acc))
    }
}

impl BlockHashReader for StateProviderTest {
    fn block_hash(&self, number: u64) -> ProviderResult<Option<B256>> {
        Ok(self.block_hash.get(&number).copied())
    }

    fn canonical_hashes_range(
        &self,
        start: BlockNumber,
        end: BlockNumber,
    ) -> ProviderResult<Vec<B256>> {
        let range = start..end;
        Ok(self
            .block_hash
            .iter()
            .filter_map(|(block, hash)| range.contains(block).then_some(*hash))
            .collect())
    }
}

impl StateRootProvider for StateProviderTest {
    fn state_root(&self, _hashed_state: HashedPostState) -> ProviderResult<B256> {
        unimplemented!("state root computation is not supported")
    }

    fn state_root_from_nodes(&self, _input: TrieInput) -> ProviderResult<B256> {
        unimplemented!("state root computation is not supported")
    }

    fn state_root_with_updates(
        &self,
        _hashed_state: HashedPostState,
    ) -> ProviderResult<(B256, TrieUpdates)> {
        unimplemented!("state root computation is not supported")
    }

    fn state_root_from_nodes_with_updates(
        &self,
        _input: TrieInput,
    ) -> ProviderResult<(B256, TrieUpdates)> {
        unimplemented!("state root computation is not supported")
    }
}

impl StorageRootProvider for StateProviderTest {
    fn storage_root(
        &self,
        _address: Address,
        _hashed_storage: HashedStorage,
    ) -> ProviderResult<B256> {
        unimplemented!("storage root is not supported")
    }

    fn storage_proof(
        &self,
        _address: Address,
        _slot: B256,
        _hashed_storage: HashedStorage,
    ) -> ProviderResult<StorageProof> {
        unimplemented!("proof generation is not supported")
    }

    fn storage_multiproof(
        &self,
        _address: Address,
        _slots: &[B256],
        _hashed_storage: HashedStorage,
    ) -> ProviderResult<StorageMultiProof> {
        unimplemented!("proof generation is not supported")
    }
}

impl StateProofProvider for StateProviderTest {
    fn proof(
        &self,
        _input: TrieInput,
        _address: Address,
        _slots: &[B256],
    ) -> ProviderResult<AccountProof> {
        unimplemented!("proof generation is not supported")
    }

    fn multiproof(
        &self,
        _input: TrieInput,
        _targets: MultiProofTargets,
    ) -> ProviderResult<MultiProof> {
        unimplemented!("proof generation is not supported")
    }

    fn witness(&self, _input: TrieInput, _target: HashedPostState) -> ProviderResult<Vec<Bytes>> {
        unimplemented!("witness generation is not supported")
    }
}

impl HashedPostStateProvider for StateProviderTest {
    fn hashed_post_state(&self, bundle_state: &revm::database::BundleState) -> HashedPostState {
        HashedPostState::from_bundle_state::<KeccakKeyHasher>(bundle_state.state())
    }
}

impl StateProvider for StateProviderTest {
    fn storage(
        &self,
        account: Address,
        storage_key: StorageKey,
    ) -> ProviderResult<Option<FlaggedStorage>> {
        Ok(self.accounts.get(&account).and_then(|(storage, _)| storage.get(&storage_key).copied()))
    }

    fn bytecode_by_hash(&self, code_hash: &B256) -> ProviderResult<Option<Bytecode>> {
        Ok(self.contracts.get(code_hash).cloned())
    }
}<|MERGE_RESOLUTION|>--- conflicted
+++ resolved
@@ -1,12 +1,6 @@
 use alloc::vec::Vec;
 use alloy_primitives::{
-<<<<<<< HEAD
-    keccak256,
-    map::{B256HashMap, HashMap},
-    Address, BlockNumber, Bytes, StorageKey, B256,
-=======
     keccak256, map::HashMap, Address, BlockNumber, Bytes, StorageKey, B256, U256,
->>>>>>> 3ea3b68f
 };
 use reth_primitives_traits::{Account, Bytecode};
 use reth_storage_api::{
@@ -21,7 +15,7 @@
 
 #[cfg(not(feature = "std"))]
 use alloc::vec::Vec;
-use revm::primitives::FlaggedStorage;
+use revm::state::FlaggedStorage;
 
 /// Mock state for testing
 #[derive(Debug, Default, Clone, Eq, PartialEq)]
