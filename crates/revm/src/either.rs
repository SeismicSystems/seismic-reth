use alloy_primitives::{Address, B256, U256};
<<<<<<< HEAD
use revm::{
    primitives::{AccountInfo, Bytecode, FlaggedStorage},
    Database,
};
=======
use revm::{bytecode::Bytecode, state::AccountInfo, Database};
>>>>>>> 3ea3b68f

/// An enum type that can hold either of two different [`Database`] implementations.
///
/// This allows flexible usage of different [`Database`] types in the same context.
#[derive(Debug, Clone)]
pub enum Either<L, R> {
    /// A value of type `L`.
    Left(L),
    /// A value of type `R`.
    Right(R),
}

impl<L, R> Database for Either<L, R>
where
    L: Database,
    R: Database<Error = L::Error>,
{
    type Error = L::Error;

    fn basic(&mut self, address: Address) -> Result<Option<AccountInfo>, Self::Error> {
        match self {
            Self::Left(db) => db.basic(address),
            Self::Right(db) => db.basic(address),
        }
    }

    fn code_by_hash(&mut self, code_hash: B256) -> Result<Bytecode, Self::Error> {
        match self {
            Self::Left(db) => db.code_by_hash(code_hash),
            Self::Right(db) => db.code_by_hash(code_hash),
        }
    }

    fn storage(&mut self, address: Address, index: U256) -> Result<FlaggedStorage, Self::Error> {
        match self {
            Self::Left(db) => db.storage(address, index),
            Self::Right(db) => db.storage(address, index),
        }
    }

    fn block_hash(&mut self, number: u64) -> Result<B256, Self::Error> {
        match self {
            Self::Left(db) => db.block_hash(number),
            Self::Right(db) => db.block_hash(number),
        }
    }
}<|MERGE_RESOLUTION|>--- conflicted
+++ resolved
@@ -1,12 +1,9 @@
 use alloy_primitives::{Address, B256, U256};
-<<<<<<< HEAD
 use revm::{
-    primitives::{AccountInfo, Bytecode, FlaggedStorage},
+    bytecode::Bytecode,
+    state::{AccountInfo, FlaggedStorage},
     Database,
 };
-=======
-use revm::{bytecode::Bytecode, state::AccountInfo, Database};
->>>>>>> 3ea3b68f
 
 /// An enum type that can hold either of two different [`Database`] implementations.
 ///
