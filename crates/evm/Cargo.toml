--- conflicted
+++ resolved
@@ -17,19 +17,15 @@
 reth-consensus-common.workspace = true
 reth-execution-errors.workspace = true
 reth-execution-types.workspace = true
+reth-tee.workspace = true
 reth-metrics = { workspace = true, optional = true }
 reth-primitives.workspace = true
 reth-primitives-traits.workspace = true
 reth-prune-types.workspace = true
 reth-revm.workspace = true
 reth-storage-errors.workspace = true
-<<<<<<< HEAD
-reth-execution-types.workspace = true
-reth-tee.workspace = true
-=======
 
 reth-storage-api = { workspace = true, optional = true }
->>>>>>> 5ef21cdf
 
 revm.workspace = true
 revm-primitives.workspace = true
