//! Traits for configuring an EVM specifics.
//!
//! # Revm features
//!
//! This crate does __not__ enforce specific revm features such as `blst` or `c-kzg`, which are
//! critical for revm's evm internals, it is the responsibility of the implementer to ensure the
//! proper features are selected.

#![doc(
    html_logo_url = "https://raw.githubusercontent.com/paradigmxyz/reth/main/assets/reth-docs.png",
    html_favicon_url = "https://avatars0.githubusercontent.com/u/97369466?s=256",
    issue_tracker_base_url = "https://github.com/paradigmxyz/reth/issues/"
)]
#![cfg_attr(not(test), warn(unused_crate_dependencies))]
#![cfg_attr(docsrs, feature(doc_cfg, doc_auto_cfg))]
#![cfg_attr(not(feature = "std"), no_std)]

extern crate alloc;

use crate::builder::RethEvmBuilder;
<<<<<<< HEAD
use reth_chainspec::ChainSpec;
use reth_primitives::{Address, Header, TransactionSigned, TransactionSignedEcRecovered, U256};
use reth_tee::TeeError;
use revm::{Database, Evm, GetInspector};
use revm_primitives::{
    BlockEnv, Bytes, CfgEnvWithHandlerCfg, EVMResultGeneric, Env, EnvWithHandlerCfg, SpecId, TxEnv,
};
=======
use alloy_consensus::BlockHeader as _;
use alloy_primitives::{Address, Bytes, B256, U256};
use reth_primitives_traits::BlockHeader;
use revm::{Database, Evm, GetInspector};
use revm_primitives::{BlockEnv, CfgEnvWithHandlerCfg, Env, EnvWithHandlerCfg, SpecId, TxEnv};
>>>>>>> 5ef21cdf

pub mod builder;
pub mod either;
pub mod execute;
#[cfg(feature = "std")]
pub mod metrics;
pub mod noop;
pub mod provider;
pub mod state_change;
pub mod system_calls;
#[cfg(any(test, feature = "test-utils"))]
/// test helpers for mocking executor
pub mod test_utils;

/// Trait for configuring the EVM for executing full blocks.
#[auto_impl::auto_impl(&, Arc)]
pub trait ConfigureEvm: ConfigureEvmEnv {
    /// Associated type for the default external context that should be configured for the EVM.
    type DefaultExternalContext<'a>;

    /// Returns new EVM with the given database
    ///
    /// This does not automatically configure the EVM with [`ConfigureEvmEnv`] methods. It is up to
    /// the caller to call an appropriate method to fill the transaction and block environment
    /// before executing any transactions using the provided EVM.
    fn evm<DB: Database>(&self, db: DB) -> Evm<'_, Self::DefaultExternalContext<'_>, DB> {
        RethEvmBuilder::new(db, self.default_external_context()).build()
    }

    /// Returns a new EVM with the given database configured with the given environment settings,
    /// including the spec id.
    ///
    /// This will preserve any handler modifications
    fn evm_with_env<DB: Database>(
        &self,
        db: DB,
        env: EnvWithHandlerCfg,
    ) -> Evm<'_, Self::DefaultExternalContext<'_>, DB> {
        let mut evm = self.evm(db);
        evm.modify_spec_id(env.spec_id());
        evm.context.evm.env = env.env;
        evm
    }

    /// Returns a new EVM with the given database configured with the given environment settings,
    /// including the spec id.
    ///
    /// This will use the given external inspector as the EVM external context.
    ///
    /// This will preserve any handler modifications
    fn evm_with_env_and_inspector<DB, I>(
        &self,
        db: DB,
        env: EnvWithHandlerCfg,
        inspector: I,
    ) -> Evm<'_, I, DB>
    where
        DB: Database,
        I: GetInspector<DB>,
    {
        let mut evm = self.evm_with_inspector(db, inspector);
        evm.modify_spec_id(env.spec_id());
        evm.context.evm.env = env.env;
        evm
    }

    /// Returns a new EVM with the given inspector.
    ///
    /// Caution: This does not automatically configure the EVM with [`ConfigureEvmEnv`] methods. It
    /// is up to the caller to call an appropriate method to fill the transaction and block
    /// environment before executing any transactions using the provided EVM.
    fn evm_with_inspector<DB, I>(&self, db: DB, inspector: I) -> Evm<'_, I, DB>
    where
        DB: Database,
        I: GetInspector<DB>,
    {
        RethEvmBuilder::new(db, self.default_external_context()).build_with_inspector(inspector)
    }

    /// Provides the default external context.
    fn default_external_context<'a>(&self) -> Self::DefaultExternalContext<'a>;
}

/// This represents the set of methods used to configure the EVM's environment before block
/// execution.
///
/// Default trait method  implementation is done w.r.t. L1.
#[auto_impl::auto_impl(&, Arc)]
pub trait ConfigureEvmEnv: Send + Sync + Unpin + Clone + 'static {
<<<<<<< HEAD
    /// Returns a [`TxEnv`] from a [`TransactionSignedEcRecovered`].
    fn tx_env(
        &self,
        transaction: &TransactionSignedEcRecovered,
    ) -> EVMResultGeneric<TxEnv, TeeError> {
        let mut tx_env = TxEnv::default();
        self.fill_tx_env(&mut tx_env, transaction.deref(), transaction.signer())?;
        Ok(tx_env)
    }

    /// Fill transaction environment from a [`TransactionSigned`] and the given sender address.
    fn fill_tx_env(
        &self,
        tx_env: &mut TxEnv,
        transaction: &TransactionSigned,
        sender: Address,
    ) -> EVMResultGeneric<(), TeeError>;
=======
    /// The header type used by the EVM.
    type Header: BlockHeader;

    /// The transaction type.
    type Transaction;

    /// The error type that is returned by [`Self::next_cfg_and_block_env`].
    type Error: core::error::Error + Send + Sync;

    /// Returns a [`TxEnv`] from a transaction and [`Address`].
    fn tx_env(&self, transaction: &Self::Transaction, signer: Address) -> TxEnv {
        let mut tx_env = TxEnv::default();
        self.fill_tx_env(&mut tx_env, transaction, signer);
        tx_env
    }

    /// Fill transaction environment from a transaction  and the given sender address.
    fn fill_tx_env(&self, tx_env: &mut TxEnv, transaction: &Self::Transaction, sender: Address);
>>>>>>> 5ef21cdf

    /// Fill transaction environment with a system contract call.
    fn fill_tx_env_system_contract_call(
        &self,
        env: &mut Env,
        caller: Address,
        contract: Address,
        data: Bytes,
    );

    /// Returns a [`CfgEnvWithHandlerCfg`] for the given header.
    fn cfg_env(&self, header: &Self::Header, total_difficulty: U256) -> CfgEnvWithHandlerCfg {
        let mut cfg = CfgEnvWithHandlerCfg::new(Default::default(), Default::default());
        self.fill_cfg_env(&mut cfg, header, total_difficulty);
        cfg
    }

    /// Fill [`CfgEnvWithHandlerCfg`] fields according to the chain spec and given header.
    ///
    /// This __must__ set the corresponding spec id in the handler cfg, based on timestamp or total
    /// difficulty
    fn fill_cfg_env(
        &self,
        cfg_env: &mut CfgEnvWithHandlerCfg,
        header: &Self::Header,
        total_difficulty: U256,
    );

    /// Fill [`BlockEnv`] field according to the chain spec and given header
    fn fill_block_env(&self, block_env: &mut BlockEnv, header: &Self::Header, after_merge: bool) {
        block_env.number = U256::from(header.number());
        block_env.coinbase = header.beneficiary();
        block_env.timestamp = U256::from(header.timestamp());
        if after_merge {
            block_env.prevrandao = header.mix_hash();
            block_env.difficulty = U256::ZERO;
        } else {
            block_env.difficulty = header.difficulty();
            block_env.prevrandao = None;
        }
        block_env.basefee = U256::from(header.base_fee_per_gas().unwrap_or_default());
        block_env.gas_limit = U256::from(header.gas_limit());

        // EIP-4844 excess blob gas of this block, introduced in Cancun
        if let Some(excess_blob_gas) = header.excess_blob_gas() {
            block_env.set_blob_excess_gas_and_price(excess_blob_gas);
        }
    }

    /// Creates a new [`CfgEnvWithHandlerCfg`] and [`BlockEnv`] for the given header.
    fn cfg_and_block_env(
        &self,
        header: &Self::Header,
        total_difficulty: U256,
    ) -> (CfgEnvWithHandlerCfg, BlockEnv) {
        let mut cfg = CfgEnvWithHandlerCfg::new(Default::default(), Default::default());
        let mut block_env = BlockEnv::default();
        self.fill_cfg_and_block_env(&mut cfg, &mut block_env, header, total_difficulty);
        (cfg, block_env)
    }

    /// Convenience function to call both [`fill_cfg_env`](ConfigureEvmEnv::fill_cfg_env) and
    /// [`ConfigureEvmEnv::fill_block_env`].
    ///
    /// Note: Implementers should ensure that all fields are required fields are filled.
    fn fill_cfg_and_block_env(
        &self,
        cfg: &mut CfgEnvWithHandlerCfg,
        block_env: &mut BlockEnv,
        header: &Self::Header,
        total_difficulty: U256,
    ) {
        self.fill_cfg_env(cfg, header, total_difficulty);
        let after_merge = cfg.handler_cfg.spec_id >= SpecId::MERGE;
        self.fill_block_env(block_env, header, after_merge);
    }

    /// Returns the configured [`CfgEnvWithHandlerCfg`] and [`BlockEnv`] for `parent + 1` block.
    ///
    /// This is intended for usage in block building after the merge and requires additional
    /// attributes that can't be derived from the parent block: attributes that are determined by
    /// the CL, such as the timestamp, suggested fee recipient, and randomness value.
    fn next_cfg_and_block_env(
        &self,
        parent: &Self::Header,
        attributes: NextBlockEnvAttributes,
    ) -> Result<(CfgEnvWithHandlerCfg, BlockEnv), Self::Error>;
}

/// Represents additional attributes required to configure the next block.
/// This is used to configure the next block's environment
/// [`ConfigureEvmEnv::next_cfg_and_block_env`] and contains fields that can't be derived from the
/// parent header alone (attributes that are determined by the CL.)
#[derive(Debug, Clone, Copy, PartialEq, Eq)]
pub struct NextBlockEnvAttributes {
    /// The timestamp of the next block.
    pub timestamp: u64,
    /// The suggested fee recipient for the next block.
    pub suggested_fee_recipient: Address,
    /// The randomness value for the next block.
    pub prev_randao: B256,
}

/// Function hook that allows to modify a transaction environment.
pub trait TxEnvOverrides {
    /// Apply the overrides by modifying the given `TxEnv`.
    fn apply(&mut self, env: &mut TxEnv);
}

impl<F> TxEnvOverrides for F
where
    F: FnMut(&mut TxEnv),
{
    fn apply(&mut self, env: &mut TxEnv) {
        self(env)
    }
}<|MERGE_RESOLUTION|>--- conflicted
+++ resolved
@@ -18,21 +18,11 @@
 extern crate alloc;
 
 use crate::builder::RethEvmBuilder;
-<<<<<<< HEAD
-use reth_chainspec::ChainSpec;
-use reth_primitives::{Address, Header, TransactionSigned, TransactionSignedEcRecovered, U256};
-use reth_tee::TeeError;
-use revm::{Database, Evm, GetInspector};
-use revm_primitives::{
-    BlockEnv, Bytes, CfgEnvWithHandlerCfg, EVMResultGeneric, Env, EnvWithHandlerCfg, SpecId, TxEnv,
-};
-=======
 use alloy_consensus::BlockHeader as _;
 use alloy_primitives::{Address, Bytes, B256, U256};
 use reth_primitives_traits::BlockHeader;
 use revm::{Database, Evm, GetInspector};
 use revm_primitives::{BlockEnv, CfgEnvWithHandlerCfg, Env, EnvWithHandlerCfg, SpecId, TxEnv};
->>>>>>> 5ef21cdf
 
 pub mod builder;
 pub mod either;
@@ -122,25 +112,6 @@
 /// Default trait method  implementation is done w.r.t. L1.
 #[auto_impl::auto_impl(&, Arc)]
 pub trait ConfigureEvmEnv: Send + Sync + Unpin + Clone + 'static {
-<<<<<<< HEAD
-    /// Returns a [`TxEnv`] from a [`TransactionSignedEcRecovered`].
-    fn tx_env(
-        &self,
-        transaction: &TransactionSignedEcRecovered,
-    ) -> EVMResultGeneric<TxEnv, TeeError> {
-        let mut tx_env = TxEnv::default();
-        self.fill_tx_env(&mut tx_env, transaction.deref(), transaction.signer())?;
-        Ok(tx_env)
-    }
-
-    /// Fill transaction environment from a [`TransactionSigned`] and the given sender address.
-    fn fill_tx_env(
-        &self,
-        tx_env: &mut TxEnv,
-        transaction: &TransactionSigned,
-        sender: Address,
-    ) -> EVMResultGeneric<(), TeeError>;
-=======
     /// The header type used by the EVM.
     type Header: BlockHeader;
 
@@ -159,7 +130,6 @@
 
     /// Fill transaction environment from a transaction  and the given sender address.
     fn fill_tx_env(&self, tx_env: &mut TxEnv, transaction: &Self::Transaction, sender: Address);
->>>>>>> 5ef21cdf
 
     /// Fill transaction environment with a system contract call.
     fn fill_tx_env_system_contract_call(
