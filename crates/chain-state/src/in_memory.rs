//! Types for tracking the canonical chain state in memory.

use crate::{
    CanonStateNotification, CanonStateNotificationSender, CanonStateNotifications,
    ChainInfoTracker, MemoryOverlayStateProvider,
};
use alloy_consensus::BlockHeader;
use alloy_eips::{eip2718::Encodable2718, BlockHashOrNumber, BlockNumHash};
use alloy_primitives::{map::HashMap, Address, TxHash, B256};
use parking_lot::RwLock;
use reth_chainspec::ChainInfo;
use reth_execution_types::{Chain, ExecutionOutcome};
use reth_metrics::{metrics::Gauge, Metrics};
use reth_primitives::{
    BlockWithSenders, EthPrimitives, NodePrimitives, Receipts, SealedBlock, SealedBlockFor,
    SealedBlockWithSenders, SealedHeader, TransactionMeta,
};
use reth_primitives_traits::{Block, BlockBody as _, SignedTransaction};
use reth_storage_api::StateProviderBox;
use reth_trie::{updates::TrieUpdates, HashedPostState};
use std::{collections::BTreeMap, sync::Arc, time::Instant};
use tokio::sync::{broadcast, watch};

/// Size of the broadcast channel used to notify canonical state events.
const CANON_STATE_NOTIFICATION_CHANNEL_SIZE: usize = 256;

/// Metrics for the in-memory state.
#[derive(Metrics)]
#[metrics(scope = "blockchain_tree.in_mem_state")]
pub(crate) struct InMemoryStateMetrics {
    /// The block number of the earliest block in the in-memory state.
    pub(crate) earliest_block: Gauge,
    /// The block number of the latest block in the in-memory state.
    pub(crate) latest_block: Gauge,
    /// The number of blocks in the in-memory state.
    pub(crate) num_blocks: Gauge,
}

/// Container type for in memory state data of the canonical chain.
///
/// This tracks blocks and their state that haven't been persisted to disk yet but are part of the
/// canonical chain that can be traced back to a canonical block on disk.
///
/// # Locking behavior on state updates
///
/// All update calls must be atomic, meaning that they must acquire all locks at once, before
/// modifying the state. This is to ensure that the internal state is always consistent.
/// Update functions ensure that the numbers write lock is always acquired first, because lookup by
/// numbers first read the numbers map and then the blocks map.
/// By acquiring the numbers lock first, we ensure that read-only lookups don't deadlock updates.
/// This holds, because only lookup by number functions need to acquire the numbers lock first to
/// get the block hash.
#[derive(Debug, Default)]
pub(crate) struct InMemoryState<N: NodePrimitives = EthPrimitives> {
    /// All canonical blocks that are not on disk yet.
    blocks: RwLock<HashMap<B256, Arc<BlockState<N>>>>,
    /// Mapping of block numbers to block hashes.
    numbers: RwLock<BTreeMap<u64, B256>>,
    /// The pending block that has not yet been made canonical.
    pending: watch::Sender<Option<BlockState<N>>>,
    /// Metrics for the in-memory state.
    metrics: InMemoryStateMetrics,
}

impl<N: NodePrimitives> InMemoryState<N> {
    pub(crate) fn new(
        blocks: HashMap<B256, Arc<BlockState<N>>>,
        numbers: BTreeMap<u64, B256>,
        pending: Option<BlockState<N>>,
    ) -> Self {
        let (pending, _) = watch::channel(pending);
        let this = Self {
            blocks: RwLock::new(blocks),
            numbers: RwLock::new(numbers),
            pending,
            metrics: Default::default(),
        };
        this.update_metrics();
        this
    }

    /// Update the metrics for the in-memory state.
    ///
    /// # Locking behavior
    ///
    /// This tries to acquire a read lock. Drop any write locks before calling this.
    pub(crate) fn update_metrics(&self) {
        let numbers = self.numbers.read();
        if let Some((earliest_block_number, _)) = numbers.first_key_value() {
            self.metrics.earliest_block.set(*earliest_block_number as f64);
        }
        if let Some((latest_block_number, _)) = numbers.last_key_value() {
            self.metrics.latest_block.set(*latest_block_number as f64);
        }
        self.metrics.num_blocks.set(numbers.len() as f64);
    }

    /// Returns the state for a given block hash.
    pub(crate) fn state_by_hash(&self, hash: B256) -> Option<Arc<BlockState<N>>> {
        self.blocks.read().get(&hash).cloned()
    }

    /// Returns the state for a given block number.
    pub(crate) fn state_by_number(&self, number: u64) -> Option<Arc<BlockState<N>>> {
        let hash = self.hash_by_number(number)?;
        self.state_by_hash(hash)
    }

    /// Returns the hash for a specific block number
    pub(crate) fn hash_by_number(&self, number: u64) -> Option<B256> {
        self.numbers.read().get(&number).copied()
    }

    /// Returns the current chain head state.
    pub(crate) fn head_state(&self) -> Option<Arc<BlockState<N>>> {
        let hash = *self.numbers.read().last_key_value()?.1;
        self.state_by_hash(hash)
    }

    /// Returns the pending state corresponding to the current head plus one,
    /// from the payload received in newPayload that does not have a FCU yet.
    pub(crate) fn pending_state(&self) -> Option<BlockState<N>> {
        self.pending.borrow().clone()
    }

    #[cfg(test)]
    fn block_count(&self) -> usize {
        self.blocks.read().len()
    }
}

/// Inner type to provide in memory state. It includes a chain tracker to be
/// advanced internally by the tree.
#[derive(Debug)]
pub(crate) struct CanonicalInMemoryStateInner<N: NodePrimitives> {
    /// Tracks certain chain information, such as the canonical head, safe head, and finalized
    /// head.
    pub(crate) chain_info_tracker: ChainInfoTracker<N>,
    /// Tracks blocks at the tip of the chain that have not been persisted to disk yet.
    pub(crate) in_memory_state: InMemoryState<N>,
    /// A broadcast stream that emits events when the canonical chain is updated.
    pub(crate) canon_state_notification_sender: CanonStateNotificationSender<N>,
}

impl<N: NodePrimitives> CanonicalInMemoryStateInner<N> {
    /// Clears all entries in the in memory state.
    fn clear(&self) {
        {
            // acquire locks, starting with the numbers lock
            let mut numbers = self.in_memory_state.numbers.write();
            let mut blocks = self.in_memory_state.blocks.write();
            numbers.clear();
            blocks.clear();
            self.in_memory_state.pending.send_modify(|p| {
                p.take();
            });
        }
        self.in_memory_state.update_metrics();
    }
}

type PendingBlockAndReceipts<N> =
    (SealedBlockFor<<N as NodePrimitives>::Block>, Vec<reth_primitives_traits::ReceiptTy<N>>);

/// This type is responsible for providing the blocks, receipts, and state for
/// all canonical blocks not on disk yet and keeps track of the block range that
/// is in memory.
#[derive(Debug, Clone)]
pub struct CanonicalInMemoryState<N: NodePrimitives = EthPrimitives> {
    pub(crate) inner: Arc<CanonicalInMemoryStateInner<N>>,
}

impl<N: NodePrimitives> CanonicalInMemoryState<N> {
    /// Create a new in-memory state with the given blocks, numbers, pending state, and optional
    /// finalized header.
    pub fn new(
        blocks: HashMap<B256, Arc<BlockState<N>>>,
        numbers: BTreeMap<u64, B256>,
        pending: Option<BlockState<N>>,
        finalized: Option<SealedHeader<N::BlockHeader>>,
        safe: Option<SealedHeader<N::BlockHeader>>,
    ) -> Self {
        let in_memory_state = InMemoryState::new(blocks, numbers, pending);
        let header = in_memory_state
            .head_state()
            .map_or_else(SealedHeader::default, |state| state.block_ref().block().header.clone());
        let chain_info_tracker = ChainInfoTracker::new(header, finalized, safe);
        let (canon_state_notification_sender, _) =
            broadcast::channel(CANON_STATE_NOTIFICATION_CHANNEL_SIZE);

        Self {
            inner: Arc::new(CanonicalInMemoryStateInner {
                chain_info_tracker,
                in_memory_state,
                canon_state_notification_sender,
            }),
        }
    }

    /// Create an empty state.
    pub fn empty() -> Self {
        Self::new(HashMap::default(), BTreeMap::new(), None, None, None)
    }

    /// Create a new in memory state with the given local head and finalized header
    /// if it exists.
    pub fn with_head(
        head: SealedHeader<N::BlockHeader>,
        finalized: Option<SealedHeader<N::BlockHeader>>,
        safe: Option<SealedHeader<N::BlockHeader>>,
    ) -> Self {
        let chain_info_tracker = ChainInfoTracker::new(head, finalized, safe);
        let in_memory_state = InMemoryState::default();
        let (canon_state_notification_sender, _) =
            broadcast::channel(CANON_STATE_NOTIFICATION_CHANNEL_SIZE);
        let inner = CanonicalInMemoryStateInner {
            chain_info_tracker,
            in_memory_state,
            canon_state_notification_sender,
        };

        Self { inner: Arc::new(inner) }
    }

    /// Returns the block hash corresponding to the given number.
    pub fn hash_by_number(&self, number: u64) -> Option<B256> {
        self.inner.in_memory_state.hash_by_number(number)
    }

    /// Returns the header corresponding to the given hash.
    pub fn header_by_hash(&self, hash: B256) -> Option<SealedHeader<N::BlockHeader>> {
        self.state_by_hash(hash).map(|block| block.block_ref().block.header.clone())
    }

    /// Clears all entries in the in memory state.
    pub fn clear_state(&self) {
        self.inner.clear()
    }

    /// Updates the pending block with the given block.
    ///
    /// Note: This assumes that the parent block of the pending block is canonical.
    pub fn set_pending_block(&self, pending: ExecutedBlock<N>) {
        // fetch the state of the pending block's parent block
        let parent = self.state_by_hash(pending.block().parent_hash());
        let pending = BlockState::with_parent(pending, parent);
        self.inner.in_memory_state.pending.send_modify(|p| {
            p.replace(pending);
        });
        self.inner.in_memory_state.update_metrics();
    }

    /// Append new blocks to the in memory state.
    ///
    /// This removes all reorged blocks and appends the new blocks to the tracked chain and connects
    /// them to their parent blocks.
    fn update_blocks<I>(&self, new_blocks: I, reorged: I)
    where
        I: IntoIterator<Item = ExecutedBlock<N>>,
    {
        {
            // acquire locks, starting with the numbers lock
            let mut numbers = self.inner.in_memory_state.numbers.write();
            let mut blocks = self.inner.in_memory_state.blocks.write();

            // we first remove the blocks from the reorged chain
            for block in reorged {
                let hash = block.block().hash();
                let number = block.block().number();
                blocks.remove(&hash);
                numbers.remove(&number);
            }

            // insert the new blocks
            for block in new_blocks {
                let parent = blocks.get(&block.block().parent_hash()).cloned();
                let block_state = BlockState::with_parent(block, parent);
                let hash = block_state.hash();
                let number = block_state.number();

                // append new blocks
                blocks.insert(hash, Arc::new(block_state));
                numbers.insert(number, hash);
            }

            // remove the pending state
            self.inner.in_memory_state.pending.send_modify(|p| {
                p.take();
            });
        }
        self.inner.in_memory_state.update_metrics();
    }

    /// Update the in memory state with the given chain update.
    pub fn update_chain(&self, new_chain: NewCanonicalChain<N>) {
        match new_chain {
            NewCanonicalChain::Commit { new } => {
                self.update_blocks(new, vec![]);
            }
            NewCanonicalChain::Reorg { new, old } => {
                self.update_blocks(new, old);
            }
        }
    }

    /// Removes blocks from the in memory state that are persisted to the given height.
    ///
    /// This will update the links between blocks and remove all blocks that are [..
    /// `persisted_height`].
    pub fn remove_persisted_blocks(&self, persisted_num_hash: BlockNumHash) {
        // if the persisted hash is not in the canonical in memory state, do nothing, because it
        // means canonical blocks were not actually persisted.
        //
        // This can happen if the persistence task takes a long time, while a reorg is happening.
        {
            if self.inner.in_memory_state.blocks.read().get(&persisted_num_hash.hash).is_none() {
                // do nothing
                return
            }
        }

        {
            // acquire locks, starting with the numbers lock
            let mut numbers = self.inner.in_memory_state.numbers.write();
            let mut blocks = self.inner.in_memory_state.blocks.write();

            let BlockNumHash { number: persisted_height, hash: _ } = persisted_num_hash;

            // clear all numbers
            numbers.clear();

            // drain all blocks and only keep the ones that are not persisted (below the persisted
            // height)
            let mut old_blocks = blocks
                .drain()
                .filter(|(_, b)| b.block_ref().block().number() > persisted_height)
                .map(|(_, b)| b.block.clone())
                .collect::<Vec<_>>();

            // sort the blocks by number so we can insert them back in natural order (low -> high)
            old_blocks.sort_unstable_by_key(|block| block.block().number());

            // re-insert the blocks in natural order and connect them to their parent blocks
            for block in old_blocks {
                let parent = blocks.get(&block.block().parent_hash()).cloned();
                let block_state = BlockState::with_parent(block, parent);
                let hash = block_state.hash();
                let number = block_state.number();

                // append new blocks
                blocks.insert(hash, Arc::new(block_state));
                numbers.insert(number, hash);
            }

            // also shift the pending state if it exists
            self.inner.in_memory_state.pending.send_modify(|p| {
                if let Some(p) = p.as_mut() {
                    p.parent = blocks.get(&p.block_ref().block.parent_hash()).cloned();
                }
            });
        }
        self.inner.in_memory_state.update_metrics();
    }

    /// Returns in memory state corresponding the given hash.
    pub fn state_by_hash(&self, hash: B256) -> Option<Arc<BlockState<N>>> {
        self.inner.in_memory_state.state_by_hash(hash)
    }

    /// Returns in memory state corresponding the block number.
    pub fn state_by_number(&self, number: u64) -> Option<Arc<BlockState<N>>> {
        self.inner.in_memory_state.state_by_number(number)
    }

    /// Returns the in memory head state.
    pub fn head_state(&self) -> Option<Arc<BlockState<N>>> {
        self.inner.in_memory_state.head_state()
    }

    /// Returns the in memory pending state.
    pub fn pending_state(&self) -> Option<BlockState<N>> {
        self.inner.in_memory_state.pending_state()
    }

    /// Returns the in memory pending `BlockNumHash`.
    pub fn pending_block_num_hash(&self) -> Option<BlockNumHash> {
        self.inner
            .in_memory_state
            .pending_state()
            .map(|state| BlockNumHash { number: state.number(), hash: state.hash() })
    }

    /// Returns the current `ChainInfo`.
    pub fn chain_info(&self) -> ChainInfo {
        self.inner.chain_info_tracker.chain_info()
    }

    /// Returns the latest canonical block number.
    pub fn get_canonical_block_number(&self) -> u64 {
        self.inner.chain_info_tracker.get_canonical_block_number()
    }

    /// Returns the `BlockNumHash` of the safe head.
    pub fn get_safe_num_hash(&self) -> Option<BlockNumHash> {
        self.inner.chain_info_tracker.get_safe_num_hash()
    }

    /// Returns the `BlockNumHash` of the finalized head.
    pub fn get_finalized_num_hash(&self) -> Option<BlockNumHash> {
        self.inner.chain_info_tracker.get_finalized_num_hash()
    }

    /// Hook for new fork choice update.
    pub fn on_forkchoice_update_received(&self) {
        self.inner.chain_info_tracker.on_forkchoice_update_received();
    }

    /// Returns the timestamp of the last received update.
    pub fn last_received_update_timestamp(&self) -> Option<Instant> {
        self.inner.chain_info_tracker.last_forkchoice_update_received_at()
    }

    /// Hook for transition configuration exchanged.
    pub fn on_transition_configuration_exchanged(&self) {
        self.inner.chain_info_tracker.on_transition_configuration_exchanged();
    }

    /// Returns the timestamp of the last transition configuration exchanged,
    pub fn last_exchanged_transition_configuration_timestamp(&self) -> Option<Instant> {
        self.inner.chain_info_tracker.last_transition_configuration_exchanged_at()
    }

    /// Canonical head setter.
    pub fn set_canonical_head(&self, header: SealedHeader<N::BlockHeader>) {
        self.inner.chain_info_tracker.set_canonical_head(header);
    }

    /// Safe head setter.
    pub fn set_safe(&self, header: SealedHeader<N::BlockHeader>) {
        self.inner.chain_info_tracker.set_safe(header);
    }

    /// Finalized head setter.
    pub fn set_finalized(&self, header: SealedHeader<N::BlockHeader>) {
        self.inner.chain_info_tracker.set_finalized(header);
    }

    /// Canonical head getter.
    pub fn get_canonical_head(&self) -> SealedHeader<N::BlockHeader> {
        self.inner.chain_info_tracker.get_canonical_head()
    }

    /// Finalized header getter.
    pub fn get_finalized_header(&self) -> Option<SealedHeader<N::BlockHeader>> {
        self.inner.chain_info_tracker.get_finalized_header()
    }

    /// Safe header getter.
    pub fn get_safe_header(&self) -> Option<SealedHeader<N::BlockHeader>> {
        self.inner.chain_info_tracker.get_safe_header()
    }

    /// Returns the `SealedHeader` corresponding to the pending state.
    pub fn pending_sealed_header(&self) -> Option<SealedHeader<N::BlockHeader>> {
        self.pending_state().map(|h| h.block_ref().block().header.clone())
    }

    /// Returns the `Header` corresponding to the pending state.
    pub fn pending_header(&self) -> Option<N::BlockHeader> {
        self.pending_sealed_header().map(|sealed_header| sealed_header.unseal())
    }

    /// Returns the `SealedBlock` corresponding to the pending state.
    pub fn pending_block(&self) -> Option<SealedBlock<N::BlockHeader, N::BlockBody>> {
        self.pending_state().map(|block_state| block_state.block_ref().block().clone())
    }

    /// Returns the `SealedBlockWithSenders` corresponding to the pending state.
    pub fn pending_block_with_senders(&self) -> Option<SealedBlockWithSenders<N::Block>>
    where
        N::SignedTx: SignedTransaction,
    {
        self.pending_state()
            .and_then(|block_state| block_state.block_ref().block().clone().seal_with_senders())
    }

    /// Returns a tuple with the `SealedBlock` corresponding to the pending
    /// state and a vector of its `Receipt`s.
    pub fn pending_block_and_receipts(&self) -> Option<PendingBlockAndReceipts<N>> {
        self.pending_state().map(|block_state| {
            (block_state.block_ref().block().clone(), block_state.executed_block_receipts())
        })
    }

    /// Subscribe to new blocks events.
    pub fn subscribe_canon_state(&self) -> CanonStateNotifications<N> {
        self.inner.canon_state_notification_sender.subscribe()
    }

    /// Subscribe to new safe block events.
    pub fn subscribe_safe_block(&self) -> watch::Receiver<Option<SealedHeader<N::BlockHeader>>> {
        self.inner.chain_info_tracker.subscribe_safe_block()
    }

    /// Subscribe to new finalized block events.
    pub fn subscribe_finalized_block(
        &self,
    ) -> watch::Receiver<Option<SealedHeader<N::BlockHeader>>> {
        self.inner.chain_info_tracker.subscribe_finalized_block()
    }

    /// Attempts to send a new [`CanonStateNotification`] to all active Receiver handles.
    pub fn notify_canon_state(&self, event: CanonStateNotification<N>) {
        self.inner.canon_state_notification_sender.send(event).ok();
    }

    /// Return state provider with reference to in-memory blocks that overlay database state.
    ///
    /// This merges the state of all blocks that are part of the chain that the requested block is
    /// the head of. This includes all blocks that connect back to the canonical block on disk.
    pub fn state_provider(
        &self,
        hash: B256,
        historical: StateProviderBox,
    ) -> MemoryOverlayStateProvider<N> {
        let in_memory = if let Some(state) = self.state_by_hash(hash) {
            state.chain().map(|block_state| block_state.block()).collect()
        } else {
            Vec::new()
        };

        MemoryOverlayStateProvider::new(historical, in_memory)
    }

    /// Returns an iterator over all __canonical blocks__ in the in-memory state, from newest to
    /// oldest (highest to lowest).
    ///
    /// This iterator contains a snapshot of the in-memory state at the time of the call.
    pub fn canonical_chain(&self) -> impl Iterator<Item = Arc<BlockState<N>>> {
        self.inner.in_memory_state.head_state().into_iter().flat_map(|head| head.iter())
    }

    /// Returns [`SignedTransaction`] type for the given `TxHash` if found.
    pub fn transaction_by_hash(&self, hash: TxHash) -> Option<N::SignedTx>
    where
        N::SignedTx: Encodable2718,
    {
        for block_state in self.canonical_chain() {
            if let Some(tx) = block_state
                .block_ref()
                .block()
                .body
                .transactions()
                .iter()
                .find(|tx| tx.trie_hash() == hash)
            {
                return Some(tx.clone())
            }
        }
        None
    }

    /// Returns a tuple with [`SignedTransaction`] type and [`TransactionMeta`] for the
    /// given [`TxHash`] if found.
    pub fn transaction_by_hash_with_meta(
        &self,
        tx_hash: TxHash,
    ) -> Option<(N::SignedTx, TransactionMeta)>
    where
        N::SignedTx: Encodable2718,
    {
        for block_state in self.canonical_chain() {
            if let Some((index, tx)) = block_state
                .block_ref()
                .block()
                .body
                .transactions()
                .iter()
                .enumerate()
                .find(|(_, tx)| tx.trie_hash() == tx_hash)
            {
                let meta = TransactionMeta {
                    tx_hash,
                    index: index as u64,
                    block_hash: block_state.hash(),
                    block_number: block_state.block_ref().block.number(),
                    base_fee: block_state.block_ref().block.header.base_fee_per_gas(),
                    timestamp: block_state.block_ref().block.timestamp(),
                    excess_blob_gas: block_state.block_ref().block.excess_blob_gas(),
                };
                return Some((tx.clone(), meta))
            }
        }
        None
    }
}

/// State after applying the given block, this block is part of the canonical chain that partially
/// stored in memory and can be traced back to a canonical block on disk.
#[derive(Debug, PartialEq, Eq, Clone)]
pub struct BlockState<N: NodePrimitives = EthPrimitives> {
    /// The executed block that determines the state after this block has been executed.
    block: ExecutedBlock<N>,
    /// The block's parent block if it exists.
    parent: Option<Arc<BlockState<N>>>,
}

#[allow(dead_code)]
impl<N: NodePrimitives> BlockState<N> {
    /// [`BlockState`] constructor.
    pub const fn new(block: ExecutedBlock<N>) -> Self {
        Self { block, parent: None }
    }

    /// [`BlockState`] constructor with parent.
    pub const fn with_parent(block: ExecutedBlock<N>, parent: Option<Arc<Self>>) -> Self {
        Self { block, parent }
    }

    /// Returns the hash and block of the on disk block this state can be traced back to.
    pub fn anchor(&self) -> BlockNumHash {
        if let Some(parent) = &self.parent {
            parent.anchor()
        } else {
            self.block.block().parent_num_hash()
        }
    }

    /// Returns the executed block that determines the state.
    pub fn block(&self) -> ExecutedBlock<N> {
        self.block.clone()
    }

    /// Returns a reference to the executed block that determines the state.
    pub const fn block_ref(&self) -> &ExecutedBlock<N> {
        &self.block
    }

    /// Returns the block with senders for the state.
    pub fn block_with_senders(&self) -> BlockWithSenders<N::Block> {
        let block = self.block.block().clone();
        let senders = self.block.senders().clone();
        let (header, body) = block.split();
        BlockWithSenders::new_unchecked(N::Block::new(header.unseal(), body), senders)
    }

    /// Returns the sealed block with senders for the state.
    pub fn sealed_block_with_senders(&self) -> SealedBlockWithSenders<N::Block> {
        let block = self.block.block().clone();
        let senders = self.block.senders().clone();
        SealedBlockWithSenders { block, senders }
    }

    /// Returns the hash of executed block that determines the state.
    pub fn hash(&self) -> B256 {
        self.block.block().hash()
    }

    /// Returns the block number of executed block that determines the state.
    pub fn number(&self) -> u64 {
        self.block.block().number()
    }

    /// Returns the state root after applying the executed block that determines
    /// the state.
    pub fn state_root(&self) -> B256 {
        self.block.block().header.state_root()
    }

    /// Returns the `Receipts` of executed block that determines the state.
    pub fn receipts(&self) -> &Receipts<N::Receipt> {
        &self.block.execution_outcome().receipts
    }

    /// Returns a vector of `Receipt` of executed block that determines the state.
    /// We assume that the `Receipts` in the executed block `ExecutionOutcome`
    /// has only one element corresponding to the executed block associated to
    /// the state.
    pub fn executed_block_receipts(&self) -> Vec<N::Receipt> {
        let receipts = self.receipts();

        debug_assert!(
            receipts.receipt_vec.len() <= 1,
            "Expected at most one block's worth of receipts, found {}",
            receipts.receipt_vec.len()
        );

        receipts
            .receipt_vec
            .first()
            .map(|block_receipts| {
                block_receipts.iter().filter_map(|opt_receipt| opt_receipt.clone()).collect()
            })
            .unwrap_or_default()
    }

    /// Returns a vector of __parent__ `BlockStates`.
    ///
    /// The block state order in the output vector is newest to oldest (highest to lowest):
    /// `[5,4,3,2,1]`
    ///
    /// Note: This does not include self.
    pub fn parent_state_chain(&self) -> Vec<&Self> {
        let mut parents = Vec::new();
        let mut current = self.parent.as_deref();

        while let Some(parent) = current {
            parents.push(parent);
            current = parent.parent.as_deref();
        }

        parents
    }

    /// Returns a vector of `BlockStates` representing the entire in memory chain.
    /// The block state order in the output vector is newest to oldest (highest to lowest),
    /// including self as the first element.
    pub fn chain(&self) -> impl Iterator<Item = &Self> {
        std::iter::successors(Some(self), |state| state.parent.as_deref())
    }

    /// Appends the parent chain of this [`BlockState`] to the given vector.
    pub fn append_parent_chain<'a>(&'a self, chain: &mut Vec<&'a Self>) {
        chain.extend(self.parent_state_chain());
    }

    /// Returns an iterator over the atomically captured chain of in memory blocks.
    ///
    /// This yields the blocks from newest to oldest (highest to lowest).
    pub fn iter(self: Arc<Self>) -> impl Iterator<Item = Arc<Self>> {
        std::iter::successors(Some(self), |state| state.parent.clone())
    }

    /// Return state provider with reference to in-memory blocks that overlay database state.
    ///
    /// This merges the state of all blocks that are part of the chain that the this block is
    /// the head of. This includes all blocks that connect back to the canonical block on disk.
    pub fn state_provider(&self, historical: StateProviderBox) -> MemoryOverlayStateProvider<N> {
        let in_memory = self.chain().map(|block_state| block_state.block()).collect();

        MemoryOverlayStateProvider::new(historical, in_memory)
    }

    /// Tries to find a block by [`BlockHashOrNumber`] in the chain ending at this block.
    pub fn block_on_chain(&self, hash_or_num: BlockHashOrNumber) -> Option<&Self> {
        self.chain().find(|block| match hash_or_num {
            BlockHashOrNumber::Hash(hash) => block.hash() == hash,
            BlockHashOrNumber::Number(number) => block.number() == number,
        })
    }

    /// Tries to find a transaction by [`TxHash`] in the chain ending at this block.
    pub fn transaction_on_chain(&self, hash: TxHash) -> Option<N::SignedTx>
    where
        N::SignedTx: Encodable2718,
    {
        self.chain().find_map(|block_state| {
            block_state
                .block_ref()
                .block()
                .body
                .transactions()
                .iter()
                .find(|tx| tx.trie_hash() == hash)
                .cloned()
        })
    }

    /// Tries to find a transaction with meta by [`TxHash`] in the chain ending at this block.
    pub fn transaction_meta_on_chain(
        &self,
        tx_hash: TxHash,
    ) -> Option<(N::SignedTx, TransactionMeta)>
    where
        N::SignedTx: Encodable2718,
    {
        self.chain().find_map(|block_state| {
            block_state
                .block_ref()
                .block()
                .body
                .transactions()
                .iter()
                .enumerate()
                .find(|(_, tx)| tx.trie_hash() == tx_hash)
                .map(|(index, tx)| {
                    let meta = TransactionMeta {
                        tx_hash,
                        index: index as u64,
                        block_hash: block_state.hash(),
                        block_number: block_state.block_ref().block.number(),
                        base_fee: block_state.block_ref().block.header.base_fee_per_gas(),
                        timestamp: block_state.block_ref().block.timestamp(),
                        excess_blob_gas: block_state.block_ref().block.excess_blob_gas(),
                    };
                    (tx.clone(), meta)
                })
        })
    }
}

/// Represents an executed block stored in-memory.
#[derive(Clone, Debug, PartialEq, Eq, Default)]
pub struct ExecutedBlock<N: NodePrimitives = EthPrimitives> {
    /// Sealed block the rest of fields refer to.
    pub block: Arc<SealedBlockFor<N::Block>>,
    /// Block's senders.
    pub senders: Arc<Vec<Address>>,
    /// Block's execution outcome.
    pub execution_output: Arc<ExecutionOutcome<N::Receipt>>,
    /// Block's hashed state.
    pub hashed_state: Arc<HashedPostState>,
    /// Trie updates that result of applying the block.
    pub trie: Arc<TrieUpdates>,
}

impl<N: NodePrimitives> ExecutedBlock<N> {
    /// [`ExecutedBlock`] constructor.
    pub const fn new(
        block: Arc<SealedBlockFor<N::Block>>,
        senders: Arc<Vec<Address>>,
        execution_output: Arc<ExecutionOutcome<N::Receipt>>,
        hashed_state: Arc<HashedPostState>,
        trie: Arc<TrieUpdates>,
    ) -> Self {
        Self { block, senders, execution_output, hashed_state, trie }
    }

    /// Returns a reference to the executed block.
    pub fn block(&self) -> &SealedBlockFor<N::Block> {
        &self.block
    }

    /// Returns a reference to the block's senders
    pub fn senders(&self) -> &Vec<Address> {
        &self.senders
    }

    /// Returns a [`SealedBlockWithSenders`]
    ///
    /// Note: this clones the block and senders.
    pub fn sealed_block_with_senders(&self) -> SealedBlockWithSenders<N::Block> {
        SealedBlockWithSenders { block: (*self.block).clone(), senders: (*self.senders).clone() }
    }

    /// Returns a reference to the block's execution outcome
    pub fn execution_outcome(&self) -> &ExecutionOutcome<N::Receipt> {
        &self.execution_output
    }

    /// Returns a reference to the hashed state result of the execution outcome
    pub fn hashed_state(&self) -> &HashedPostState {
        &self.hashed_state
    }

    /// Returns a reference to the trie updates for the block
    pub fn trie_updates(&self) -> &TrieUpdates {
        &self.trie
    }
}

/// Non-empty chain of blocks.
#[derive(Debug)]
pub enum NewCanonicalChain<N: NodePrimitives = EthPrimitives> {
    /// A simple append to the current canonical head
    Commit {
        /// all blocks that lead back to the canonical head
        new: Vec<ExecutedBlock<N>>,
    },
    /// A reorged chain consists of two chains that trace back to a shared ancestor block at which
    /// point they diverge.
    Reorg {
        /// All blocks of the _new_ chain
        new: Vec<ExecutedBlock<N>>,
        /// All blocks of the _old_ chain
        old: Vec<ExecutedBlock<N>>,
    },
}

impl<N: NodePrimitives<SignedTx: SignedTransaction>> NewCanonicalChain<N> {
    /// Returns the length of the new chain.
    pub fn new_block_count(&self) -> usize {
        match self {
            Self::Commit { new } | Self::Reorg { new, .. } => new.len(),
        }
    }

    /// Returns the length of the reorged chain.
    pub fn reorged_block_count(&self) -> usize {
        match self {
            Self::Commit { .. } => 0,
            Self::Reorg { old, .. } => old.len(),
        }
    }

    /// Converts the new chain into a notification that will be emitted to listeners
    pub fn to_chain_notification(&self) -> CanonStateNotification<N> {
        match self {
            Self::Commit { new } => {
                let new = Arc::new(new.iter().fold(Chain::default(), |mut chain, exec| {
                    chain.append_block(
                        exec.sealed_block_with_senders(),
                        exec.execution_outcome().clone(),
                    );
                    chain
                }));
                CanonStateNotification::Commit { new }
            }
            Self::Reorg { new, old } => {
                let new = Arc::new(new.iter().fold(Chain::default(), |mut chain, exec| {
                    chain.append_block(
                        exec.sealed_block_with_senders(),
                        exec.execution_outcome().clone(),
                    );
                    chain
                }));
                let old = Arc::new(old.iter().fold(Chain::default(), |mut chain, exec| {
                    chain.append_block(
                        exec.sealed_block_with_senders(),
                        exec.execution_outcome().clone(),
                    );
                    chain
                }));
                CanonStateNotification::Reorg { new, old }
            }
        }
    }

    /// Returns the new tip of the chain.
    ///
    /// Returns the new tip for [`Self::Reorg`] and [`Self::Commit`] variants which commit at least
    /// 1 new block.
    pub fn tip(&self) -> &SealedBlockFor<N::Block> {
        match self {
            Self::Commit { new } | Self::Reorg { new, .. } => {
                new.last().expect("non empty blocks").block()
            }
        }
    }
}

#[cfg(test)]
mod tests {
    use super::*;
    use crate::test_utils::TestBlockBuilder;
    use alloy_eips::eip7685::Requests;
    use alloy_primitives::{map::B256HashMap, BlockNumber, Bytes, StorageKey, StorageValue};
    use rand::Rng;
    use reth_errors::ProviderResult;
<<<<<<< HEAD
    use reth_primitives::{Account, BlockNumber, Bytecode, Bytes, Receipt, Requests, StorageKey};
=======
    use reth_primitives::{Account, Bytecode, EthPrimitives, Receipt};
>>>>>>> 5ef21cdf
    use reth_storage_api::{
        AccountReader, BlockHashReader, HashedPostStateProvider, StateProofProvider, StateProvider,
        StateRootProvider, StorageRootProvider,
    };
    use reth_trie::{
        AccountProof, HashedStorage, MultiProof, MultiProofTargets, StorageMultiProof,
        StorageProof, TrieInput,
    };
<<<<<<< HEAD
    use reth_trie::{prefix_set::TriePrefixSetsMut, AccountProof, HashedStorage};
    use revm::primitives::FlaggedStorage;
=======
>>>>>>> 5ef21cdf

    fn create_mock_state(
        test_block_builder: &mut TestBlockBuilder<EthPrimitives>,
        block_number: u64,
        parent_hash: B256,
    ) -> BlockState {
        BlockState::new(
            test_block_builder.get_executed_block_with_number(block_number, parent_hash),
        )
    }

    fn create_mock_state_chain(
        test_block_builder: &mut TestBlockBuilder<EthPrimitives>,
        num_blocks: u64,
    ) -> Vec<BlockState> {
        let mut chain = Vec::with_capacity(num_blocks as usize);
        let mut parent_hash = B256::random();
        let mut parent_state: Option<BlockState> = None;

        for i in 1..=num_blocks {
            let mut state = create_mock_state(test_block_builder, i, parent_hash);
            if let Some(parent) = parent_state {
                state.parent = Some(Arc::new(parent));
            }
            parent_hash = state.hash();
            parent_state = Some(state.clone());
            chain.push(state);
        }

        chain
    }

    struct MockStateProvider;

    impl StateProvider for MockStateProvider {
        fn storage(
            &self,
            _address: Address,
            _storage_key: StorageKey,
        ) -> ProviderResult<Option<FlaggedStorage>> {
            Ok(None)
        }

        fn bytecode_by_hash(&self, _code_hash: B256) -> ProviderResult<Option<Bytecode>> {
            Ok(None)
        }
    }

    impl BlockHashReader for MockStateProvider {
        fn block_hash(&self, _number: BlockNumber) -> ProviderResult<Option<B256>> {
            Ok(None)
        }

        fn canonical_hashes_range(
            &self,
            _start: BlockNumber,
            _end: BlockNumber,
        ) -> ProviderResult<Vec<B256>> {
            Ok(vec![])
        }
    }

    impl AccountReader for MockStateProvider {
        fn basic_account(&self, _address: Address) -> ProviderResult<Option<Account>> {
            Ok(None)
        }
    }

    impl StateRootProvider for MockStateProvider {
        fn state_root(&self, _hashed_state: HashedPostState) -> ProviderResult<B256> {
            Ok(B256::random())
        }

        fn state_root_from_nodes(&self, _input: TrieInput) -> ProviderResult<B256> {
            Ok(B256::random())
        }

        fn state_root_with_updates(
            &self,
            _hashed_state: HashedPostState,
        ) -> ProviderResult<(B256, TrieUpdates)> {
            Ok((B256::random(), TrieUpdates::default()))
        }

        fn state_root_from_nodes_with_updates(
            &self,
            _input: TrieInput,
        ) -> ProviderResult<(B256, TrieUpdates)> {
            Ok((B256::random(), TrieUpdates::default()))
        }
    }

    impl HashedPostStateProvider for MockStateProvider {
        fn hashed_post_state(&self, _bundle_state: &revm::db::BundleState) -> HashedPostState {
            HashedPostState::default()
        }
    }

    impl StorageRootProvider for MockStateProvider {
        fn storage_root(
            &self,
            _address: Address,
            _hashed_storage: HashedStorage,
        ) -> ProviderResult<B256> {
            Ok(B256::random())
        }

        fn storage_proof(
            &self,
            _address: Address,
            slot: B256,
            _hashed_storage: HashedStorage,
        ) -> ProviderResult<StorageProof> {
            Ok(StorageProof::new(slot))
        }

        fn storage_multiproof(
            &self,
            _address: Address,
            _slots: &[B256],
            _hashed_storage: HashedStorage,
        ) -> ProviderResult<StorageMultiProof> {
            Ok(StorageMultiProof::empty())
        }
    }

    impl StateProofProvider for MockStateProvider {
        fn proof(
            &self,
            _input: TrieInput,
            _address: Address,
            _slots: &[B256],
        ) -> ProviderResult<AccountProof> {
            Ok(AccountProof::new(Address::random()))
        }

        fn multiproof(
            &self,
            _input: TrieInput,
            _targets: MultiProofTargets,
        ) -> ProviderResult<MultiProof> {
            Ok(MultiProof::default())
        }

        fn witness(
            &self,
            _input: TrieInput,
            _target: HashedPostState,
        ) -> ProviderResult<B256HashMap<Bytes>> {
            Ok(HashMap::default())
        }
    }

    #[test]
    fn test_in_memory_state_impl_state_by_hash() {
        let mut state_by_hash = HashMap::default();
        let number = rand::thread_rng().gen::<u64>();
        let mut test_block_builder: TestBlockBuilder = TestBlockBuilder::default();
        let state = Arc::new(create_mock_state(&mut test_block_builder, number, B256::random()));
        state_by_hash.insert(state.hash(), state.clone());

        let in_memory_state = InMemoryState::new(state_by_hash, BTreeMap::new(), None);

        assert_eq!(in_memory_state.state_by_hash(state.hash()), Some(state));
        assert_eq!(in_memory_state.state_by_hash(B256::random()), None);
    }

    #[test]
    fn test_in_memory_state_impl_state_by_number() {
        let mut state_by_hash = HashMap::default();
        let mut hash_by_number = BTreeMap::new();

        let number = rand::thread_rng().gen::<u64>();
        let mut test_block_builder: TestBlockBuilder = TestBlockBuilder::default();
        let state = Arc::new(create_mock_state(&mut test_block_builder, number, B256::random()));
        let hash = state.hash();

        state_by_hash.insert(hash, state.clone());
        hash_by_number.insert(number, hash);

        let in_memory_state = InMemoryState::new(state_by_hash, hash_by_number, None);

        assert_eq!(in_memory_state.state_by_number(number), Some(state));
        assert_eq!(in_memory_state.state_by_number(number + 1), None);
    }

    #[test]
    fn test_in_memory_state_impl_head_state() {
        let mut state_by_hash = HashMap::default();
        let mut hash_by_number = BTreeMap::new();
        let mut test_block_builder: TestBlockBuilder = TestBlockBuilder::default();
        let state1 = Arc::new(create_mock_state(&mut test_block_builder, 1, B256::random()));
        let hash1 = state1.hash();
        let state2 = Arc::new(create_mock_state(&mut test_block_builder, 2, hash1));
        let hash2 = state2.hash();
        hash_by_number.insert(1, hash1);
        hash_by_number.insert(2, hash2);
        state_by_hash.insert(hash1, state1);
        state_by_hash.insert(hash2, state2);

        let in_memory_state = InMemoryState::new(state_by_hash, hash_by_number, None);
        let head_state = in_memory_state.head_state().unwrap();

        assert_eq!(head_state.hash(), hash2);
        assert_eq!(head_state.number(), 2);
    }

    #[test]
    fn test_in_memory_state_impl_pending_state() {
        let pending_number = rand::thread_rng().gen::<u64>();
        let mut test_block_builder: TestBlockBuilder = TestBlockBuilder::default();
        let pending_state =
            create_mock_state(&mut test_block_builder, pending_number, B256::random());
        let pending_hash = pending_state.hash();

        let in_memory_state =
            InMemoryState::new(HashMap::default(), BTreeMap::new(), Some(pending_state));

        let result = in_memory_state.pending_state();
        assert!(result.is_some());
        let actual_pending_state = result.unwrap();
        assert_eq!(actual_pending_state.block.block().hash(), pending_hash);
        assert_eq!(actual_pending_state.block.block().number, pending_number);
    }

    #[test]
    fn test_in_memory_state_impl_no_pending_state() {
        let in_memory_state: InMemoryState =
            InMemoryState::new(HashMap::default(), BTreeMap::new(), None);

        assert_eq!(in_memory_state.pending_state(), None);
    }

    #[test]
    fn test_state_new() {
        let number = rand::thread_rng().gen::<u64>();
        let mut test_block_builder: TestBlockBuilder = TestBlockBuilder::default();
        let block = test_block_builder.get_executed_block_with_number(number, B256::random());

        let state = BlockState::new(block.clone());

        assert_eq!(state.block(), block);
    }

    #[test]
    fn test_state_block() {
        let number = rand::thread_rng().gen::<u64>();
        let mut test_block_builder: TestBlockBuilder = TestBlockBuilder::default();
        let block = test_block_builder.get_executed_block_with_number(number, B256::random());

        let state = BlockState::new(block.clone());

        assert_eq!(state.block(), block);
    }

    #[test]
    fn test_state_hash() {
        let number = rand::thread_rng().gen::<u64>();
        let mut test_block_builder: TestBlockBuilder = TestBlockBuilder::default();
        let block = test_block_builder.get_executed_block_with_number(number, B256::random());

        let state = BlockState::new(block.clone());

        assert_eq!(state.hash(), block.block.hash());
    }

    #[test]
    fn test_state_number() {
        let number = rand::thread_rng().gen::<u64>();
        let mut test_block_builder: TestBlockBuilder = TestBlockBuilder::default();
        let block = test_block_builder.get_executed_block_with_number(number, B256::random());

        let state = BlockState::new(block);

        assert_eq!(state.number(), number);
    }

    #[test]
    fn test_state_state_root() {
        let number = rand::thread_rng().gen::<u64>();
        let mut test_block_builder: TestBlockBuilder = TestBlockBuilder::default();
        let block = test_block_builder.get_executed_block_with_number(number, B256::random());

        let state = BlockState::new(block.clone());

        assert_eq!(state.state_root(), block.block().state_root);
    }

    #[test]
    fn test_state_receipts() {
        let receipts = Receipts { receipt_vec: vec![vec![Some(Receipt::default())]] };
        let mut test_block_builder: TestBlockBuilder = TestBlockBuilder::default();
        let block =
            test_block_builder.get_executed_block_with_receipts(receipts.clone(), B256::random());

        let state = BlockState::new(block);

        assert_eq!(state.receipts(), &receipts);
    }

    #[test]
    fn test_in_memory_state_chain_update() {
        let state: CanonicalInMemoryState = CanonicalInMemoryState::empty();
        let mut test_block_builder: TestBlockBuilder = TestBlockBuilder::default();
        let block1 = test_block_builder.get_executed_block_with_number(0, B256::random());
        let block2 = test_block_builder.get_executed_block_with_number(0, B256::random());
        let chain = NewCanonicalChain::Commit { new: vec![block1.clone()] };
        state.update_chain(chain);
        assert_eq!(state.head_state().unwrap().block_ref().block().hash(), block1.block().hash());
        assert_eq!(
            state.state_by_number(0).unwrap().block_ref().block().hash(),
            block1.block().hash()
        );

        let chain = NewCanonicalChain::Reorg { new: vec![block2.clone()], old: vec![block1] };
        state.update_chain(chain);
        assert_eq!(state.head_state().unwrap().block_ref().block().hash(), block2.block().hash());
        assert_eq!(
            state.state_by_number(0).unwrap().block_ref().block().hash(),
            block2.block().hash()
        );

        assert_eq!(state.inner.in_memory_state.block_count(), 1);
    }

    #[test]
    fn test_in_memory_state_set_pending_block() {
        let state: CanonicalInMemoryState = CanonicalInMemoryState::empty();
        let mut test_block_builder: TestBlockBuilder = TestBlockBuilder::default();

        // First random block
        let block1 = test_block_builder.get_executed_block_with_number(0, B256::random());

        // Second block with parent hash of the first block
        let block2 = test_block_builder.get_executed_block_with_number(1, block1.block().hash());

        // Commit the two blocks
        let chain = NewCanonicalChain::Commit { new: vec![block1.clone(), block2.clone()] };
        state.update_chain(chain);

        // Assert that the pending state is None before setting it
        assert!(state.pending_state().is_none());

        // Set the pending block
        state.set_pending_block(block2.clone());

        // Check the pending state
        assert_eq!(
            state.pending_state().unwrap(),
            BlockState::with_parent(block2.clone(), Some(Arc::new(BlockState::new(block1))))
        );

        // Check the pending block
        assert_eq!(state.pending_block().unwrap(), block2.block().clone());

        // Check the pending block number and hash
        assert_eq!(
            state.pending_block_num_hash().unwrap(),
            BlockNumHash { number: 1, hash: block2.block().hash() }
        );

        // Check the pending header
        assert_eq!(state.pending_header().unwrap(), block2.block().header.header().clone());

        // Check the pending sealed header
        assert_eq!(state.pending_sealed_header().unwrap(), block2.block().header.clone());

        // Check the pending block with senders
        assert_eq!(
            state.pending_block_with_senders().unwrap(),
            block2.block().clone().seal_with_senders().unwrap()
        );

        // Check the pending block and receipts
        assert_eq!(state.pending_block_and_receipts().unwrap(), (block2.block().clone(), vec![]));
    }

    #[test]
    fn test_canonical_in_memory_state_state_provider() {
        let mut test_block_builder: TestBlockBuilder = TestBlockBuilder::default();
        let block1 = test_block_builder.get_executed_block_with_number(1, B256::random());
        let block2 = test_block_builder.get_executed_block_with_number(2, block1.block().hash());
        let block3 = test_block_builder.get_executed_block_with_number(3, block2.block().hash());

        let state1 = Arc::new(BlockState::new(block1.clone()));
        let state2 = Arc::new(BlockState::with_parent(block2.clone(), Some(state1.clone())));
        let state3 = Arc::new(BlockState::with_parent(block3.clone(), Some(state2.clone())));

        let mut blocks = HashMap::default();
        blocks.insert(block1.block().hash(), state1);
        blocks.insert(block2.block().hash(), state2);
        blocks.insert(block3.block().hash(), state3);

        let mut numbers = BTreeMap::new();
        numbers.insert(1, block1.block().hash());
        numbers.insert(2, block2.block().hash());
        numbers.insert(3, block3.block().hash());

        let canonical_state = CanonicalInMemoryState::new(blocks, numbers, None, None, None);

        let historical: StateProviderBox = Box::new(MockStateProvider);

        let overlay_provider = canonical_state.state_provider(block3.block().hash(), historical);

        assert_eq!(overlay_provider.in_memory.len(), 3);
        assert_eq!(overlay_provider.in_memory[0].block().number, 3);
        assert_eq!(overlay_provider.in_memory[1].block().number, 2);
        assert_eq!(overlay_provider.in_memory[2].block().number, 1);

        assert_eq!(
            overlay_provider.in_memory[0].block().parent_hash,
            overlay_provider.in_memory[1].block().hash()
        );
        assert_eq!(
            overlay_provider.in_memory[1].block().parent_hash,
            overlay_provider.in_memory[2].block().hash()
        );

        let unknown_hash = B256::random();
        let empty_overlay_provider =
            canonical_state.state_provider(unknown_hash, Box::new(MockStateProvider));
        assert_eq!(empty_overlay_provider.in_memory.len(), 0);
    }

    #[test]
    fn test_canonical_in_memory_state_canonical_chain_empty() {
        let state: CanonicalInMemoryState = CanonicalInMemoryState::empty();
        let chain: Vec<_> = state.canonical_chain().collect();
        assert!(chain.is_empty());
    }

    #[test]
    fn test_canonical_in_memory_state_canonical_chain_single_block() {
        let block = TestBlockBuilder::<EthPrimitives>::default()
            .get_executed_block_with_number(1, B256::random());
        let hash = block.block().hash();
        let mut blocks = HashMap::default();
        blocks.insert(hash, Arc::new(BlockState::new(block)));
        let mut numbers = BTreeMap::new();
        numbers.insert(1, hash);

        let state = CanonicalInMemoryState::new(blocks, numbers, None, None, None);
        let chain: Vec<_> = state.canonical_chain().collect();

        assert_eq!(chain.len(), 1);
        assert_eq!(chain[0].number(), 1);
        assert_eq!(chain[0].hash(), hash);
    }

    #[test]
    fn test_canonical_in_memory_state_canonical_chain_multiple_blocks() {
        let mut parent_hash = B256::random();
        let mut block_builder = TestBlockBuilder::default();
        let state: CanonicalInMemoryState = CanonicalInMemoryState::empty();

        for i in 1..=3 {
            let block = block_builder.get_executed_block_with_number(i, parent_hash);
            let hash = block.block().hash();
            state.update_blocks(Some(block), None);
            parent_hash = hash;
        }

        let chain: Vec<_> = state.canonical_chain().collect();

        assert_eq!(chain.len(), 3);
        assert_eq!(chain[0].number(), 3);
        assert_eq!(chain[1].number(), 2);
        assert_eq!(chain[2].number(), 1);
    }

    // ensures the pending block is not part of the canonical chain
    #[test]
    fn test_canonical_in_memory_state_canonical_chain_with_pending_block() {
        let mut parent_hash = B256::random();
        let mut block_builder = TestBlockBuilder::default();
        let state: CanonicalInMemoryState = CanonicalInMemoryState::empty();

        for i in 1..=2 {
            let block = block_builder.get_executed_block_with_number(i, parent_hash);
            let hash = block.block().hash();
            state.update_blocks(Some(block), None);
            parent_hash = hash;
        }

        let pending_block = block_builder.get_executed_block_with_number(3, parent_hash);
        state.set_pending_block(pending_block);
        let chain: Vec<_> = state.canonical_chain().collect();

        assert_eq!(chain.len(), 2);
        assert_eq!(chain[0].number(), 2);
        assert_eq!(chain[1].number(), 1);
    }

    #[test]
    fn test_block_state_parent_blocks() {
        let mut test_block_builder: TestBlockBuilder = TestBlockBuilder::default();
        let chain = create_mock_state_chain(&mut test_block_builder, 4);

        let parents = chain[3].parent_state_chain();
        assert_eq!(parents.len(), 3);
        assert_eq!(parents[0].block().block.number, 3);
        assert_eq!(parents[1].block().block.number, 2);
        assert_eq!(parents[2].block().block.number, 1);

        let parents = chain[2].parent_state_chain();
        assert_eq!(parents.len(), 2);
        assert_eq!(parents[0].block().block.number, 2);
        assert_eq!(parents[1].block().block.number, 1);

        let parents = chain[0].parent_state_chain();
        assert_eq!(parents.len(), 0);
    }

    #[test]
    fn test_block_state_single_block_state_chain() {
        let single_block_number = 1;
        let mut test_block_builder: TestBlockBuilder = TestBlockBuilder::default();
        let single_block =
            create_mock_state(&mut test_block_builder, single_block_number, B256::random());
        let single_block_hash = single_block.block().block.hash();

        let parents = single_block.parent_state_chain();
        assert_eq!(parents.len(), 0);

        let block_state_chain = single_block.chain().collect::<Vec<_>>();
        assert_eq!(block_state_chain.len(), 1);
        assert_eq!(block_state_chain[0].block().block.number, single_block_number);
        assert_eq!(block_state_chain[0].block().block.hash(), single_block_hash);
    }

    #[test]
    fn test_block_state_chain() {
        let mut test_block_builder: TestBlockBuilder = TestBlockBuilder::default();
        let chain = create_mock_state_chain(&mut test_block_builder, 3);

        let block_state_chain = chain[2].chain().collect::<Vec<_>>();
        assert_eq!(block_state_chain.len(), 3);
        assert_eq!(block_state_chain[0].block().block.number, 3);
        assert_eq!(block_state_chain[1].block().block.number, 2);
        assert_eq!(block_state_chain[2].block().block.number, 1);

        let block_state_chain = chain[1].chain().collect::<Vec<_>>();
        assert_eq!(block_state_chain.len(), 2);
        assert_eq!(block_state_chain[0].block().block.number, 2);
        assert_eq!(block_state_chain[1].block().block.number, 1);

        let block_state_chain = chain[0].chain().collect::<Vec<_>>();
        assert_eq!(block_state_chain.len(), 1);
        assert_eq!(block_state_chain[0].block().block.number, 1);
    }

    #[test]
    fn test_to_chain_notification() {
        // Generate 4 blocks
        let mut test_block_builder: TestBlockBuilder = TestBlockBuilder::default();
        let block0 = test_block_builder.get_executed_block_with_number(0, B256::random());
        let block1 = test_block_builder.get_executed_block_with_number(1, block0.block.hash());
        let block1a = test_block_builder.get_executed_block_with_number(1, block0.block.hash());
        let block2 = test_block_builder.get_executed_block_with_number(2, block1.block.hash());
        let block2a = test_block_builder.get_executed_block_with_number(2, block1.block.hash());

        let sample_execution_outcome = ExecutionOutcome {
            receipts: Receipts::from_iter([vec![], vec![]]),
            requests: vec![Requests::default(), Requests::default()],
            ..Default::default()
        };

        // Test commit notification
        let chain_commit = NewCanonicalChain::Commit { new: vec![block0.clone(), block1.clone()] };

        assert_eq!(
            chain_commit.to_chain_notification(),
            CanonStateNotification::Commit {
                new: Arc::new(Chain::new(
                    vec![block0.sealed_block_with_senders(), block1.sealed_block_with_senders()],
                    sample_execution_outcome.clone(),
                    None
                ))
            }
        );

        // Test reorg notification
        let chain_reorg = NewCanonicalChain::Reorg {
            new: vec![block1a.clone(), block2a.clone()],
            old: vec![block1.clone(), block2.clone()],
        };

        assert_eq!(
            chain_reorg.to_chain_notification(),
            CanonStateNotification::Reorg {
                old: Arc::new(Chain::new(
                    vec![block1.sealed_block_with_senders(), block2.sealed_block_with_senders()],
                    sample_execution_outcome.clone(),
                    None
                )),
                new: Arc::new(Chain::new(
                    vec![block1a.sealed_block_with_senders(), block2a.sealed_block_with_senders()],
                    sample_execution_outcome,
                    None
                ))
            }
        );
    }
}<|MERGE_RESOLUTION|>--- conflicted
+++ resolved
@@ -947,11 +947,7 @@
     use alloy_primitives::{map::B256HashMap, BlockNumber, Bytes, StorageKey, StorageValue};
     use rand::Rng;
     use reth_errors::ProviderResult;
-<<<<<<< HEAD
-    use reth_primitives::{Account, BlockNumber, Bytecode, Bytes, Receipt, Requests, StorageKey};
-=======
     use reth_primitives::{Account, Bytecode, EthPrimitives, Receipt};
->>>>>>> 5ef21cdf
     use reth_storage_api::{
         AccountReader, BlockHashReader, HashedPostStateProvider, StateProofProvider, StateProvider,
         StateRootProvider, StorageRootProvider,
@@ -960,11 +956,6 @@
         AccountProof, HashedStorage, MultiProof, MultiProofTargets, StorageMultiProof,
         StorageProof, TrieInput,
     };
-<<<<<<< HEAD
-    use reth_trie::{prefix_set::TriePrefixSetsMut, AccountProof, HashedStorage};
-    use revm::primitives::FlaggedStorage;
-=======
->>>>>>> 5ef21cdf
 
     fn create_mock_state(
         test_block_builder: &mut TestBlockBuilder<EthPrimitives>,
