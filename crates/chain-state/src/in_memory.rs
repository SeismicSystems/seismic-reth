--- conflicted
+++ resolved
@@ -946,11 +946,7 @@
     use super::*;
     use crate::test_utils::TestBlockBuilder;
     use alloy_eips::eip7685::Requests;
-<<<<<<< HEAD
-    use alloy_primitives::{map::B256HashMap, BlockNumber, Bytes, StorageKey};
-=======
-    use alloy_primitives::{Address, BlockNumber, Bytes, StorageKey, StorageValue};
->>>>>>> 3ea3b68f
+    use alloy_primitives::{Address, BlockNumber, Bytes, StorageKey};
     use rand::Rng;
     use reth_errors::ProviderResult;
     use reth_ethereum_primitives::{EthPrimitives, Receipt};
@@ -963,7 +959,7 @@
         AccountProof, HashedStorage, MultiProof, MultiProofTargets, StorageMultiProof,
         StorageProof, TrieInput,
     };
-    use revm::primitives::FlaggedStorage;
+    use revm_state::FlaggedStorage;
 
     fn create_mock_state(
         test_block_builder: &mut TestBlockBuilder<EthPrimitives>,
