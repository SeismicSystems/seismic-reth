use super::ExecutedBlock;
<<<<<<< HEAD
use reth_errors::ProviderResult;
use reth_primitives::{
    keccak256, revm_primitives::FlaggedStorage, Account, Address, BlockNumber, Bytecode, Bytes,
    StorageKey, B256,
=======
use alloy_consensus::BlockHeader;
use alloy_primitives::{
    keccak256, map::B256HashMap, Address, BlockNumber, Bytes, StorageKey, StorageValue, B256,
>>>>>>> 5ef21cdf
};
use reth_errors::ProviderResult;
use reth_primitives::{Account, Bytecode, NodePrimitives};
use reth_storage_api::{
    AccountReader, BlockHashReader, HashedPostStateProvider, StateProofProvider, StateProvider,
    StateRootProvider, StorageRootProvider,
};
use reth_trie::{
    updates::TrieUpdates, AccountProof, HashedPostState, HashedStorage, MultiProof,
    MultiProofTargets, StorageMultiProof, TrieInput,
};
use revm::db::BundleState;
use std::sync::OnceLock;

/// A state provider that stores references to in-memory blocks along with their state as well as a
/// reference of the historical state provider for fallback lookups.
#[allow(missing_debug_implementations)]
pub struct MemoryOverlayStateProviderRef<'a, N: NodePrimitives = reth_primitives::EthPrimitives> {
    /// Historical state provider for state lookups that are not found in in-memory blocks.
    pub(crate) historical: Box<dyn StateProvider + 'a>,
    /// The collection of executed parent blocks. Expected order is newest to oldest.
    pub(crate) in_memory: Vec<ExecutedBlock<N>>,
    /// Lazy-loaded in-memory trie data.
    pub(crate) trie_state: OnceLock<MemoryOverlayTrieState>,
}

/// A state provider that stores references to in-memory blocks along with their state as well as
/// the historical state provider for fallback lookups.
#[allow(missing_debug_implementations)]
pub struct MemoryOverlayStateProvider<N: NodePrimitives = reth_primitives::EthPrimitives> {
    /// Historical state provider for state lookups that are not found in in-memory blocks.
    pub(crate) historical: Box<dyn StateProvider>,
    /// The collection of executed parent blocks. Expected order is newest to oldest.
    pub(crate) in_memory: Vec<ExecutedBlock<N>>,
    /// Lazy-loaded in-memory trie data.
    pub(crate) trie_state: OnceLock<MemoryOverlayTrieState>,
}

macro_rules! impl_state_provider {
    ([$($tokens:tt)*],$type:ty, $historical_type:ty) => {
        impl $($tokens)*  $type {
            /// Create new memory overlay state provider.
            ///
            /// ## Arguments
            ///
            /// - `in_memory` - the collection of executed ancestor blocks in reverse.
            /// - `historical` - a historical state provider for the latest ancestor block stored in the
            ///   database.
            pub fn new(historical: $historical_type, in_memory: Vec<ExecutedBlock<N>>) -> Self {
                Self { historical, in_memory, trie_state: OnceLock::new() }
            }

            /// Turn this state provider into a state provider
            pub fn boxed(self) -> $historical_type {
                Box::new(self)
            }

            /// Return lazy-loaded trie state aggregated from in-memory blocks.
            fn trie_state(&self) -> &MemoryOverlayTrieState {
                self.trie_state.get_or_init(|| {
                    let mut trie_state = MemoryOverlayTrieState::default();
                    for block in self.in_memory.iter().rev() {
                        trie_state.state.extend_ref(block.hashed_state.as_ref());
                        trie_state.nodes.extend_ref(block.trie.as_ref());
                    }
                    trie_state
                })
            }
        }

        impl $($tokens)* BlockHashReader for $type {
            fn block_hash(&self, number: BlockNumber) -> ProviderResult<Option<B256>> {
                for block in &self.in_memory {
                    if block.block.number() == number {
                        return Ok(Some(block.block.hash()))
                    }
                }

                self.historical.block_hash(number)
            }

            fn canonical_hashes_range(
                &self,
                start: BlockNumber,
                end: BlockNumber,
            ) -> ProviderResult<Vec<B256>> {
                let range = start..end;
                let mut earliest_block_number = None;
                let mut in_memory_hashes = Vec::new();
                for block in &self.in_memory {
                    if range.contains(&block.block.number()) {
                        in_memory_hashes.insert(0, block.block.hash());
                        earliest_block_number = Some(block.block.number());
                    }
                }

                let mut hashes =
                    self.historical.canonical_hashes_range(start, earliest_block_number.unwrap_or(end))?;
                hashes.append(&mut in_memory_hashes);
                Ok(hashes)
            }
        }

        impl $($tokens)* AccountReader for $type {
            fn basic_account(&self, address: Address) -> ProviderResult<Option<Account>> {
                for block in &self.in_memory {
                    if let Some(account) = block.execution_output.account(&address) {
                        return Ok(account)
                    }
                }

                self.historical.basic_account(address)
            }
        }

        impl $($tokens)* StateRootProvider for $type {
            fn state_root(&self, state: HashedPostState) -> ProviderResult<B256> {
                self.state_root_from_nodes(TrieInput::from_state(state))
            }

            fn state_root_from_nodes(&self, mut input: TrieInput) -> ProviderResult<B256> {
                let MemoryOverlayTrieState { nodes, state } = self.trie_state().clone();
                input.prepend_cached(nodes, state);
                self.historical.state_root_from_nodes(input)
            }

            fn state_root_with_updates(
                &self,
                state: HashedPostState,
            ) -> ProviderResult<(B256, TrieUpdates)> {
                self.state_root_from_nodes_with_updates(TrieInput::from_state(state))
            }

            fn state_root_from_nodes_with_updates(
                &self,
                mut input: TrieInput,
            ) -> ProviderResult<(B256, TrieUpdates)> {
                let MemoryOverlayTrieState { nodes, state } = self.trie_state().clone();
                input.prepend_cached(nodes, state);
                self.historical.state_root_from_nodes_with_updates(input)
            }
        }

<<<<<<< HEAD
impl StateProvider for MemoryOverlayStateProvider {
    fn storage(
        &self,
        address: Address,
        storage_key: StorageKey,
    ) -> ProviderResult<Option<FlaggedStorage>> {
        for block in &self.in_memory {
            if let Some(value) = block.execution_output.storage(&address, storage_key.into()) {
                return Ok(Some(value))
=======
        impl $($tokens)* StorageRootProvider for $type {
            // TODO: Currently this does not reuse available in-memory trie nodes.
            fn storage_root(&self, address: Address, storage: HashedStorage) -> ProviderResult<B256> {
                let state = &self.trie_state().state;
                let mut hashed_storage =
                    state.storages.get(&keccak256(address)).cloned().unwrap_or_default();
                hashed_storage.extend(&storage);
                self.historical.storage_root(address, hashed_storage)
            }

            // TODO: Currently this does not reuse available in-memory trie nodes.
            fn storage_proof(
                &self,
                address: Address,
                slot: B256,
                storage: HashedStorage,
            ) -> ProviderResult<reth_trie::StorageProof> {
                let state = &self.trie_state().state;
                let mut hashed_storage =
                    state.storages.get(&keccak256(address)).cloned().unwrap_or_default();
                hashed_storage.extend(&storage);
                self.historical.storage_proof(address, slot, hashed_storage)
            }

             // TODO: Currently this does not reuse available in-memory trie nodes.
             fn storage_multiproof(
                &self,
                address: Address,
                slots: &[B256],
                storage: HashedStorage,
            ) -> ProviderResult<StorageMultiProof> {
                let state = &self.trie_state().state;
                let mut hashed_storage =
                    state.storages.get(&keccak256(address)).cloned().unwrap_or_default();
                hashed_storage.extend(&storage);
                self.historical.storage_multiproof(address, slots, hashed_storage)
>>>>>>> 5ef21cdf
            }
        }

        impl $($tokens)* StateProofProvider for $type {
            fn proof(
                &self,
                mut input: TrieInput,
                address: Address,
                slots: &[B256],
            ) -> ProviderResult<AccountProof> {
                let MemoryOverlayTrieState { nodes, state } = self.trie_state().clone();
                input.prepend_cached(nodes, state);
                self.historical.proof(input, address, slots)
            }

            fn multiproof(
                &self,
                mut input: TrieInput,
                targets: MultiProofTargets,
            ) -> ProviderResult<MultiProof> {
                let MemoryOverlayTrieState { nodes, state } = self.trie_state().clone();
                input.prepend_cached(nodes, state);
                self.historical.multiproof(input, targets)
            }

            fn witness(
                &self,
                mut input: TrieInput,
                target: HashedPostState,
            ) -> ProviderResult<B256HashMap<Bytes>> {
                let MemoryOverlayTrieState { nodes, state } = self.trie_state().clone();
                input.prepend_cached(nodes, state);
                self.historical.witness(input, target)
            }
        }

        impl $($tokens)* HashedPostStateProvider for $type {
            fn hashed_post_state(&self, bundle_state: &BundleState) -> HashedPostState {
                self.historical.hashed_post_state(bundle_state)
            }
        }

        impl $($tokens)* StateProvider for $type {
            fn storage(
                &self,
                address: Address,
                storage_key: StorageKey,
            ) -> ProviderResult<Option<StorageValue>> {
                for block in &self.in_memory {
                    if let Some(value) = block.execution_output.storage(&address, storage_key.into()) {
                        return Ok(Some(value))
                    }
                }

                self.historical.storage(address, storage_key)
            }

            fn bytecode_by_hash(&self, code_hash: B256) -> ProviderResult<Option<Bytecode>> {
                for block in &self.in_memory {
                    if let Some(contract) = block.execution_output.bytecode(&code_hash) {
                        return Ok(Some(contract))
                    }
                }

                self.historical.bytecode_by_hash(code_hash)
            }
        }
    };
}

impl_state_provider!([<N: NodePrimitives>], MemoryOverlayStateProvider<N>, Box<dyn StateProvider>);
impl_state_provider!([<'a, N: NodePrimitives>], MemoryOverlayStateProviderRef<'a, N>, Box<dyn StateProvider + 'a>);

/// The collection of data necessary for trie-related operations for [`MemoryOverlayStateProvider`].
#[derive(Clone, Default, Debug)]
pub(crate) struct MemoryOverlayTrieState {
    /// The collection of aggregated in-memory trie updates.
    pub(crate) nodes: TrieUpdates,
    /// The collection of hashed state from in-memory blocks.
    pub(crate) state: HashedPostState,
}<|MERGE_RESOLUTION|>--- conflicted
+++ resolved
@@ -1,17 +1,12 @@
 use super::ExecutedBlock;
-<<<<<<< HEAD
-use reth_errors::ProviderResult;
-use reth_primitives::{
-    keccak256, revm_primitives::FlaggedStorage, Account, Address, BlockNumber, Bytecode, Bytes,
-    StorageKey, B256,
-=======
 use alloy_consensus::BlockHeader;
 use alloy_primitives::{
     keccak256, map::B256HashMap, Address, BlockNumber, Bytes, StorageKey, StorageValue, B256,
->>>>>>> 5ef21cdf
 };
 use reth_errors::ProviderResult;
-use reth_primitives::{Account, Bytecode, NodePrimitives};
+use reth_primitives::{
+    keccak256, Account, Address, BlockNumber, Bytecode, Bytes, StorageKey, StorageValue, B256,
+};
 use reth_storage_api::{
     AccountReader, BlockHashReader, HashedPostStateProvider, StateProofProvider, StateProvider,
     StateRootProvider, StorageRootProvider,
@@ -152,17 +147,6 @@
             }
         }
 
-<<<<<<< HEAD
-impl StateProvider for MemoryOverlayStateProvider {
-    fn storage(
-        &self,
-        address: Address,
-        storage_key: StorageKey,
-    ) -> ProviderResult<Option<FlaggedStorage>> {
-        for block in &self.in_memory {
-            if let Some(value) = block.execution_output.storage(&address, storage_key.into()) {
-                return Ok(Some(value))
-=======
         impl $($tokens)* StorageRootProvider for $type {
             // TODO: Currently this does not reuse available in-memory trie nodes.
             fn storage_root(&self, address: Address, storage: HashedStorage) -> ProviderResult<B256> {
@@ -199,7 +183,6 @@
                     state.storages.get(&keccak256(address)).cloned().unwrap_or_default();
                 hashed_storage.extend(&storage);
                 self.historical.storage_multiproof(address, slots, hashed_storage)
->>>>>>> 5ef21cdf
             }
         }
 
@@ -236,23 +219,17 @@
             }
         }
 
-        impl $($tokens)* HashedPostStateProvider for $type {
-            fn hashed_post_state(&self, bundle_state: &BundleState) -> HashedPostState {
-                self.historical.hashed_post_state(bundle_state)
-            }
-        }
-
-        impl $($tokens)* StateProvider for $type {
-            fn storage(
-                &self,
-                address: Address,
-                storage_key: StorageKey,
-            ) -> ProviderResult<Option<StorageValue>> {
-                for block in &self.in_memory {
-                    if let Some(value) = block.execution_output.storage(&address, storage_key.into()) {
-                        return Ok(Some(value))
-                    }
-                }
+impl StateProvider for MemoryOverlayStateProvider {
+    fn storage(
+        &self,
+        address: Address,
+        storage_key: StorageKey,
+    ) -> ProviderResult<Option<StorageValue>> {
+        for block in &self.in_memory {
+            if let Some(value) = block.execution_output.storage(&address, storage_key.into()) {
+                return Ok(Some(value))
+            }
+        }
 
                 self.historical.storage(address, storage_key)
             }
