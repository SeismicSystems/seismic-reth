#![allow(missing_docs)]

use alloy_consensus::EMPTY_ROOT_HASH;
use alloy_primitives::{
    keccak256,
    map::{HashMap, HashSet},
    Address, Bytes, B256, U256,
};
use alloy_rlp::EMPTY_STRING_CODE;
use reth_db::{cursor::DbCursorRW, tables};
use reth_db_api::transaction::DbTxMut;
use reth_primitives_traits::{Account, StorageEntry};
use reth_provider::{test_utils::create_test_provider_factory, HashingWriter};
use reth_trie::{
    proof::Proof, witness::TrieWitness, HashedPostState, HashedStorage, MultiProofTargets,
    StateRoot,
};
use reth_trie_db::{DatabaseProof, DatabaseStateRoot, DatabaseTrieWitness};
use revm::primitives::FlaggedStorage;

#[test]
fn includes_empty_node_preimage() {
    let factory = create_test_provider_factory();
    let provider = factory.provider_rw().unwrap();

    let address = Address::random();
    let hashed_address = keccak256(address);
    let hashed_slot = B256::random();

    // witness includes empty state trie root node
    assert_eq!(
        TrieWitness::from_tx(provider.tx_ref())
            .compute(HashedPostState {
                accounts: HashMap::from_iter([(hashed_address, Some(Account::default()))]),
                storages: HashMap::default(),
            })
            .unwrap(),
        HashMap::from_iter([(EMPTY_ROOT_HASH, Bytes::from([EMPTY_STRING_CODE]))])
    );

    // Insert account into database
    provider.insert_account_for_hashing([(address, Some(Account::default()))]).unwrap();

    let state_root = StateRoot::from_tx(provider.tx_ref()).root().unwrap();
    let multiproof = Proof::from_tx(provider.tx_ref())
<<<<<<< HEAD
        .multiproof(
            HashMap::from_iter([(hashed_address, HashSet::from_iter([hashed_slot]))]).into(),
        )
=======
        .multiproof(MultiProofTargets::from_iter([(
            hashed_address,
            HashSet::from_iter([hashed_slot]),
        )]))
>>>>>>> 3ea3b68f
        .unwrap();

    let witness = TrieWitness::from_tx(provider.tx_ref())
        .compute(HashedPostState {
            accounts: HashMap::from_iter([(hashed_address, Some(Account::default()))]),
            storages: HashMap::from_iter([(
                hashed_address,
                HashedStorage::from_iter(false, [(hashed_slot, FlaggedStorage::new_from_value(1))]),
            )]),
        })
        .unwrap();
    assert!(witness.contains_key(&state_root));
    for node in multiproof.account_subtree.values() {
        assert_eq!(witness.get(&keccak256(node)), Some(node));
    }
    // witness includes empty state trie root node
    assert_eq!(witness.get(&EMPTY_ROOT_HASH), Some(&Bytes::from([EMPTY_STRING_CODE])));
}

#[test]
fn includes_nodes_for_destroyed_storage_nodes() {
    let factory = create_test_provider_factory();
    let provider = factory.provider_rw().unwrap();

    let address = Address::random();
    let hashed_address = keccak256(address);
    let slot = B256::random();
    let hashed_slot = keccak256(slot);

    // Insert account and slot into database
    provider.insert_account_for_hashing([(address, Some(Account::default()))]).unwrap();
    provider
        .insert_storage_for_hashing([(
            address,
            [StorageEntry { key: slot, value: U256::from(1), is_private: false }],
        )])
        .unwrap();

    let state_root = StateRoot::from_tx(provider.tx_ref()).root().unwrap();
    let multiproof = Proof::from_tx(provider.tx_ref())
<<<<<<< HEAD
        .multiproof(
            HashMap::from_iter([(hashed_address, HashSet::from_iter([hashed_slot]))]).into(),
        )
=======
        .multiproof(MultiProofTargets::from_iter([(
            hashed_address,
            HashSet::from_iter([hashed_slot]),
        )]))
>>>>>>> 3ea3b68f
        .unwrap();

    let witness =
        TrieWitness::from_tx(provider.tx_ref())
            .compute(HashedPostState {
                accounts: HashMap::from_iter([(hashed_address, Some(Account::default()))]),
                storages: HashMap::from_iter([(
                    hashed_address,
                    HashedStorage::from_iter(true, []),
                )]), // destroyed
            })
            .unwrap();
    assert!(witness.contains_key(&state_root));
    for node in multiproof.account_subtree.values() {
        assert_eq!(witness.get(&keccak256(node)), Some(node));
    }
    for node in multiproof.storages.iter().flat_map(|(_, storage)| storage.subtree.values()) {
        assert_eq!(witness.get(&keccak256(node)), Some(node));
    }
}

#[test]
fn correctly_decodes_branch_node_values() {
    let factory = create_test_provider_factory();
    let provider = factory.provider_rw().unwrap();

    let address = Address::random();
    let hashed_address = keccak256(address);
    let hashed_slot1 = B256::with_last_byte(1);
    let hashed_slot2 = B256::with_last_byte(2);

    // Insert account and slots into database
    provider.insert_account_for_hashing([(address, Some(Account::default()))]).unwrap();
    let mut hashed_storage_cursor =
        provider.tx_ref().cursor_dup_write::<tables::HashedStorages>().unwrap();
    hashed_storage_cursor
<<<<<<< HEAD
        .upsert(
            hashed_address,
            StorageEntry { key: hashed_slot1, value: U256::from(1), is_private: false },
        )
        .unwrap();
    hashed_storage_cursor
        .upsert(
            hashed_address,
            StorageEntry { key: hashed_slot2, value: U256::from(1), is_private: false },
        )
=======
        .upsert(hashed_address, &StorageEntry { key: hashed_slot1, value: U256::from(1) })
        .unwrap();
    hashed_storage_cursor
        .upsert(hashed_address, &StorageEntry { key: hashed_slot2, value: U256::from(1) })
>>>>>>> 3ea3b68f
        .unwrap();

    let state_root = StateRoot::from_tx(provider.tx_ref()).root().unwrap();
    let multiproof = Proof::from_tx(provider.tx_ref())
<<<<<<< HEAD
        .multiproof(
            HashMap::from_iter([(
                hashed_address,
                HashSet::from_iter([hashed_slot1, hashed_slot2]),
            )])
            .into(),
        )
=======
        .multiproof(MultiProofTargets::from_iter([(
            hashed_address,
            HashSet::from_iter([hashed_slot1, hashed_slot2]),
        )]))
>>>>>>> 3ea3b68f
        .unwrap();

    let witness = TrieWitness::from_tx(provider.tx_ref())
        .compute(HashedPostState {
            accounts: HashMap::from_iter([(hashed_address, Some(Account::default()))]),
            storages: HashMap::from_iter([(
                hashed_address,
                HashedStorage::from_iter(
                    false,
                    [hashed_slot1, hashed_slot2]
                        .map(|hashed_slot| (hashed_slot, FlaggedStorage::new_from_value(2))),
                ),
            )]),
        })
        .unwrap();
    assert!(witness.contains_key(&state_root));
    for node in multiproof.account_subtree.values() {
        assert_eq!(witness.get(&keccak256(node)), Some(node));
    }
    for node in multiproof.storages.iter().flat_map(|(_, storage)| storage.subtree.values()) {
        assert_eq!(witness.get(&keccak256(node)), Some(node));
    }
}<|MERGE_RESOLUTION|>--- conflicted
+++ resolved
@@ -16,7 +16,7 @@
     StateRoot,
 };
 use reth_trie_db::{DatabaseProof, DatabaseStateRoot, DatabaseTrieWitness};
-use revm::primitives::FlaggedStorage;
+use revm_state::FlaggedStorage;
 
 #[test]
 fn includes_empty_node_preimage() {
@@ -43,16 +43,10 @@
 
     let state_root = StateRoot::from_tx(provider.tx_ref()).root().unwrap();
     let multiproof = Proof::from_tx(provider.tx_ref())
-<<<<<<< HEAD
-        .multiproof(
-            HashMap::from_iter([(hashed_address, HashSet::from_iter([hashed_slot]))]).into(),
-        )
-=======
         .multiproof(MultiProofTargets::from_iter([(
             hashed_address,
             HashSet::from_iter([hashed_slot]),
         )]))
->>>>>>> 3ea3b68f
         .unwrap();
 
     let witness = TrieWitness::from_tx(provider.tx_ref())
@@ -93,16 +87,10 @@
 
     let state_root = StateRoot::from_tx(provider.tx_ref()).root().unwrap();
     let multiproof = Proof::from_tx(provider.tx_ref())
-<<<<<<< HEAD
-        .multiproof(
-            HashMap::from_iter([(hashed_address, HashSet::from_iter([hashed_slot]))]).into(),
-        )
-=======
         .multiproof(MultiProofTargets::from_iter([(
             hashed_address,
             HashSet::from_iter([hashed_slot]),
         )]))
->>>>>>> 3ea3b68f
         .unwrap();
 
     let witness =
@@ -139,41 +127,24 @@
     let mut hashed_storage_cursor =
         provider.tx_ref().cursor_dup_write::<tables::HashedStorages>().unwrap();
     hashed_storage_cursor
-<<<<<<< HEAD
         .upsert(
             hashed_address,
-            StorageEntry { key: hashed_slot1, value: U256::from(1), is_private: false },
+            &StorageEntry { key: hashed_slot1, value: U256::from(1), is_private: false },
         )
         .unwrap();
     hashed_storage_cursor
         .upsert(
             hashed_address,
-            StorageEntry { key: hashed_slot2, value: U256::from(1), is_private: false },
+            &StorageEntry { key: hashed_slot2, value: U256::from(1), is_private: false },
         )
-=======
-        .upsert(hashed_address, &StorageEntry { key: hashed_slot1, value: U256::from(1) })
-        .unwrap();
-    hashed_storage_cursor
-        .upsert(hashed_address, &StorageEntry { key: hashed_slot2, value: U256::from(1) })
->>>>>>> 3ea3b68f
         .unwrap();
 
     let state_root = StateRoot::from_tx(provider.tx_ref()).root().unwrap();
     let multiproof = Proof::from_tx(provider.tx_ref())
-<<<<<<< HEAD
-        .multiproof(
-            HashMap::from_iter([(
-                hashed_address,
-                HashSet::from_iter([hashed_slot1, hashed_slot2]),
-            )])
-            .into(),
-        )
-=======
         .multiproof(MultiProofTargets::from_iter([(
             hashed_address,
             HashSet::from_iter([hashed_slot1, hashed_slot2]),
         )]))
->>>>>>> 3ea3b68f
         .unwrap();
 
     let witness = TrieWitness::from_tx(provider.tx_ref())
