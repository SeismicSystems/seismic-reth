--- conflicted
+++ resolved
@@ -16,7 +16,7 @@
     HashedPostState, HashedStorage, StateRoot, StorageRoot,
 };
 use reth_trie_db::{DatabaseStateRoot, DatabaseStorageRoot, DatabaseTrieCursorFactory};
-use revm_primitives::FlaggedStorage;
+use revm::state::FlaggedStorage;
 use std::collections::BTreeMap;
 
 proptest! {
@@ -86,11 +86,7 @@
         // Insert init state into database
         for (hashed_slot, value) in init_storage.clone() {
             hashed_storage_cursor
-<<<<<<< HEAD
-                .upsert(hashed_address, StorageEntry { key: hashed_slot, value, is_private: false })
-=======
-                .upsert(hashed_address, &StorageEntry { key: hashed_slot, value })
->>>>>>> 3ea3b68f
+                .upsert(hashed_address, &StorageEntry { key: hashed_slot, value, is_private: false })
                 .unwrap();
         }
 
@@ -107,11 +103,7 @@
             let mut hashed_storage = HashedStorage::new(is_deleted);
             for (hashed_slot, value) in storage_update.clone() {
                 hashed_storage_cursor
-<<<<<<< HEAD
-                    .upsert(hashed_address, StorageEntry { key: hashed_slot, value: value, is_private: false })
-=======
-                    .upsert(hashed_address, &StorageEntry { key: hashed_slot, value })
->>>>>>> 3ea3b68f
+                    .upsert(hashed_address, &StorageEntry { key: hashed_slot, value: value, is_private: false })
                     .unwrap();
                 hashed_storage.storage.insert(hashed_slot, FlaggedStorage::new_from_value(value));
             }
