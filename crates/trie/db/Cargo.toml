--- conflicted
+++ resolved
@@ -12,17 +12,16 @@
 workspace = true
 
 [dependencies]
+# Seismic 
+revm.workspace = true
+revm-state.workspace = true
+
 # reth
 reth-primitives-traits.workspace = true
 reth-execution-errors.workspace = true
 reth-db-api.workspace = true
 reth-trie.workspace = true
 
-<<<<<<< HEAD
-revm.workspace = true
-revm-state.workspace = true
-=======
->>>>>>> b76d4f66
 # alloy
 alloy-primitives.workspace = true
 
