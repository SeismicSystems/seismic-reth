--- conflicted
+++ resolved
@@ -10,25 +10,12 @@
     transaction::DbTx,
 };
 use reth_execution_errors::StateRootError;
-<<<<<<< HEAD
-use reth_primitives::{keccak256, Account, Address, BlockNumber, B256};
-use reth_storage_errors::db::DatabaseError;
-use reth_trie::{
-    hashed_cursor::HashedPostStateCursorFactory, prefix_set::TriePrefixSetsMut,
-    trie_cursor::InMemoryTrieCursorFactory, updates::TrieUpdates, HashedPostState, HashedStorage,
-    StateRoot, StateRootProgress,
-};
 use revm::primitives::FlaggedStorage;
-use std::{
-    collections::{hash_map, HashMap},
-    ops::RangeInclusive,
-=======
 use reth_storage_errors::db::DatabaseError;
 use reth_trie::{
     hashed_cursor::HashedPostStateCursorFactory, trie_cursor::InMemoryTrieCursorFactory,
     updates::TrieUpdates, HashedPostState, HashedStorage, KeccakKeyHasher, KeyHasher, StateRoot,
     StateRootProgress, TrieInput,
->>>>>>> 5ef21cdf
 };
 use std::{collections::HashMap, ops::RangeInclusive};
 use tracing::debug;
@@ -244,24 +231,16 @@
         }
 
         // Iterate over storage changesets and record value before first occurring storage change.
-<<<<<<< HEAD
         let mut storages = HashMap::<Address, HashMap<B256, FlaggedStorage>>::default();
-=======
-        let mut storages = AddressHashMap::<B256HashMap<U256>>::default();
->>>>>>> 5ef21cdf
         let mut storage_changesets_cursor = tx.cursor_read::<tables::StorageChangeSets>()?;
         for entry in
             storage_changesets_cursor.walk_range(BlockNumberAddress((from, Address::ZERO))..)?
         {
             let (BlockNumberAddress((_, address)), storage) = entry?;
             let account_storage = storages.entry(address).or_default();
-<<<<<<< HEAD
             if let hash_map::Entry::Vacant(entry) = account_storage.entry(storage.key) {
                 entry.insert(storage.into());
             }
-=======
-            account_storage.entry(storage.key).or_insert(storage.value);
->>>>>>> 5ef21cdf
         }
 
         let hashed_accounts =
@@ -309,7 +288,6 @@
         let bundle_state = BundleState::builder(2..=2)
             .state_present_account_info(address1, account1)
             .state_present_account_info(address2, account2)
-<<<<<<< HEAD
             .state_storage(
                 address1,
                 HashMap::from([(
@@ -327,10 +305,6 @@
                     (FlaggedStorage::ZERO, FlaggedStorage::new_from_value(20)),
                 )]),
             )
-=======
-            .state_storage(address1, HashMap::from_iter([(slot1, (U256::ZERO, U256::from(10)))]))
-            .state_storage(address2, HashMap::from_iter([(slot2, (U256::ZERO, U256::from(20)))]))
->>>>>>> 5ef21cdf
             .build();
         assert_eq!(bundle_state.reverts.len(), 1);
 
