//! Common root computation functions.

use crate::TrieAccount;
use alloy_primitives::{keccak256, Address, B256};
use alloy_rlp::Encodable;
use alloy_trie::HashBuilder;
use itertools::Itertools;
use nybbles::Nibbles;
use revm_primitives::FlaggedStorage;

/// Hashes and sorts account keys, then proceeds to calculating the root hash of the state
/// represented as MPT.
/// See [`state_root_unsorted`] for more info.
pub fn state_root_ref_unhashed<'a, A: Into<TrieAccount> + Clone + 'a>(
    state: impl IntoIterator<Item = (&'a Address, &'a A)>,
) -> B256 {
    state_root_unsorted(
        state.into_iter().map(|(address, account)| (keccak256(address), account.clone())),
    )
}

/// Hashes and sorts account keys, then proceeds to calculating the root hash of the state
/// represented as MPT.
/// See [`state_root_unsorted`] for more info.
pub fn state_root_unhashed<A: Into<TrieAccount>>(
    state: impl IntoIterator<Item = (Address, A)>,
) -> B256 {
    state_root_unsorted(state.into_iter().map(|(address, account)| (keccak256(address), account)))
}

/// Sorts the hashed account keys and calculates the root hash of the state represented as MPT.
/// See [`state_root`] for more info.
pub fn state_root_unsorted<A: Into<TrieAccount>>(
    state: impl IntoIterator<Item = (B256, A)>,
) -> B256 {
    state_root(state.into_iter().sorted_unstable_by_key(|(key, _)| *key))
}

/// Calculates the root hash of the state represented as MPT.
///
/// Corresponds to [geth's `deriveHash`](https://github.com/ethereum/go-ethereum/blob/6c149fd4ad063f7c24d726a73bc0546badd1bc73/core/genesis.go#L119).
///
/// # Panics
///
/// If the items are not in sorted order.
pub fn state_root<A: Into<TrieAccount>>(state: impl IntoIterator<Item = (B256, A)>) -> B256 {
    let mut hb = HashBuilder::default();
    let mut account_rlp_buf = Vec::new();
    for (hashed_key, account) in state {
        account_rlp_buf.clear();
        account.into().encode(&mut account_rlp_buf);
        hb.add_leaf(Nibbles::unpack(hashed_key), &account_rlp_buf);
    }
    hb.root()
}

/// Hashes storage keys, sorts them and them calculates the root hash of the storage trie.
/// See [`storage_root_unsorted`] for more info.
pub fn storage_root_unhashed(storage: impl IntoIterator<Item = (B256, FlaggedStorage)>) -> B256 {
    storage_root_unsorted(storage.into_iter().map(|(slot, value)| (keccak256(slot), value)))
}

/// Sorts and calculates the root hash of account storage trie.
/// See [`storage_root`] for more info.
<<<<<<< HEAD
pub fn storage_root_unsorted(storage: impl IntoIterator<Item = (B256, FlaggedStorage)>) -> B256 {
    storage_root(storage.into_iter().sorted_by_key(|(key, _)| *key))
=======
pub fn storage_root_unsorted(storage: impl IntoIterator<Item = (B256, U256)>) -> B256 {
    storage_root(storage.into_iter().sorted_unstable_by_key(|(key, _)| *key))
>>>>>>> 5ef21cdf
}

/// Calculates the root hash of account storage trie.
///
/// # Panics
///
/// If the items are not in sorted order.
pub fn storage_root(storage: impl IntoIterator<Item = (B256, FlaggedStorage)>) -> B256 {
    let mut hb = HashBuilder::default();
    for (hashed_slot, value) in storage {
        hb.add_leaf(
            Nibbles::unpack(hashed_slot),
            alloy_rlp::encode_fixed_size(&value.value).as_ref(),
        );
    }
    hb.root()
}<|MERGE_RESOLUTION|>--- conflicted
+++ resolved
@@ -62,13 +62,8 @@
 
 /// Sorts and calculates the root hash of account storage trie.
 /// See [`storage_root`] for more info.
-<<<<<<< HEAD
 pub fn storage_root_unsorted(storage: impl IntoIterator<Item = (B256, FlaggedStorage)>) -> B256 {
     storage_root(storage.into_iter().sorted_by_key(|(key, _)| *key))
-=======
-pub fn storage_root_unsorted(storage: impl IntoIterator<Item = (B256, U256)>) -> B256 {
-    storage_root(storage.into_iter().sorted_unstable_by_key(|(key, _)| *key))
->>>>>>> 5ef21cdf
 }
 
 /// Calculates the root hash of account storage trie.
