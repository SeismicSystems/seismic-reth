use crate::{
    hashed_cursor::{HashedCursor, HashedCursorFactory},
    prefix_set::TriePrefixSetsMut,
    proof::{Proof, ProofBlindedProviderFactory},
    trie_cursor::TrieCursorFactory,
};
use alloy_rlp::EMPTY_STRING_CODE;
use alloy_trie::EMPTY_ROOT_HASH;
use reth_trie_common::HashedPostState;

use alloy_primitives::{
    keccak256,
    map::{B256Map, B256Set, Entry, HashMap},
    Bytes, B256,
};
use itertools::Itertools;
use reth_execution_errors::{
    SparseStateTrieErrorKind, SparseTrieError, SparseTrieErrorKind, StateProofError,
    TrieWitnessError,
};
use reth_trie_common::{MultiProofTargets, Nibbles};
use reth_trie_sparse::{
    blinded::{BlindedProvider, BlindedProviderFactory, RevealedNode},
    SparseStateTrie,
};
use std::sync::{mpsc, Arc};

/// State transition witness for the trie.
#[derive(Debug)]
pub struct TrieWitness<T, H> {
    /// The cursor factory for traversing trie nodes.
    trie_cursor_factory: T,
    /// The factory for hashed cursors.
    hashed_cursor_factory: H,
    /// A set of prefix sets that have changes.
    prefix_sets: TriePrefixSetsMut,
    /// Flag indicating whether the root node should always be included (even if the target state
    /// is empty). This setting is useful if the caller wants to verify the witness against the
    /// parent state root.
    /// Set to `false` by default.
    always_include_root_node: bool,
    /// Recorded witness.
    witness: B256Map<Bytes>,
}

impl<T, H> TrieWitness<T, H> {
    /// Creates a new witness generator.
    pub fn new(trie_cursor_factory: T, hashed_cursor_factory: H) -> Self {
        Self {
            trie_cursor_factory,
            hashed_cursor_factory,
            prefix_sets: TriePrefixSetsMut::default(),
            always_include_root_node: false,
            witness: HashMap::default(),
        }
    }

    /// Set the trie cursor factory.
    pub fn with_trie_cursor_factory<TF>(self, trie_cursor_factory: TF) -> TrieWitness<TF, H> {
        TrieWitness {
            trie_cursor_factory,
            hashed_cursor_factory: self.hashed_cursor_factory,
            prefix_sets: self.prefix_sets,
            always_include_root_node: self.always_include_root_node,
            witness: self.witness,
        }
    }

    /// Set the hashed cursor factory.
    pub fn with_hashed_cursor_factory<HF>(self, hashed_cursor_factory: HF) -> TrieWitness<T, HF> {
        TrieWitness {
            trie_cursor_factory: self.trie_cursor_factory,
            hashed_cursor_factory,
            prefix_sets: self.prefix_sets,
            always_include_root_node: self.always_include_root_node,
            witness: self.witness,
        }
    }

    /// Set the prefix sets. They have to be mutable in order to allow extension with proof target.
    pub fn with_prefix_sets_mut(mut self, prefix_sets: TriePrefixSetsMut) -> Self {
        self.prefix_sets = prefix_sets;
        self
    }

    /// Set `always_include_root_node` to true. Root node will be included even on empty state.
    /// This setting is useful if the caller wants to verify the witness against the
    /// parent state root.
    pub const fn always_include_root_node(mut self) -> Self {
        self.always_include_root_node = true;
        self
    }
}

impl<T, H> TrieWitness<T, H>
where
    T: TrieCursorFactory + Clone + Send + Sync,
    H: HashedCursorFactory + Clone + Send + Sync,
{
    /// Compute the state transition witness for the trie. Gather all required nodes
    /// to apply `state` on top of the current trie state.
    ///
    /// # Arguments
    ///
    /// `state` - state transition containing both modified and touched accounts and storage slots.
    pub fn compute(mut self, state: HashedPostState) -> Result<B256Map<Bytes>, TrieWitnessError> {
<<<<<<< HEAD
        if state.is_empty() {
            return Ok(self.witness);
=======
        let is_state_empty = state.is_empty();
        if is_state_empty && !self.always_include_root_node {
            return Ok(Default::default())
>>>>>>> b76d4f66
        }

        let proof_targets = if is_state_empty {
            MultiProofTargets::account(B256::ZERO)
        } else {
            self.get_proof_targets(&state)?
        };
        let multiproof =
            Proof::new(self.trie_cursor_factory.clone(), self.hashed_cursor_factory.clone())
                .with_prefix_sets_mut(self.prefix_sets.clone())
                .multiproof(proof_targets.clone())?;

        // No need to reconstruct the rest of the trie, we just need to include
        // the root node and return.
        if is_state_empty {
            let (root_hash, root_node) = if let Some(root_node) =
                multiproof.account_subtree.into_inner().remove(&Nibbles::default())
            {
                (keccak256(&root_node), root_node)
            } else {
                (EMPTY_ROOT_HASH, Bytes::from([EMPTY_STRING_CODE]))
            };
            return Ok(B256Map::from_iter([(root_hash, root_node)]))
        }

        // Record all nodes from multiproof in the witness
        for account_node in multiproof.account_subtree.values() {
            if let Entry::Vacant(entry) = self.witness.entry(keccak256(account_node.as_ref())) {
                entry.insert(account_node.clone());
            }
        }
        for storage_node in multiproof.storages.values().flat_map(|s| s.subtree.values()) {
            if let Entry::Vacant(entry) = self.witness.entry(keccak256(storage_node.as_ref())) {
                entry.insert(storage_node.clone());
            }
        }

        let (tx, rx) = mpsc::channel();
        let blinded_provider_factory = WitnessBlindedProviderFactory::new(
            ProofBlindedProviderFactory::new(
                self.trie_cursor_factory,
                self.hashed_cursor_factory,
                Arc::new(self.prefix_sets),
            ),
            tx,
        );
        let mut sparse_trie = SparseStateTrie::new(blinded_provider_factory);
        sparse_trie.reveal_multiproof(multiproof)?;

        // Attempt to update state trie to gather additional information for the witness.
        for (hashed_address, hashed_slots) in
            proof_targets.into_iter().sorted_unstable_by_key(|(ha, _)| *ha)
        {
            // Update storage trie first.
            let storage = state.storages.get(&hashed_address);
            let storage_trie = sparse_trie.storage_trie_mut(&hashed_address).ok_or(
                SparseStateTrieErrorKind::SparseStorageTrie(
                    hashed_address,
                    SparseTrieErrorKind::Blind,
                ),
            )?;
            for hashed_slot in hashed_slots.into_iter().sorted_unstable() {
                let storage_nibbles = Nibbles::unpack(hashed_slot);

                let maybe_flagged_storage =
                    storage.and_then(|s| s.storage.get(&hashed_slot)).filter(|v| !v.is_zero());

                if let Some(value) = maybe_flagged_storage {
                    let is_private = value.is_private;
                    let value = alloy_rlp::encode_fixed_size(&value.value).to_vec();
                    storage_trie.update_leaf(storage_nibbles, value, is_private).map_err(
                        |err| {
                            SparseStateTrieErrorKind::SparseStorageTrie(
                                hashed_address,
                                err.into_kind(),
                            )
                        },
                    )?;
                } else {
                    storage_trie.remove_leaf(&storage_nibbles).map_err(|err| {
                        SparseStateTrieErrorKind::SparseStorageTrie(hashed_address, err.into_kind())
                    })?;
                }
            }

            // Calculate storage root after updates.
            storage_trie.root();

            let account = state
                .accounts
                .get(&hashed_address)
                .ok_or(TrieWitnessError::MissingAccount(hashed_address))?
                .unwrap_or_default();
            sparse_trie.update_account(hashed_address, account)?;

            while let Ok(node) = rx.try_recv() {
                self.witness.insert(keccak256(&node), node);
            }
        }

        Ok(self.witness)
    }

    /// Retrieve proof targets for incoming hashed state.
    /// This method will aggregate all accounts and slots present in the hash state as well as
    /// select all existing slots from the database for the accounts that have been destroyed.
    fn get_proof_targets(
        &self,
        state: &HashedPostState,
    ) -> Result<MultiProofTargets, StateProofError> {
        let mut proof_targets = MultiProofTargets::default();
        for hashed_address in state.accounts.keys() {
            proof_targets.insert(*hashed_address, B256Set::default());
        }
        for (hashed_address, storage) in &state.storages {
            let mut storage_keys = storage.storage.keys().copied().collect::<B256Set>();
            if storage.wiped {
                // storage for this account was destroyed, gather all slots from the current state
                let mut storage_cursor =
                    self.hashed_cursor_factory.hashed_storage_cursor(*hashed_address)?;
                // position cursor at the start
                let mut current_entry = storage_cursor.seek(B256::ZERO)?;
                while let Some((hashed_slot, _)) = current_entry {
                    storage_keys.insert(hashed_slot);
                    current_entry = storage_cursor.next()?;
                }
            }
            proof_targets.insert(*hashed_address, storage_keys);
        }
        Ok(proof_targets)
    }
}

#[derive(Debug, Clone)]
struct WitnessBlindedProviderFactory<F> {
    /// Blinded node provider factory.
    provider_factory: F,
    /// Sender for forwarding fetched blinded node.
    tx: mpsc::Sender<Bytes>,
}

impl<F> WitnessBlindedProviderFactory<F> {
    const fn new(provider_factory: F, tx: mpsc::Sender<Bytes>) -> Self {
        Self { provider_factory, tx }
    }
}

impl<F> BlindedProviderFactory for WitnessBlindedProviderFactory<F>
where
    F: BlindedProviderFactory,
    F::AccountNodeProvider: BlindedProvider,
    F::StorageNodeProvider: BlindedProvider,
{
    type AccountNodeProvider = WitnessBlindedProvider<F::AccountNodeProvider>;
    type StorageNodeProvider = WitnessBlindedProvider<F::StorageNodeProvider>;

    fn account_node_provider(&self) -> Self::AccountNodeProvider {
        let provider = self.provider_factory.account_node_provider();
        WitnessBlindedProvider::new(provider, self.tx.clone())
    }

    fn storage_node_provider(&self, account: B256) -> Self::StorageNodeProvider {
        let provider = self.provider_factory.storage_node_provider(account);
        WitnessBlindedProvider::new(provider, self.tx.clone())
    }
}

#[derive(Debug)]
struct WitnessBlindedProvider<P> {
    /// Proof-based blinded.
    provider: P,
    /// Sender for forwarding fetched blinded node.
    tx: mpsc::Sender<Bytes>,
}

impl<P> WitnessBlindedProvider<P> {
    const fn new(provider: P, tx: mpsc::Sender<Bytes>) -> Self {
        Self { provider, tx }
    }
}

impl<P: BlindedProvider> BlindedProvider for WitnessBlindedProvider<P> {
    fn blinded_node(&self, path: &Nibbles) -> Result<Option<RevealedNode>, SparseTrieError> {
        let maybe_node = self.provider.blinded_node(path)?;
        if let Some(node) = &maybe_node {
            self.tx
                .send(node.node.clone())
                .map_err(|error| SparseTrieErrorKind::Other(Box::new(error)))?;
        }
        Ok(maybe_node)
    }
}<|MERGE_RESOLUTION|>--- conflicted
+++ resolved
@@ -104,14 +104,9 @@
     ///
     /// `state` - state transition containing both modified and touched accounts and storage slots.
     pub fn compute(mut self, state: HashedPostState) -> Result<B256Map<Bytes>, TrieWitnessError> {
-<<<<<<< HEAD
-        if state.is_empty() {
-            return Ok(self.witness);
-=======
         let is_state_empty = state.is_empty();
         if is_state_empty && !self.always_include_root_node {
             return Ok(Default::default())
->>>>>>> b76d4f66
         }
 
         let proof_targets = if is_state_empty {
