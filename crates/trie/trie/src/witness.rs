--- conflicted
+++ resolved
@@ -134,18 +134,7 @@
                 let maybe_leaf_value = storage
                     .and_then(|s| s.storage.get(&hashed_slot))
                     .filter(|v| !v.is_zero())
-<<<<<<< HEAD
-                    .map(|v| alloy_rlp::encode_fixed_size(&v.value).to_vec());
-                let proof = storage_multiproof.subtree.iter().filter(|e| slot_key.starts_with(e.0));
-                storage_trie_nodes.extend(self.target_nodes(
-                    slot_key.clone(),
-                    slot_value,
-                    proof,
-                )?);
-            }
-=======
                     .map(|v| alloy_rlp::encode_fixed_size(v).to_vec());
->>>>>>> 5ef21cdf
 
                 if let Some(value) = maybe_leaf_value {
                     storage_trie
