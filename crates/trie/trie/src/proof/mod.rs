--- conflicted
+++ resolved
@@ -15,10 +15,6 @@
 use reth_execution_errors::trie::StateProofError;
 use reth_trie_common::{
     proof::ProofRetainer, AccountProof, MultiProof, MultiProofTargets, StorageMultiProof,
-<<<<<<< HEAD
-    TrieAccount,
-=======
->>>>>>> 3ea3b68f
 };
 
 mod blinded;
@@ -97,17 +93,10 @@
         slots: &[B256],
     ) -> Result<AccountProof, StateProofError> {
         Ok(self
-<<<<<<< HEAD
-            .multiproof(
-                HashMap::from_iter([(keccak256(address), slots.iter().map(keccak256).collect())])
-                    .into(),
-            )?
-=======
             .multiproof(MultiProofTargets::from_iter([(
                 keccak256(address),
                 slots.iter().map(keccak256).collect(),
             )]))?
->>>>>>> 3ea3b68f
             .account_proof(address, slots)?)
     }
 
