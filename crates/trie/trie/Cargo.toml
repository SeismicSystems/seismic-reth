[package]
name = "reth-trie"
version.workspace = true
edition.workspace = true
rust-version.workspace = true
license.workspace = true
homepage.workspace = true
repository.workspace = true
description = "Merkle trie implementation"

[lints]
workspace = true

[dependencies]
# reth
reth-execution-errors.workspace = true
reth-primitives.workspace = true
reth-stages-types.workspace = true
reth-storage-errors.workspace = true
reth-trie-sparse.workspace = true
reth-trie-common.workspace = true

revm.workspace = true

# alloy
alloy-eips.workspace = true
alloy-rlp.workspace = true
alloy-primitives.workspace = true
alloy-consensus.workspace = true
alloy-trie.workspace = true

# tracing
tracing.workspace = true

# misc
rayon.workspace = true
auto_impl.workspace = true
itertools.workspace = true

# `metrics` feature
reth-metrics = { workspace = true, optional = true }
metrics = { workspace = true, optional = true }

# `test-utils` feature
triehash = { version = "0.8", optional = true }

[dev-dependencies]
# reth
reth-primitives = { workspace = true, features = ["test-utils", "arbitrary"] }
<<<<<<< HEAD
reth-provider = { workspace = true, features = ["test-utils"] }
reth-trie-common = { workspace = true, features = ["test-utils", "arbitrary"] }	
=======
reth-trie-common = { workspace = true, features = ["test-utils", "arbitrary"] }
>>>>>>> 5ef21cdf

# trie
triehash = "0.8"

# misc
proptest.workspace = true
proptest-arbitrary-interop.workspace = true
serde_json.workspace = true
criterion.workspace = true

[features]
metrics = ["reth-metrics", "dep:metrics"]
serde = [
	"alloy-primitives/serde",
	"alloy-consensus/serde",
	"alloy-trie/serde",
    "alloy-eips/serde",
	"revm/serde",
	"reth-trie-common/serde"
]
test-utils = [
	"triehash",
	"revm/test-utils",
	"reth-primitives/test-utils",
	"reth-trie-common/test-utils",
	"reth-stages-types/test-utils"
]

[[bench]]
name = "hash_post_state"
harness = false

[[bench]]
name = "trie_root"
required-features = ["test-utils"]
harness = false<|MERGE_RESOLUTION|>--- conflicted
+++ resolved
@@ -47,12 +47,7 @@
 [dev-dependencies]
 # reth
 reth-primitives = { workspace = true, features = ["test-utils", "arbitrary"] }
-<<<<<<< HEAD
-reth-provider = { workspace = true, features = ["test-utils"] }
-reth-trie-common = { workspace = true, features = ["test-utils", "arbitrary"] }	
-=======
 reth-trie-common = { workspace = true, features = ["test-utils", "arbitrary"] }
->>>>>>> 5ef21cdf
 
 # trie
 triehash = "0.8"
