--- conflicted
+++ resolved
@@ -8,11 +8,6 @@
     ValidPoolTransaction,
 };
 use alloy_consensus::{
-<<<<<<< HEAD
-    constants::{EIP1559_TX_TYPE_ID, EIP2930_TX_TYPE_ID, EIP4844_TX_TYPE_ID, LEGACY_TX_TYPE_ID},
-    transaction::TxSeismicElements,
-    TxEip1559, TxEip2930, TxEip4844, TxLegacy,
-=======
     constants::{
         EIP1559_TX_TYPE_ID, EIP2930_TX_TYPE_ID, EIP4844_TX_TYPE_ID, EIP7702_TX_TYPE_ID,
         LEGACY_TX_TYPE_ID,
@@ -20,7 +15,6 @@
     transaction::PooledTransaction,
     EthereumTxEnvelope, TxEip1559, TxEip2930, TxEip4844, TxEip4844Variant, TxEip7702, TxEnvelope,
     TxLegacy, TxType, Typed2718,
->>>>>>> 3ea3b68f
 };
 use alloy_eips::{
     eip1559::MIN_PROTOCOL_BASE_FEE,
@@ -876,10 +870,6 @@
             _ => None,
         }
     }
-
-    fn seismic_elements(&self) -> Option<&TxSeismicElements> {
-        None
-    }
 }
 
 impl EthPoolTransaction for MockTransaction {
