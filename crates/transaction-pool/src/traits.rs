use crate::{
    blobstore::BlobStoreError,
    error::{InvalidPoolTransactionError, PoolResult},
    pool::{state::SubPool, BestTransactionFilter, TransactionEvents},
    validate::ValidPoolTransaction,
    AllTransactionsEvents,
};
use alloy_consensus::{
    constants::{EIP1559_TX_TYPE_ID, EIP4844_TX_TYPE_ID, EIP7702_TX_TYPE_ID},
    Transaction as _, Typed2718,
};
use alloy_eips::{
    eip2718::Encodable2718,
    eip2930::AccessList,
    eip4844::{BlobAndProofV1, BlobTransactionSidecar, BlobTransactionValidationError},
};
use alloy_primitives::{Address, TxHash, TxKind, B256, U256};
use futures_util::{ready, Stream};
use reth_eth_wire_types::HandleMempoolData;
use reth_execution_types::ChangedAccount;
use reth_primitives::{
    kzg::KzgSettings,
    transaction::{SignedTransactionIntoRecoveredExt, TryFromRecoveredTransactionError},
    PooledTransactionsElement, PooledTransactionsElementEcRecovered, RecoveredTx, SealedBlock,
    Transaction, TransactionSigned,
};
use reth_primitives_traits::SignedTransaction;
#[cfg(feature = "serde")]
use serde::{Deserialize, Serialize};
use std::{
    collections::{HashMap, HashSet},
    fmt,
    future::Future,
    pin::Pin,
    sync::Arc,
    task::{Context, Poll},
};
use tokio::sync::mpsc::Receiver;

/// The `PeerId` type.
pub type PeerId = alloy_primitives::B512;

/// Helper type alias to access [`PoolTransaction::Consensus`] for a given [`TransactionPool`].
pub type PoolConsensusTx<P> = <<P as TransactionPool>::Transaction as PoolTransaction>::Consensus;

/// Helper type alias to access [`PoolTransaction::Pooled`] for a given [`TransactionPool`].
pub type PoolPooledTx<P> = <<P as TransactionPool>::Transaction as PoolTransaction>::Pooled;

/// General purpose abstraction of a transaction-pool.
///
/// This is intended to be used by API-consumers such as RPC that need inject new incoming,
/// unverified transactions. And by block production that needs to get transactions to execute in a
/// new block.
///
/// Note: This requires `Clone` for convenience, since it is assumed that this will be implemented
/// for a wrapped `Arc` type, see also [`Pool`](crate::Pool).
#[auto_impl::auto_impl(&, Arc)]
pub trait TransactionPool: Send + Sync + Clone {
    /// The transaction type of the pool
    type Transaction: EthPoolTransaction;

    /// Returns stats about the pool and all sub-pools.
    fn pool_size(&self) -> PoolSize;

    /// Returns the block the pool is currently tracking.
    ///
    /// This tracks the block that the pool has last seen.
    fn block_info(&self) -> BlockInfo;

    /// Imports an _external_ transaction.
    ///
    /// This is intended to be used by the network to insert incoming transactions received over the
    /// p2p network.
    ///
    /// Consumer: P2P
    fn add_external_transaction(
        &self,
        transaction: Self::Transaction,
    ) -> impl Future<Output = PoolResult<TxHash>> + Send {
        self.add_transaction(TransactionOrigin::External, transaction)
    }

    /// Imports all _external_ transactions
    ///
    /// Consumer: Utility
    fn add_external_transactions(
        &self,
        transactions: Vec<Self::Transaction>,
    ) -> impl Future<Output = Vec<PoolResult<TxHash>>> + Send {
        self.add_transactions(TransactionOrigin::External, transactions)
    }

    /// Adds an _unvalidated_ transaction into the pool and subscribe to state changes.
    ///
    /// This is the same as [`TransactionPool::add_transaction`] but returns an event stream for the
    /// given transaction.
    ///
    /// Consumer: Custom
    fn add_transaction_and_subscribe(
        &self,
        origin: TransactionOrigin,
        transaction: Self::Transaction,
    ) -> impl Future<Output = PoolResult<TransactionEvents>> + Send;

    /// Adds an _unvalidated_ transaction into the pool.
    ///
    /// Consumer: RPC
    fn add_transaction(
        &self,
        origin: TransactionOrigin,
        transaction: Self::Transaction,
    ) -> impl Future<Output = PoolResult<TxHash>> + Send;

    /// Adds the given _unvalidated_ transaction into the pool.
    ///
    /// Returns a list of results.
    ///
    /// Consumer: RPC
    fn add_transactions(
        &self,
        origin: TransactionOrigin,
        transactions: Vec<Self::Transaction>,
    ) -> impl Future<Output = Vec<PoolResult<TxHash>>> + Send;

    /// Returns a new transaction change event stream for the given transaction.
    ///
    /// Returns `None` if the transaction is not in the pool.
    fn transaction_event_listener(&self, tx_hash: TxHash) -> Option<TransactionEvents>;

    /// Returns a new transaction change event stream for _all_ transactions in the pool.
    fn all_transactions_event_listener(&self) -> AllTransactionsEvents<Self::Transaction>;

    /// Returns a new Stream that yields transactions hashes for new __pending__ transactions
    /// inserted into the pool that are allowed to be propagated.
    ///
    /// Note: This is intended for networking and will __only__ yield transactions that are allowed
    /// to be propagated over the network, see also [TransactionListenerKind].
    ///
    /// Consumer: RPC/P2P
    fn pending_transactions_listener(&self) -> Receiver<TxHash> {
        self.pending_transactions_listener_for(TransactionListenerKind::PropagateOnly)
    }

    /// Returns a new [Receiver] that yields transactions hashes for new __pending__ transactions
    /// inserted into the pending pool depending on the given [TransactionListenerKind] argument.
    fn pending_transactions_listener_for(&self, kind: TransactionListenerKind) -> Receiver<TxHash>;

    /// Returns a new stream that yields new valid transactions added to the pool.
    fn new_transactions_listener(&self) -> Receiver<NewTransactionEvent<Self::Transaction>> {
        self.new_transactions_listener_for(TransactionListenerKind::PropagateOnly)
    }

    /// Returns a new [Receiver] that yields blob "sidecars" (blobs w/ assoc. kzg
    /// commitments/proofs) for eip-4844 transactions inserted into the pool
    fn blob_transaction_sidecars_listener(&self) -> Receiver<NewBlobSidecar>;

    /// Returns a new stream that yields new valid transactions added to the pool
    /// depending on the given [TransactionListenerKind] argument.
    fn new_transactions_listener_for(
        &self,
        kind: TransactionListenerKind,
    ) -> Receiver<NewTransactionEvent<Self::Transaction>>;

    /// Returns a new Stream that yields new transactions added to the pending sub-pool.
    ///
    /// This is a convenience wrapper around [Self::new_transactions_listener] that filters for
    /// [SubPool::Pending](crate::SubPool).
    fn new_pending_pool_transactions_listener(
        &self,
    ) -> NewSubpoolTransactionStream<Self::Transaction> {
        NewSubpoolTransactionStream::new(
            self.new_transactions_listener_for(TransactionListenerKind::PropagateOnly),
            SubPool::Pending,
        )
    }

    /// Returns a new Stream that yields new transactions added to the basefee sub-pool.
    ///
    /// This is a convenience wrapper around [Self::new_transactions_listener] that filters for
    /// [SubPool::BaseFee](crate::SubPool).
    fn new_basefee_pool_transactions_listener(
        &self,
    ) -> NewSubpoolTransactionStream<Self::Transaction> {
        NewSubpoolTransactionStream::new(self.new_transactions_listener(), SubPool::BaseFee)
    }

    /// Returns a new Stream that yields new transactions added to the queued-pool.
    ///
    /// This is a convenience wrapper around [Self::new_transactions_listener] that filters for
    /// [SubPool::Queued](crate::SubPool).
    fn new_queued_transactions_listener(&self) -> NewSubpoolTransactionStream<Self::Transaction> {
        NewSubpoolTransactionStream::new(self.new_transactions_listener(), SubPool::Queued)
    }

    /// Returns the _hashes_ of all transactions in the pool.
    ///
    /// Note: This returns a `Vec` but should guarantee that all hashes are unique.
    ///
    /// Consumer: P2P
    fn pooled_transaction_hashes(&self) -> Vec<TxHash>;

    /// Returns only the first `max` hashes of transactions in the pool.
    ///
    /// Consumer: P2P
    fn pooled_transaction_hashes_max(&self, max: usize) -> Vec<TxHash>;

    /// Returns the _full_ transaction objects all transactions in the pool.
    ///
    /// This is intended to be used by the network for the initial exchange of pooled transaction
    /// _hashes_
    ///
    /// Note: This returns a `Vec` but should guarantee that all transactions are unique.
    ///
    /// Caution: In case of blob transactions, this does not include the sidecar.
    ///
    /// Consumer: P2P
    fn pooled_transactions(&self) -> Vec<Arc<ValidPoolTransaction<Self::Transaction>>>;

    /// Returns only the first `max` transactions in the pool.
    ///
    /// Consumer: P2P
    fn pooled_transactions_max(
        &self,
        max: usize,
    ) -> Vec<Arc<ValidPoolTransaction<Self::Transaction>>>;

    /// Returns converted [PooledTransactionsElement] for the given transaction hashes.
    ///
    /// This adheres to the expected behavior of
    /// [`GetPooledTransactions`](https://github.com/ethereum/devp2p/blob/master/caps/eth.md#getpooledtransactions-0x09):
    ///
    /// The transactions must be in same order as in the request, but it is OK to skip transactions
    /// which are not available.
    ///
    /// If the transaction is a blob transaction, the sidecar will be included.
    ///
    /// Consumer: P2P
    fn get_pooled_transaction_elements(
        &self,
        tx_hashes: Vec<TxHash>,
        limit: GetPooledTransactionLimit,
    ) -> Vec<<Self::Transaction as PoolTransaction>::Pooled>;

    /// Returns the pooled transaction variant for the given transaction hash.
    ///
    /// This adheres to the expected behavior of
    /// [`GetPooledTransactions`](https://github.com/ethereum/devp2p/blob/master/caps/eth.md#getpooledtransactions-0x09):
    ///
    /// If the transaction is a blob transaction, the sidecar will be included.
    ///
    /// It is expected that this variant represents the valid p2p format for full transactions.
    /// E.g. for EIP-4844 transactions this is the consensus transaction format with the blob
    /// sidecar.
    ///
    /// Consumer: P2P
    fn get_pooled_transaction_element(
        &self,
        tx_hash: TxHash,
    ) -> Option<RecoveredTx<<Self::Transaction as PoolTransaction>::Pooled>>;

    /// Returns an iterator that yields transactions that are ready for block production.
    ///
    /// Consumer: Block production
    fn best_transactions(
        &self,
    ) -> Box<dyn BestTransactions<Item = Arc<ValidPoolTransaction<Self::Transaction>>>>;

    /// Returns an iterator that yields transactions that are ready for block production with the
    /// given base fee and optional blob fee attributes.
    ///
    /// Consumer: Block production
    fn best_transactions_with_attributes(
        &self,
        best_transactions_attributes: BestTransactionsAttributes,
    ) -> Box<dyn BestTransactions<Item = Arc<ValidPoolTransaction<Self::Transaction>>>>;

    /// Returns all transactions that can be included in the next block.
    ///
    /// This is primarily used for the `txpool_` RPC namespace:
    /// <https://geth.ethereum.org/docs/interacting-with-geth/rpc/ns-txpool> which distinguishes
    /// between `pending` and `queued` transactions, where `pending` are transactions ready for
    /// inclusion in the next block and `queued` are transactions that are ready for inclusion in
    /// future blocks.
    ///
    /// Consumer: RPC
    fn pending_transactions(&self) -> Vec<Arc<ValidPoolTransaction<Self::Transaction>>>;

    /// Returns first `max` transactions that can be included in the next block.
    /// See <https://github.com/paradigmxyz/reth/issues/12767#issuecomment-2493223579>
    ///
    /// Consumer: Block production
    fn pending_transactions_max(
        &self,
        max: usize,
    ) -> Vec<Arc<ValidPoolTransaction<Self::Transaction>>>;

    /// Returns all transactions that can be included in _future_ blocks.
    ///
    /// This and [Self::pending_transactions] are mutually exclusive.
    ///
    /// Consumer: RPC
    fn queued_transactions(&self) -> Vec<Arc<ValidPoolTransaction<Self::Transaction>>>;

    /// Returns all transactions that are currently in the pool grouped by whether they are ready
    /// for inclusion in the next block or not.
    ///
    /// This is primarily used for the `txpool_` namespace: <https://geth.ethereum.org/docs/interacting-with-geth/rpc/ns-txpool>
    ///
    /// Consumer: RPC
    fn all_transactions(&self) -> AllPoolTransactions<Self::Transaction>;

    /// Removes all transactions corresponding to the given hashes.
    ///
    /// Consumer: Utility
    fn remove_transactions(
        &self,
        hashes: Vec<TxHash>,
    ) -> Vec<Arc<ValidPoolTransaction<Self::Transaction>>>;

    /// Removes all transactions corresponding to the given hashes.
    ///
    /// Also removes all _dependent_ transactions.
    ///
    /// Consumer: Utility
    fn remove_transactions_and_descendants(
        &self,
        hashes: Vec<TxHash>,
    ) -> Vec<Arc<ValidPoolTransaction<Self::Transaction>>>;

    /// Removes all transactions from the given sender
    ///
    /// Consumer: Utility
    fn remove_transactions_by_sender(
        &self,
        sender: Address,
    ) -> Vec<Arc<ValidPoolTransaction<Self::Transaction>>>;

    /// Retains only those hashes that are unknown to the pool.
    /// In other words, removes all transactions from the given set that are currently present in
    /// the pool. Returns hashes already known to the pool.
    ///
    /// Consumer: P2P
    fn retain_unknown<A>(&self, announcement: &mut A)
    where
        A: HandleMempoolData;

    /// Returns if the transaction for the given hash is already included in this pool.
    fn contains(&self, tx_hash: &TxHash) -> bool {
        self.get(tx_hash).is_some()
    }

    /// Returns the transaction for the given hash.
    fn get(&self, tx_hash: &TxHash) -> Option<Arc<ValidPoolTransaction<Self::Transaction>>>;

    /// Returns all transactions objects for the given hashes.
    ///
    /// Caution: This in case of blob transactions, this does not include the sidecar.
    fn get_all(&self, txs: Vec<TxHash>) -> Vec<Arc<ValidPoolTransaction<Self::Transaction>>>;

    /// Notify the pool about transactions that are propagated to peers.
    ///
    /// Consumer: P2P
    fn on_propagated(&self, txs: PropagatedTransactions);

    /// Returns all transactions sent by a given user
    fn get_transactions_by_sender(
        &self,
        sender: Address,
    ) -> Vec<Arc<ValidPoolTransaction<Self::Transaction>>>;

    /// Returns all pending transactions filtered by predicate
    fn get_pending_transactions_with_predicate(
        &self,
        predicate: impl FnMut(&ValidPoolTransaction<Self::Transaction>) -> bool,
    ) -> Vec<Arc<ValidPoolTransaction<Self::Transaction>>>;

    /// Returns all pending transactions sent by a given user
    fn get_pending_transactions_by_sender(
        &self,
        sender: Address,
    ) -> Vec<Arc<ValidPoolTransaction<Self::Transaction>>>;

    /// Returns all queued transactions sent by a given user
    fn get_queued_transactions_by_sender(
        &self,
        sender: Address,
    ) -> Vec<Arc<ValidPoolTransaction<Self::Transaction>>>;

    /// Returns the highest transaction sent by a given user
    fn get_highest_transaction_by_sender(
        &self,
        sender: Address,
    ) -> Option<Arc<ValidPoolTransaction<Self::Transaction>>>;

    /// Returns the transaction with the highest nonce that is executable given the on chain nonce.
    /// In other words the highest non nonce gapped transaction.
    ///
    /// Note: The next pending pooled transaction must have the on chain nonce.
    ///
    /// For example, for a given on chain nonce of `5`, the next transaction must have that nonce.
    /// If the pool contains txs `[5,6,7]` this returns tx `7`.
    /// If the pool contains txs `[6,7]` this returns `None` because the next valid nonce (5) is
    /// missing, which means txs `[6,7]` are nonce gapped.
    fn get_highest_consecutive_transaction_by_sender(
        &self,
        sender: Address,
        on_chain_nonce: u64,
    ) -> Option<Arc<ValidPoolTransaction<Self::Transaction>>>;

    /// Returns a transaction sent by a given user and a nonce
    fn get_transaction_by_sender_and_nonce(
        &self,
        sender: Address,
        nonce: u64,
    ) -> Option<Arc<ValidPoolTransaction<Self::Transaction>>>;

    /// Returns all transactions that where submitted with the given [TransactionOrigin]
    fn get_transactions_by_origin(
        &self,
        origin: TransactionOrigin,
    ) -> Vec<Arc<ValidPoolTransaction<Self::Transaction>>>;

    /// Returns all pending transactions filtered by [`TransactionOrigin`]
    fn get_pending_transactions_by_origin(
        &self,
        origin: TransactionOrigin,
    ) -> Vec<Arc<ValidPoolTransaction<Self::Transaction>>>;

    /// Returns all transactions that where submitted as [TransactionOrigin::Local]
    fn get_local_transactions(&self) -> Vec<Arc<ValidPoolTransaction<Self::Transaction>>> {
        self.get_transactions_by_origin(TransactionOrigin::Local)
    }

    /// Returns all transactions that where submitted as [TransactionOrigin::Private]
    fn get_private_transactions(&self) -> Vec<Arc<ValidPoolTransaction<Self::Transaction>>> {
        self.get_transactions_by_origin(TransactionOrigin::Private)
    }

    /// Returns all transactions that where submitted as [TransactionOrigin::External]
    fn get_external_transactions(&self) -> Vec<Arc<ValidPoolTransaction<Self::Transaction>>> {
        self.get_transactions_by_origin(TransactionOrigin::External)
    }

    /// Returns all pending transactions that where submitted as [TransactionOrigin::Local]
    fn get_local_pending_transactions(&self) -> Vec<Arc<ValidPoolTransaction<Self::Transaction>>> {
        self.get_transactions_by_origin(TransactionOrigin::Local)
    }

    /// Returns all pending transactions that where submitted as [TransactionOrigin::Private]
    fn get_private_pending_transactions(
        &self,
    ) -> Vec<Arc<ValidPoolTransaction<Self::Transaction>>> {
        self.get_pending_transactions_by_origin(TransactionOrigin::Private)
    }

    /// Returns all pending transactions that where submitted as [TransactionOrigin::External]
    fn get_external_pending_transactions(
        &self,
    ) -> Vec<Arc<ValidPoolTransaction<Self::Transaction>>> {
        self.get_pending_transactions_by_origin(TransactionOrigin::External)
    }

    /// Returns a set of all senders of transactions in the pool
    fn unique_senders(&self) -> HashSet<Address>;

    /// Returns the [BlobTransactionSidecar] for the given transaction hash if it exists in the blob
    /// store.
    fn get_blob(
        &self,
        tx_hash: TxHash,
    ) -> Result<Option<Arc<BlobTransactionSidecar>>, BlobStoreError>;

    /// Returns all [BlobTransactionSidecar] for the given transaction hashes if they exists in the
    /// blob store.
    ///
    /// This only returns the blobs that were found in the store.
    /// If there's no blob it will not be returned.
    fn get_all_blobs(
        &self,
        tx_hashes: Vec<TxHash>,
    ) -> Result<Vec<(TxHash, Arc<BlobTransactionSidecar>)>, BlobStoreError>;

    /// Returns the exact [BlobTransactionSidecar] for the given transaction hashes in the order
    /// they were requested.
    ///
    /// Returns an error if any of the blobs are not found in the blob store.
    fn get_all_blobs_exact(
        &self,
        tx_hashes: Vec<TxHash>,
    ) -> Result<Vec<Arc<BlobTransactionSidecar>>, BlobStoreError>;

    /// Return the [`BlobTransactionSidecar`]s for a list of blob versioned hashes.
    fn get_blobs_for_versioned_hashes(
        &self,
        versioned_hashes: &[B256],
    ) -> Result<Vec<Option<BlobAndProofV1>>, BlobStoreError>;
}

/// Extension for [TransactionPool] trait that allows to set the current block info.
#[auto_impl::auto_impl(&, Arc)]
pub trait TransactionPoolExt: TransactionPool {
    /// Sets the current block info for the pool.
    fn set_block_info(&self, info: BlockInfo);

    /// Event listener for when the pool needs to be updated.
    ///
    /// Implementers need to update the pool accordingly:
    ///
    /// ## Fee changes
    ///
    /// The [`CanonicalStateUpdate`] includes the base and blob fee of the pending block, which
    /// affects the dynamic fee requirement of pending transactions in the pool.
    ///
    /// ## EIP-4844 Blob transactions
    ///
    /// Mined blob transactions need to be removed from the pool, but from the pool only. The blob
    /// sidecar must not be removed from the blob store. Only after a blob transaction is
    /// finalized, its sidecar is removed from the blob store. This ensures that in case of a reorg,
    /// the sidecar is still available.
    fn on_canonical_state_change(&self, update: CanonicalStateUpdate<'_>);

    /// Updates the accounts in the pool
    fn update_accounts(&self, accounts: Vec<ChangedAccount>);

    /// Deletes the blob sidecar for the given transaction from the blob store
    fn delete_blob(&self, tx: B256);

    /// Deletes multiple blob sidecars from the blob store
    fn delete_blobs(&self, txs: Vec<B256>);

    /// Maintenance function to cleanup blobs that are no longer needed.
    fn cleanup_blobs(&self);
}

/// Determines what kind of new transactions should be emitted by a stream of transactions.
///
/// This gives control whether to include transactions that are allowed to be propagated.
#[derive(Debug, Copy, Clone, PartialEq, Eq)]
pub enum TransactionListenerKind {
    /// Any new pending transactions
    All,
    /// Only transactions that are allowed to be propagated.
    ///
    /// See also [`ValidPoolTransaction`]
    PropagateOnly,
}

impl TransactionListenerKind {
    /// Returns true if we're only interested in transactions that are allowed to be propagated.
    #[inline]
    pub const fn is_propagate_only(&self) -> bool {
        matches!(self, Self::PropagateOnly)
    }
}

/// A Helper type that bundles all transactions in the pool.
#[derive(Debug, Clone)]
pub struct AllPoolTransactions<T: PoolTransaction> {
    /// Transactions that are ready for inclusion in the next block.
    pub pending: Vec<Arc<ValidPoolTransaction<T>>>,
    /// Transactions that are ready for inclusion in _future_ blocks, but are currently parked,
    /// because they depend on other transactions that are not yet included in the pool (nonce gap)
    /// or otherwise blocked.
    pub queued: Vec<Arc<ValidPoolTransaction<T>>>,
}

// === impl AllPoolTransactions ===

impl<T: PoolTransaction> AllPoolTransactions<T> {
    /// Returns an iterator over all pending [`RecoveredTx`] transactions.
    pub fn pending_recovered(&self) -> impl Iterator<Item = RecoveredTx<T::Consensus>> + '_ {
        self.pending.iter().map(|tx| tx.transaction.clone().into())
    }

    /// Returns an iterator over all queued [`RecoveredTx`] transactions.
    pub fn queued_recovered(&self) -> impl Iterator<Item = RecoveredTx<T::Consensus>> + '_ {
        self.queued.iter().map(|tx| tx.transaction.clone().into())
    }

    /// Returns an iterator over all transactions, both pending and queued.
    pub fn all(&self) -> impl Iterator<Item = RecoveredTx<T::Consensus>> + '_ {
        self.pending.iter().chain(self.queued.iter()).map(|tx| tx.transaction.clone().into())
    }
}

impl<T: PoolTransaction> Default for AllPoolTransactions<T> {
    fn default() -> Self {
        Self { pending: Default::default(), queued: Default::default() }
    }
}

/// Represents a transaction that was propagated over the network.
#[derive(Debug, Clone, Eq, PartialEq, Default)]
pub struct PropagatedTransactions(pub HashMap<TxHash, Vec<PropagateKind>>);

/// Represents how a transaction was propagated over the network.
#[derive(Debug, Copy, Clone, Eq, PartialEq)]
#[cfg_attr(feature = "serde", derive(Serialize, Deserialize))]
pub enum PropagateKind {
    /// The full transaction object was sent to the peer.
    ///
    /// This is equivalent to the `Transaction` message
    Full(PeerId),
    /// Only the Hash was propagated to the peer.
    Hash(PeerId),
}

// === impl PropagateKind ===

impl PropagateKind {
    /// Returns the peer the transaction was sent to
    pub const fn peer(&self) -> &PeerId {
        match self {
            Self::Full(peer) | Self::Hash(peer) => peer,
        }
    }

    /// Returns true if the transaction was sent as a full transaction
    pub const fn is_full(&self) -> bool {
        matches!(self, Self::Full(_))
    }

    /// Returns true if the transaction was sent as a hash
    pub const fn is_hash(&self) -> bool {
        matches!(self, Self::Hash(_))
    }
}

impl From<PropagateKind> for PeerId {
    fn from(value: PropagateKind) -> Self {
        match value {
            PropagateKind::Full(peer) | PropagateKind::Hash(peer) => peer,
        }
    }
}

/// Represents a new transaction
#[derive(Debug)]
pub struct NewTransactionEvent<T: PoolTransaction> {
    /// The pool which the transaction was moved to.
    pub subpool: SubPool,
    /// Actual transaction
    pub transaction: Arc<ValidPoolTransaction<T>>,
}

impl<T: PoolTransaction> Clone for NewTransactionEvent<T> {
    fn clone(&self) -> Self {
        Self { subpool: self.subpool, transaction: self.transaction.clone() }
    }
}

/// This type represents a new blob sidecar that has been stored in the transaction pool's
/// blobstore; it includes the `TransactionHash` of the blob transaction along with the assoc.
/// sidecar (blobs, commitments, proofs)
#[derive(Debug, Clone)]
pub struct NewBlobSidecar {
    /// hash of the EIP-4844 transaction.
    pub tx_hash: TxHash,
    /// the blob transaction sidecar.
    pub sidecar: Arc<BlobTransactionSidecar>,
}

/// Where the transaction originates from.
///
/// Depending on where the transaction was picked up, it affects how the transaction is handled
/// internally, e.g. limits for simultaneous transaction of one sender.
#[derive(Debug, Copy, Clone, PartialEq, Eq, Default)]
pub enum TransactionOrigin {
    /// Transaction is coming from a local source.
    #[default]
    Local,
    /// Transaction has been received externally.
    ///
    /// This is usually considered an "untrusted" source, for example received from another in the
    /// network.
    External,
    /// Transaction is originated locally and is intended to remain private.
    ///
    /// This type of transaction should not be propagated to the network. It's meant for
    /// private usage within the local node only.
    Private,
}

// === impl TransactionOrigin ===

impl TransactionOrigin {
    /// Whether the transaction originates from a local source.
    pub const fn is_local(&self) -> bool {
        matches!(self, Self::Local)
    }

    /// Whether the transaction originates from an external source.
    pub const fn is_external(&self) -> bool {
        matches!(self, Self::External)
    }
    /// Whether the transaction originates from a private source.
    pub const fn is_private(&self) -> bool {
        matches!(self, Self::Private)
    }
}

/// Represents the kind of update to the canonical state.
#[derive(Debug, Clone, Copy, PartialEq, Eq)]
pub enum PoolUpdateKind {
    /// The update was due to a block commit.
    Commit,
    /// The update was due to a reorganization.
    Reorg,
}

/// Represents changes after a new canonical block or range of canonical blocks was added to the
/// chain.
///
/// It is expected that this is only used if the added blocks are canonical to the pool's last known
/// block hash. In other words, the first added block of the range must be the child of the last
/// known block hash.
///
/// This is used to update the pool state accordingly.
#[derive(Clone, Debug)]
pub struct CanonicalStateUpdate<'a> {
    /// Hash of the tip block.
    pub new_tip: &'a SealedBlock,
    /// EIP-1559 Base fee of the _next_ (pending) block
    ///
    /// The base fee of a block depends on the utilization of the last block and its base fee.
    pub pending_block_base_fee: u64,
    /// EIP-4844 blob fee of the _next_ (pending) block
    ///
    /// Only after Cancun
    pub pending_block_blob_fee: Option<u128>,
    /// A set of changed accounts across a range of blocks.
    pub changed_accounts: Vec<ChangedAccount>,
    /// All mined transactions in the block range.
    pub mined_transactions: Vec<B256>,
    /// The kind of update to the canonical state.
    pub update_kind: PoolUpdateKind,
}

impl CanonicalStateUpdate<'_> {
    /// Returns the number of the tip block.
    pub fn number(&self) -> u64 {
        self.new_tip.number
    }

    /// Returns the hash of the tip block.
    pub const fn hash(&self) -> B256 {
        self.new_tip.hash()
    }

    /// Timestamp of the latest chain update
    pub fn timestamp(&self) -> u64 {
        self.new_tip.timestamp
    }

    /// Returns the block info for the tip block.
    pub fn block_info(&self) -> BlockInfo {
        BlockInfo {
            block_gas_limit: self.new_tip.gas_limit,
            last_seen_block_hash: self.hash(),
            last_seen_block_number: self.number(),
            pending_basefee: self.pending_block_base_fee,
            pending_blob_fee: self.pending_block_blob_fee,
        }
    }
}

impl fmt::Display for CanonicalStateUpdate<'_> {
    fn fmt(&self, f: &mut fmt::Formatter<'_>) -> fmt::Result {
        f.debug_struct("CanonicalStateUpdate")
            .field("hash", &self.hash())
            .field("number", &self.number())
            .field("pending_block_base_fee", &self.pending_block_base_fee)
            .field("pending_block_blob_fee", &self.pending_block_blob_fee)
            .field("changed_accounts", &self.changed_accounts.len())
            .field("mined_transactions", &self.mined_transactions.len())
            .finish()
    }
}

/// Alias to restrict the [`BestTransactions`] items to the pool's transaction type.
pub type BestTransactionsFor<Pool> = Box<
    dyn BestTransactions<Item = Arc<ValidPoolTransaction<<Pool as TransactionPool>::Transaction>>>,
>;

/// An `Iterator` that only returns transactions that are ready to be executed.
///
/// This makes no assumptions about the order of the transactions, but expects that _all_
/// transactions are valid (no nonce gaps.) for the tracked state of the pool.
///
/// Note: this iterator will always return the best transaction that it currently knows.
/// There is no guarantee transactions will be returned sequentially in decreasing
/// priority order.
pub trait BestTransactions: Iterator + Send {
    /// Mark the transaction as invalid.
    ///
    /// Implementers must ensure all subsequent transaction _don't_ depend on this transaction.
    /// In other words, this must remove the given transaction _and_ drain all transaction that
    /// depend on it.
    fn mark_invalid(&mut self, transaction: &Self::Item, kind: InvalidPoolTransactionError);

    /// An iterator may be able to receive additional pending transactions that weren't present it
    /// the pool when it was created.
    ///
    /// This ensures that iterator will return the best transaction that it currently knows and not
    /// listen to pool updates.
    fn no_updates(&mut self);

    /// Convenience function for [`Self::no_updates`] that returns the iterator again.
    fn without_updates(mut self) -> Self
    where
        Self: Sized,
    {
        self.no_updates();
        self
    }

    /// Skip all blob transactions.
    ///
    /// There's only limited blob space available in a block, once exhausted, EIP-4844 transactions
    /// can no longer be included.
    ///
    /// If called then the iterator will no longer yield blob transactions.
    ///
    /// Note: this will also exclude any transactions that depend on blob transactions.
    fn skip_blobs(&mut self) {
        self.set_skip_blobs(true);
    }

    /// Controls whether the iterator skips blob transactions or not.
    ///
    /// If set to true, no blob transactions will be returned.
    fn set_skip_blobs(&mut self, skip_blobs: bool);

    /// Convenience function for [`Self::skip_blobs`] that returns the iterator again.
    fn without_blobs(mut self) -> Self
    where
        Self: Sized,
    {
        self.skip_blobs();
        self
    }

    /// Creates an iterator which uses a closure to determine whether a transaction should be
    /// returned by the iterator.
    ///
    /// All items the closure returns false for are marked as invalid via [`Self::mark_invalid`] and
    /// descendant transactions will be skipped.
    fn filter_transactions<P>(self, predicate: P) -> BestTransactionFilter<Self, P>
    where
        P: FnMut(&Self::Item) -> bool,
        Self: Sized,
    {
        BestTransactionFilter::new(self, predicate)
    }
}

impl<T> BestTransactions for Box<T>
where
    T: BestTransactions + ?Sized,
{
    fn mark_invalid(&mut self, transaction: &Self::Item, kind: InvalidPoolTransactionError) {
        (**self).mark_invalid(transaction, kind)
    }

    fn no_updates(&mut self) {
        (**self).no_updates();
    }

    fn skip_blobs(&mut self) {
        (**self).skip_blobs();
    }

    fn set_skip_blobs(&mut self, skip_blobs: bool) {
        (**self).set_skip_blobs(skip_blobs);
    }
}

/// A no-op implementation that yields no transactions.
impl<T> BestTransactions for std::iter::Empty<T> {
    fn mark_invalid(&mut self, _tx: &T, _kind: InvalidPoolTransactionError) {}

    fn no_updates(&mut self) {}

    fn skip_blobs(&mut self) {}

    fn set_skip_blobs(&mut self, _skip_blobs: bool) {}
}

/// A filter that allows to check if a transaction satisfies a set of conditions
pub trait TransactionFilter {
    /// The type of the transaction to check.
    type Transaction;

    /// Returns true if the transaction satisfies the conditions.
    fn is_valid(&self, transaction: &Self::Transaction) -> bool;
}

/// A no-op implementation of [`TransactionFilter`] which
/// marks all transactions as valid.
#[derive(Debug, Clone)]
pub struct NoopTransactionFilter<T>(std::marker::PhantomData<T>);

// We can't derive Default because this forces T to be
// Default as well, which isn't necessary.
impl<T> Default for NoopTransactionFilter<T> {
    fn default() -> Self {
        Self(std::marker::PhantomData)
    }
}

impl<T> TransactionFilter for NoopTransactionFilter<T> {
    type Transaction = T;

    fn is_valid(&self, _transaction: &Self::Transaction) -> bool {
        true
    }
}

/// A Helper type that bundles the best transactions attributes together.
#[derive(Debug, Copy, Clone, PartialEq, Eq)]
pub struct BestTransactionsAttributes {
    /// The base fee attribute for best transactions.
    pub basefee: u64,
    /// The blob fee attribute for best transactions.
    pub blob_fee: Option<u64>,
}

// === impl BestTransactionsAttributes ===

impl BestTransactionsAttributes {
    /// Creates a new `BestTransactionsAttributes` with the given basefee and blob fee.
    pub const fn new(basefee: u64, blob_fee: Option<u64>) -> Self {
        Self { basefee, blob_fee }
    }

    /// Creates a new `BestTransactionsAttributes` with the given basefee.
    pub const fn base_fee(basefee: u64) -> Self {
        Self::new(basefee, None)
    }

    /// Sets the given blob fee.
    pub const fn with_blob_fee(mut self, blob_fee: u64) -> Self {
        self.blob_fee = Some(blob_fee);
        self
    }
}

/// Trait for transaction types used inside the pool.
///
/// This supports two transaction formats
/// - Consensus format: the form the transaction takes when it is included in a block.
/// - Pooled format: the form the transaction takes when it is gossiping around the network.
///
/// This distinction is necessary for the EIP-4844 blob transactions, which require an additional
/// sidecar when they are gossiped around the network. It is expected that the `Consensus` format is
/// a subset of the `Pooled` format.
pub trait PoolTransaction:
    fmt::Debug
    + Send
    + Sync
    + Clone
    + TryFrom<RecoveredTx<Self::Consensus>, Error = Self::TryFromConsensusError>
    + Into<RecoveredTx<Self::Consensus>>
    + From<RecoveredTx<Self::Pooled>>
{
    /// Associated error type for the `try_from_consensus` method.
    type TryFromConsensusError: fmt::Display;

    /// Associated type representing the raw consensus variant of the transaction.
    type Consensus: From<Self::Pooled>;

    /// Associated type representing the recovered pooled variant of the transaction.
    type Pooled: SignedTransaction;

    /// Define a method to convert from the `Consensus` type to `Self`
    fn try_from_consensus(
        tx: RecoveredTx<Self::Consensus>,
    ) -> Result<Self, Self::TryFromConsensusError> {
        tx.try_into()
    }

    /// Clone the transaction into a consensus variant.
    ///
    /// This method is preferred when the [`PoolTransaction`] already wraps the consensus variant.
    fn clone_into_consensus(&self) -> RecoveredTx<Self::Consensus> {
        self.clone().into_consensus()
    }

    /// Define a method to convert from the `Self` type to `Consensus`
    fn into_consensus(self) -> RecoveredTx<Self::Consensus> {
        self.into()
    }

    /// Define a method to convert from the `Pooled` type to `Self`
    fn from_pooled(pooled: RecoveredTx<Self::Pooled>) -> Self {
        pooled.into()
    }

    /// Tries to convert the `Consensus` type into the `Pooled` type.
    fn try_into_pooled(self) -> Result<RecoveredTx<Self::Pooled>, Self::TryFromConsensusError> {
        Self::try_consensus_into_pooled(self.into_consensus())
    }

    /// Tries to convert the `Consensus` type into the `Pooled` type.
    fn try_consensus_into_pooled(
        tx: RecoveredTx<Self::Consensus>,
    ) -> Result<RecoveredTx<Self::Pooled>, Self::TryFromConsensusError>;

    /// Converts the `Pooled` type into the `Consensus` type.
    fn pooled_into_consensus(tx: Self::Pooled) -> Self::Consensus {
        tx.into()
    }

    /// Hash of the transaction.
    fn hash(&self) -> &TxHash;

    /// The Sender of the transaction.
    fn sender(&self) -> Address;

    /// Reference to the Sender of the transaction.
    fn sender_ref(&self) -> &Address;

    /// Returns the nonce for this transaction.
    fn nonce(&self) -> u64;

    /// Returns the cost that this transaction is allowed to consume:
    ///
    /// For EIP-1559 transactions: `max_fee_per_gas * gas_limit + tx_value`.
    /// For legacy transactions: `gas_price * gas_limit + tx_value`.
    /// For EIP-4844 blob transactions: `max_fee_per_gas * gas_limit + tx_value +
    /// max_blob_fee_per_gas * blob_gas_used`.
    fn cost(&self) -> &U256;

    /// Amount of gas that should be used in executing this transaction. This is paid up-front.
    fn gas_limit(&self) -> u64;

    /// Returns the EIP-1559 the maximum fee per gas the caller is willing to pay.
    ///
    /// For legacy transactions this is `gas_price`.
    ///
    /// This is also commonly referred to as the "Gas Fee Cap" (`GasFeeCap`).
    fn max_fee_per_gas(&self) -> u128;

    /// Returns the `access_list` for the particular transaction type.
    /// For Legacy transactions, returns default.
    fn access_list(&self) -> Option<&AccessList>;

    /// Returns the EIP-1559 Priority fee the caller is paying to the block author.
    ///
    /// This will return `None` for non-EIP1559 transactions
    fn max_priority_fee_per_gas(&self) -> Option<u128>;

    /// Returns the EIP-4844 max fee per data gas
    ///
    /// This will return `None` for non-EIP4844 transactions
    fn max_fee_per_blob_gas(&self) -> Option<u128>;

    /// Returns the effective tip for this transaction.
    ///
    /// For EIP-1559 transactions: `min(max_fee_per_gas - base_fee, max_priority_fee_per_gas)`.
    /// For legacy transactions: `gas_price - base_fee`.
    fn effective_tip_per_gas(&self, base_fee: u64) -> Option<u128>;

    /// Returns the max priority fee per gas if the transaction is an EIP-1559 transaction, and
    /// otherwise returns the gas price.
    fn priority_fee_or_price(&self) -> u128;

    /// Returns the transaction's [`TxKind`], which is the address of the recipient or
    /// [`TxKind::Create`] if the transaction is a contract creation.
    fn kind(&self) -> TxKind;

    /// Returns true if the transaction is a contract creation.
    /// We don't provide a default implementation via `kind` as it copies the 21-byte
    /// [`TxKind`] for this simple check. A proper implementation shouldn't allocate.
    fn is_create(&self) -> bool;

    /// Returns the recipient of the transaction if it is not a [`TxKind::Create`]
    /// transaction.
    fn to(&self) -> Option<Address> {
        self.kind().to().copied()
    }

    /// Returns the input data of this transaction.
    fn input(&self) -> &[u8];

    /// Returns a measurement of the heap usage of this type and all its internals.
    fn size(&self) -> usize;

    /// Returns the transaction type
    fn tx_type(&self) -> u8;

    /// Returns true if the transaction is an EIP-1559 transaction.
    fn is_eip1559(&self) -> bool {
        self.tx_type() == EIP1559_TX_TYPE_ID
    }

    /// Returns true if the transaction is an EIP-4844 transaction.
    fn is_eip4844(&self) -> bool {
        self.tx_type() == EIP4844_TX_TYPE_ID
    }

    /// Returns true if the transaction is an EIP-7702 transaction.
    fn is_eip7702(&self) -> bool {
        self.tx_type() == EIP7702_TX_TYPE_ID
    }

    /// Returns the length of the rlp encoded transaction object
    ///
    /// Note: Implementations should cache this value.
    fn encoded_length(&self) -> usize;

    /// Returns `chain_id`
    fn chain_id(&self) -> Option<u64>;

    /// Ensures that the transaction's code size does not exceed the provided `max_init_code_size`.
    ///
    /// This is specifically relevant for contract creation transactions ([`TxKind::Create`]),
    /// where the input data contains the initialization code. If the input code size exceeds
    /// the configured limit, an [`InvalidPoolTransactionError::ExceedsMaxInitCodeSize`] error is
    /// returned.
    fn ensure_max_init_code_size(
        &self,
        max_init_code_size: usize,
    ) -> Result<(), InvalidPoolTransactionError> {
        if self.is_create() && self.input().len() > max_init_code_size {
            Err(InvalidPoolTransactionError::ExceedsMaxInitCodeSize(
                self.size(),
                max_init_code_size,
            ))
        } else {
            Ok(())
        }
    }
}

/// Super trait for transactions that can be converted to and from Eth transactions intended for the
/// ethereum style pool.
///
/// This extends the [`PoolTransaction`] trait with additional methods that are specific to the
/// Ethereum pool.
pub trait EthPoolTransaction: PoolTransaction {
    /// Extracts the blob sidecar from the transaction.
    fn take_blob(&mut self) -> EthBlobTransactionSidecar;

    /// Returns the number of blobs this transaction has.
    fn blob_count(&self) -> usize;

    /// A specialization for the EIP-4844 transaction type.
    /// Tries to reattach the blob sidecar to the transaction.
    ///
    /// This returns an option, but callers should ensure that the transaction is an EIP-4844
    /// transaction: [`PoolTransaction::is_eip4844`].
    fn try_into_pooled_eip4844(
        self,
        sidecar: Arc<BlobTransactionSidecar>,
    ) -> Option<RecoveredTx<Self::Pooled>>;

    /// Tries to convert the `Consensus` type with a blob sidecar into the `Pooled` type.
    ///
    /// Returns `None` if passed transaction is not a blob transaction.
    fn try_from_eip4844(
        tx: RecoveredTx<Self::Consensus>,
        sidecar: BlobTransactionSidecar,
    ) -> Option<Self>;

    /// Validates the blob sidecar of the transaction with the given settings.
    fn validate_blob(
        &self,
        blob: &BlobTransactionSidecar,
        settings: &KzgSettings,
    ) -> Result<(), BlobTransactionValidationError>;

    /// Returns the number of authorizations this transaction has.
    fn authorization_count(&self) -> usize;
}

/// The default [`PoolTransaction`] for the [Pool](crate::Pool) for Ethereum.
///
/// This type is essentially a wrapper around [`RecoveredTx`] with additional
/// fields derived from the transaction that are frequently used by the pools for ordering.
#[derive(Debug, Clone, PartialEq, Eq)]
pub struct EthPooledTransaction<T = TransactionSigned> {
    /// `EcRecovered` transaction, the consensus format.
    pub(crate) transaction: RecoveredTx<T>,

    /// For EIP-1559 transactions: `max_fee_per_gas * gas_limit + tx_value`.
    /// For legacy transactions: `gas_price * gas_limit + tx_value`.
    /// For EIP-4844 blob transactions: `max_fee_per_gas * gas_limit + tx_value +
    /// max_blob_fee_per_gas * blob_gas_used`.
    pub(crate) cost: U256,

    /// This is the RLP length of the transaction, computed when the transaction is added to the
    /// pool.
    pub(crate) encoded_length: usize,

    /// The blob side car for this transaction
    pub(crate) blob_sidecar: EthBlobTransactionSidecar,
}

impl<T: SignedTransaction> EthPooledTransaction<T> {
    /// Create new instance of [Self].
    ///
    /// Caution: In case of blob transactions, this does marks the blob sidecar as
    /// [`EthBlobTransactionSidecar::Missing`]
    pub fn new(transaction: RecoveredTx<T>, encoded_length: usize) -> Self {
        let mut blob_sidecar = EthBlobTransactionSidecar::None;

<<<<<<< HEAD
        #[allow(unreachable_patterns)]
        let gas_cost = U256::from(transaction.gas_cost());
        let mut cost = transaction.value();
        cost = cost.saturating_add(gas_cost);
=======
        let gas_cost = U256::from(transaction.max_fee_per_gas())
            .saturating_mul(U256::from(transaction.gas_limit()));

        let mut cost = gas_cost.saturating_add(transaction.value());
>>>>>>> 5ef21cdf

        if let (Some(blob_gas_used), Some(max_fee_per_blob_gas)) =
            (transaction.blob_gas_used(), transaction.max_fee_per_blob_gas())
        {
            // Add max blob cost using saturating math to avoid overflow
            cost = cost.saturating_add(U256::from(
                max_fee_per_blob_gas.saturating_mul(blob_gas_used as u128),
            ));
<<<<<<< HEAD
=======

            // because the blob sidecar is not included in this transaction variant, mark it as
            // missing
>>>>>>> 5ef21cdf
            blob_sidecar = EthBlobTransactionSidecar::Missing;
        }

        Self { transaction, cost, encoded_length, blob_sidecar }
    }

    /// Return the reference to the underlying transaction.
    pub const fn transaction(&self) -> &RecoveredTx<T> {
        &self.transaction
    }
}

/// Conversion from the network transaction type to the pool transaction type.
impl From<PooledTransactionsElementEcRecovered> for EthPooledTransaction {
    fn from(tx: PooledTransactionsElementEcRecovered) -> Self {
        let encoded_length = tx.encode_2718_len();
        let (tx, signer) = tx.to_components();
        match tx {
            PooledTransactionsElement::BlobTransaction(tx) => {
                // include the blob sidecar
                let (tx, blob) = tx.into_parts();
                let tx = RecoveredTx::from_signed_transaction(tx, signer);
                let mut pooled = Self::new(tx, encoded_length);
                pooled.blob_sidecar = EthBlobTransactionSidecar::Present(blob);
                pooled
            }
            tx => {
                // no blob sidecar
                Self::new(tx.into_ecrecovered_transaction(signer), encoded_length)
            }
        }
    }
}

impl PoolTransaction for EthPooledTransaction {
    type TryFromConsensusError = TryFromRecoveredTransactionError;

    type Consensus = TransactionSigned;

    type Pooled = PooledTransactionsElement;

    fn clone_into_consensus(&self) -> RecoveredTx<Self::Consensus> {
        self.transaction().clone()
    }

    fn try_consensus_into_pooled(
        tx: RecoveredTx<Self::Consensus>,
    ) -> Result<RecoveredTx<Self::Pooled>, Self::TryFromConsensusError> {
        let (tx, signer) = tx.to_components();
        let pooled = tx
            .try_into_pooled()
            .map_err(|_| TryFromRecoveredTransactionError::BlobSidecarMissing)?;
        Ok(RecoveredTx::from_signed_transaction(pooled, signer))
    }

    /// Returns hash of the transaction.
    fn hash(&self) -> &TxHash {
        self.transaction.tx_hash()
    }

    /// Returns the Sender of the transaction.
    fn sender(&self) -> Address {
        self.transaction.signer()
    }

    /// Returns a reference to the Sender of the transaction.
    fn sender_ref(&self) -> &Address {
        self.transaction.signer_ref()
    }

    /// Returns the nonce for this transaction.
    fn nonce(&self) -> u64 {
        self.transaction.nonce()
    }

    /// Returns the cost that this transaction is allowed to consume:
    ///
    /// For EIP-1559 transactions: `max_fee_per_gas * gas_limit + tx_value`.
    /// For legacy transactions: `gas_price * gas_limit + tx_value`.
    /// For EIP-4844 blob transactions: `max_fee_per_gas * gas_limit + tx_value +
    /// max_blob_fee_per_gas * blob_gas_used`.
    fn cost(&self) -> &U256 {
        &self.cost
    }

    /// Amount of gas that should be used in executing this transaction. This is paid up-front.
    fn gas_limit(&self) -> u64 {
        self.transaction.gas_limit()
    }

    /// Returns the EIP-1559 Max base fee the caller is willing to pay.
    ///
    /// For legacy transactions this is `gas_price`.
    ///
    /// This is also commonly referred to as the "Gas Fee Cap" (`GasFeeCap`).
    fn max_fee_per_gas(&self) -> u128 {
<<<<<<< HEAD
        self.transaction.max_fee_per_gas()
=======
        self.transaction.transaction.max_fee_per_gas()
>>>>>>> 5ef21cdf
    }

    fn access_list(&self) -> Option<&AccessList> {
        self.transaction.access_list()
    }

    /// Returns the EIP-1559 Priority fee the caller is paying to the block author.
    ///
    /// This will return `None` for non-EIP1559 transactions
    fn max_priority_fee_per_gas(&self) -> Option<u128> {
<<<<<<< HEAD
        self.transaction.max_priority_fee_per_gas()
=======
        self.transaction.transaction.max_priority_fee_per_gas()
>>>>>>> 5ef21cdf
    }

    fn max_fee_per_blob_gas(&self) -> Option<u128> {
        self.transaction.max_fee_per_blob_gas()
    }

    /// Returns the effective tip for this transaction.
    ///
    /// For EIP-1559 transactions: `min(max_fee_per_gas - base_fee, max_priority_fee_per_gas)`.
    /// For legacy transactions: `gas_price - base_fee`.
    fn effective_tip_per_gas(&self, base_fee: u64) -> Option<u128> {
        self.transaction.effective_tip_per_gas(base_fee)
    }

    /// Returns the max priority fee per gas if the transaction is an EIP-1559 transaction, and
    /// otherwise returns the gas price.
    fn priority_fee_or_price(&self) -> u128 {
        self.transaction.priority_fee_or_price()
    }

    /// Returns the transaction's [`TxKind`], which is the address of the recipient or
    /// [`TxKind::Create`] if the transaction is a contract creation.
    fn kind(&self) -> TxKind {
        self.transaction.kind()
    }

    /// Returns true if the transaction is a contract creation.
    fn is_create(&self) -> bool {
        self.transaction.is_create()
    }

    fn input(&self) -> &[u8] {
        self.transaction.input()
    }

    /// Returns a measurement of the heap usage of this type and all its internals.
    fn size(&self) -> usize {
        self.transaction.transaction.input().len()
    }

    /// Returns the transaction type
    fn tx_type(&self) -> u8 {
        self.transaction.ty()
    }

    /// Returns the length of the rlp encoded object
    fn encoded_length(&self) -> usize {
        self.encoded_length
    }

    /// Returns `chain_id`
    fn chain_id(&self) -> Option<u64> {
        self.transaction.chain_id()
    }
}

impl EthPoolTransaction for EthPooledTransaction {
    fn take_blob(&mut self) -> EthBlobTransactionSidecar {
        if self.is_eip4844() {
            std::mem::replace(&mut self.blob_sidecar, EthBlobTransactionSidecar::Missing)
        } else {
            EthBlobTransactionSidecar::None
        }
    }

    fn blob_count(&self) -> usize {
        match &self.transaction.transaction {
            Transaction::Eip4844(tx) => tx.blob_versioned_hashes.len(),
            _ => 0,
        }
    }

    fn try_into_pooled_eip4844(
        self,
        sidecar: Arc<BlobTransactionSidecar>,
    ) -> Option<RecoveredTx<Self::Pooled>> {
        PooledTransactionsElementEcRecovered::try_from_blob_transaction(
            self.into_consensus(),
            Arc::unwrap_or_clone(sidecar),
        )
        .ok()
    }

    fn try_from_eip4844(
        tx: RecoveredTx<Self::Consensus>,
        sidecar: BlobTransactionSidecar,
    ) -> Option<Self> {
        let (tx, signer) = tx.to_components();
        PooledTransactionsElement::try_from_blob_transaction(tx, sidecar)
            .ok()
            .map(|tx| tx.with_signer(signer))
            .map(Self::from_pooled)
    }

    fn validate_blob(
        &self,
        sidecar: &BlobTransactionSidecar,
        settings: &KzgSettings,
    ) -> Result<(), BlobTransactionValidationError> {
        match &self.transaction.transaction {
            Transaction::Eip4844(tx) => tx.validate_blob(sidecar, settings),
            _ => Err(BlobTransactionValidationError::NotBlobTransaction(self.tx_type())),
        }
    }

    fn authorization_count(&self) -> usize {
        match &self.transaction.transaction {
            Transaction::Eip7702(tx) => tx.authorization_list.len(),
            _ => 0,
        }
    }
}

impl TryFrom<RecoveredTx> for EthPooledTransaction {
    type Error = TryFromRecoveredTransactionError;

    fn try_from(tx: RecoveredTx) -> Result<Self, Self::Error> {
        // ensure we can handle the transaction type and its format
        match tx.ty() {
            0..=EIP1559_TX_TYPE_ID | EIP7702_TX_TYPE_ID => {
                // supported
            }
            EIP4844_TX_TYPE_ID => {
                // doesn't have a blob sidecar
                return Err(TryFromRecoveredTransactionError::BlobSidecarMissing);
            }
            unsupported => {
                // unsupported transaction type
                return Err(TryFromRecoveredTransactionError::UnsupportedTransactionType(
                    unsupported,
                ))
            }
        };

        let encoded_length = tx.encode_2718_len();
        let transaction = Self::new(tx, encoded_length);
        Ok(transaction)
    }
}

impl From<EthPooledTransaction> for RecoveredTx {
    fn from(tx: EthPooledTransaction) -> Self {
        tx.transaction
    }
}

/// Represents the blob sidecar of the [`EthPooledTransaction`].
#[derive(Debug, Clone, PartialEq, Eq)]
pub enum EthBlobTransactionSidecar {
    /// This transaction does not have a blob sidecar
    None,
    /// This transaction has a blob sidecar (EIP-4844) but it is missing
    ///
    /// It was either extracted after being inserted into the pool or re-injected after reorg
    /// without the blob sidecar
    Missing,
    /// The eip-4844 transaction was pulled from the network and still has its blob sidecar
    Present(BlobTransactionSidecar),
}

impl EthBlobTransactionSidecar {
    /// Returns the blob sidecar if it is present
    pub const fn maybe_sidecar(&self) -> Option<&BlobTransactionSidecar> {
        match self {
            Self::Present(sidecar) => Some(sidecar),
            _ => None,
        }
    }
}

/// Represents the current status of the pool.
#[derive(Debug, Clone, Copy, Default)]
pub struct PoolSize {
    /// Number of transactions in the _pending_ sub-pool.
    pub pending: usize,
    /// Reported size of transactions in the _pending_ sub-pool.
    pub pending_size: usize,
    /// Number of transactions in the _blob_ pool.
    pub blob: usize,
    /// Reported size of transactions in the _blob_ pool.
    pub blob_size: usize,
    /// Number of transactions in the _basefee_ pool.
    pub basefee: usize,
    /// Reported size of transactions in the _basefee_ sub-pool.
    pub basefee_size: usize,
    /// Number of transactions in the _queued_ sub-pool.
    pub queued: usize,
    /// Reported size of transactions in the _queued_ sub-pool.
    pub queued_size: usize,
    /// Number of all transactions of all sub-pools
    ///
    /// Note: this is the sum of ```pending + basefee + queued```
    pub total: usize,
}

// === impl PoolSize ===

impl PoolSize {
    /// Asserts that the invariants of the pool size are met.
    #[cfg(test)]
    pub(crate) fn assert_invariants(&self) {
        assert_eq!(self.total, self.pending + self.basefee + self.queued + self.blob);
    }
}

/// Represents the current status of the pool.
#[derive(Default, Debug, Clone, Copy, Eq, PartialEq)]
pub struct BlockInfo {
    /// Hash for the currently tracked block.
    pub last_seen_block_hash: B256,
    /// Currently tracked block.
    pub last_seen_block_number: u64,
    /// Current block gas limit for the latest block.
    pub block_gas_limit: u64,
    /// Currently enforced base fee: the threshold for the basefee sub-pool.
    ///
    /// Note: this is the derived base fee of the _next_ block that builds on the block the pool is
    /// currently tracking.
    pub pending_basefee: u64,
    /// Currently enforced blob fee: the threshold for eip-4844 blob transactions.
    ///
    /// Note: this is the derived blob fee of the _next_ block that builds on the block the pool is
    /// currently tracking
    pub pending_blob_fee: Option<u128>,
}

/// The limit to enforce for [`TransactionPool::get_pooled_transaction_elements`].
#[derive(Debug, Clone, Copy, Eq, PartialEq)]
pub enum GetPooledTransactionLimit {
    /// No limit, return all transactions.
    None,
    /// Enforce a size limit on the returned transactions, for example 2MB
    ResponseSizeSoftLimit(usize),
}

impl GetPooledTransactionLimit {
    /// Returns true if the given size exceeds the limit.
    #[inline]
    pub const fn exceeds(&self, size: usize) -> bool {
        match self {
            Self::None => false,
            Self::ResponseSizeSoftLimit(limit) => size > *limit,
        }
    }
}

/// A Stream that yields full transactions the subpool
#[must_use = "streams do nothing unless polled"]
#[derive(Debug)]
pub struct NewSubpoolTransactionStream<Tx: PoolTransaction> {
    st: Receiver<NewTransactionEvent<Tx>>,
    subpool: SubPool,
}

// === impl NewSubpoolTransactionStream ===

impl<Tx: PoolTransaction> NewSubpoolTransactionStream<Tx> {
    /// Create a new stream that yields full transactions from the subpool
    pub const fn new(st: Receiver<NewTransactionEvent<Tx>>, subpool: SubPool) -> Self {
        Self { st, subpool }
    }

    /// Tries to receive the next value for this stream.
    pub fn try_recv(
        &mut self,
    ) -> Result<NewTransactionEvent<Tx>, tokio::sync::mpsc::error::TryRecvError> {
        loop {
            match self.st.try_recv() {
                Ok(event) => {
                    if event.subpool == self.subpool {
                        return Ok(event)
                    }
                }
                Err(e) => return Err(e),
            }
        }
    }
}

impl<Tx: PoolTransaction> Stream for NewSubpoolTransactionStream<Tx> {
    type Item = NewTransactionEvent<Tx>;

    fn poll_next(mut self: Pin<&mut Self>, cx: &mut Context<'_>) -> Poll<Option<Self::Item>> {
        loop {
            match ready!(self.st.poll_recv(cx)) {
                Some(event) => {
                    if event.subpool == self.subpool {
                        return Poll::Ready(Some(event))
                    }
                }
                None => return Poll::Ready(None),
            }
        }
    }
}

#[cfg(test)]
mod tests {
    use super::*;
    use alloy_consensus::{TxEip1559, TxEip2930, TxEip4844, TxEip7702, TxLegacy};
    use alloy_eips::eip4844::DATA_GAS_PER_BLOB;
    use alloy_primitives::PrimitiveSignature as Signature;
    use reth_primitives::TransactionSigned;

    #[test]
    fn test_pool_size_invariants() {
        let pool_size = PoolSize {
            pending: 10,
            pending_size: 1000,
            blob: 5,
            blob_size: 500,
            basefee: 8,
            basefee_size: 800,
            queued: 7,
            queued_size: 700,
            total: 10 + 5 + 8 + 7, // Correct total
        };

        // Call the assert_invariants method to check if the invariants are correct
        pool_size.assert_invariants();
    }

    #[test]
    #[should_panic]
    fn test_pool_size_invariants_fail() {
        let pool_size = PoolSize {
            pending: 10,
            pending_size: 1000,
            blob: 5,
            blob_size: 500,
            basefee: 8,
            basefee_size: 800,
            queued: 7,
            queued_size: 700,
            total: 10 + 5 + 8, // Incorrect total
        };

        // Call the assert_invariants method, which should panic
        pool_size.assert_invariants();
    }

    #[test]
    fn test_eth_pooled_transaction_new_legacy() {
        // Create a legacy transaction with specific parameters
        let tx = Transaction::Legacy(TxLegacy {
            gas_price: 10,
            gas_limit: 1000,
            value: U256::from(100),
            ..Default::default()
        });
        let signature = Signature::test_signature();
        let signed_tx = TransactionSigned::new_unhashed(tx, signature);
        let transaction = RecoveredTx::from_signed_transaction(signed_tx, Default::default());
        let pooled_tx = EthPooledTransaction::new(transaction.clone(), 200);

        // Check that the pooled transaction is created correctly
        assert_eq!(pooled_tx.transaction, transaction);
        assert_eq!(pooled_tx.encoded_length, 200);
        assert_eq!(pooled_tx.blob_sidecar, EthBlobTransactionSidecar::None);
        assert_eq!(pooled_tx.cost, U256::from(100) + U256::from(10 * 1000));
    }

    #[test]
    fn test_eth_pooled_transaction_new_eip2930() {
        // Create an EIP-2930 transaction with specific parameters
        let tx = Transaction::Eip2930(TxEip2930 {
            gas_price: 10,
            gas_limit: 1000,
            value: U256::from(100),
            ..Default::default()
        });
        let signature = Signature::test_signature();
        let signed_tx = TransactionSigned::new_unhashed(tx, signature);
        let transaction = RecoveredTx::from_signed_transaction(signed_tx, Default::default());
        let pooled_tx = EthPooledTransaction::new(transaction.clone(), 200);

        // Check that the pooled transaction is created correctly
        assert_eq!(pooled_tx.transaction, transaction);
        assert_eq!(pooled_tx.encoded_length, 200);
        assert_eq!(pooled_tx.blob_sidecar, EthBlobTransactionSidecar::None);
        assert_eq!(pooled_tx.cost, U256::from(100) + U256::from(10 * 1000));
    }

    #[test]
    fn test_eth_pooled_transaction_new_eip1559() {
        // Create an EIP-1559 transaction with specific parameters
        let tx = Transaction::Eip1559(TxEip1559 {
            max_fee_per_gas: 10,
            gas_limit: 1000,
            value: U256::from(100),
            ..Default::default()
        });
        let signature = Signature::test_signature();
        let signed_tx = TransactionSigned::new_unhashed(tx, signature);
        let transaction = RecoveredTx::from_signed_transaction(signed_tx, Default::default());
        let pooled_tx = EthPooledTransaction::new(transaction.clone(), 200);

        // Check that the pooled transaction is created correctly
        assert_eq!(pooled_tx.transaction, transaction);
        assert_eq!(pooled_tx.encoded_length, 200);
        assert_eq!(pooled_tx.blob_sidecar, EthBlobTransactionSidecar::None);
        assert_eq!(pooled_tx.cost, U256::from(100) + U256::from(10 * 1000));
    }

    #[test]
    fn test_eth_pooled_transaction_new_eip4844() {
        // Create an EIP-4844 transaction with specific parameters
        let tx = Transaction::Eip4844(TxEip4844 {
            max_fee_per_gas: 10,
            gas_limit: 1000,
            value: U256::from(100),
            max_fee_per_blob_gas: 5,
            blob_versioned_hashes: vec![B256::default()],
            ..Default::default()
        });
        let signature = Signature::test_signature();
        let signed_tx = TransactionSigned::new_unhashed(tx, signature);
        let transaction = RecoveredTx::from_signed_transaction(signed_tx, Default::default());
        let pooled_tx = EthPooledTransaction::new(transaction.clone(), 300);

        // Check that the pooled transaction is created correctly
        assert_eq!(pooled_tx.transaction, transaction);
        assert_eq!(pooled_tx.encoded_length, 300);
        assert_eq!(pooled_tx.blob_sidecar, EthBlobTransactionSidecar::Missing);
        let expected_cost =
            U256::from(100) + U256::from(10 * 1000) + U256::from(5 * DATA_GAS_PER_BLOB);
        assert_eq!(pooled_tx.cost, expected_cost);
    }

    #[test]
    fn test_eth_pooled_transaction_new_eip7702() {
        // Init an EIP-7702 transaction with specific parameters
        let tx = Transaction::Eip7702(TxEip7702 {
            max_fee_per_gas: 10,
            gas_limit: 1000,
            value: U256::from(100),
            ..Default::default()
        });
        let signature = Signature::test_signature();
        let signed_tx = TransactionSigned::new_unhashed(tx, signature);
        let transaction = RecoveredTx::from_signed_transaction(signed_tx, Default::default());
        let pooled_tx = EthPooledTransaction::new(transaction.clone(), 200);

        // Check that the pooled transaction is created correctly
        assert_eq!(pooled_tx.transaction, transaction);
        assert_eq!(pooled_tx.encoded_length, 200);
        assert_eq!(pooled_tx.blob_sidecar, EthBlobTransactionSidecar::None);
        assert_eq!(pooled_tx.cost, U256::from(100) + U256::from(10 * 1000));
    }

    #[test]
    fn test_pooled_transaction_limit() {
        // No limit should never exceed
        let limit_none = GetPooledTransactionLimit::None;
        // Any size should return false
        assert!(!limit_none.exceeds(1000));

        // Size limit of 2MB (2 * 1024 * 1024 bytes)
        let size_limit_2mb = GetPooledTransactionLimit::ResponseSizeSoftLimit(2 * 1024 * 1024);

        // Test with size below the limit
        // 1MB is below 2MB, should return false
        assert!(!size_limit_2mb.exceeds(1024 * 1024));

        // Test with size exactly at the limit
        // 2MB equals the limit, should return false
        assert!(!size_limit_2mb.exceeds(2 * 1024 * 1024));

        // Test with size exceeding the limit
        // 3MB is above the 2MB limit, should return true
        assert!(size_limit_2mb.exceeds(3 * 1024 * 1024));
    }
}<|MERGE_RESOLUTION|>--- conflicted
+++ resolved
@@ -1205,17 +1205,10 @@
     pub fn new(transaction: RecoveredTx<T>, encoded_length: usize) -> Self {
         let mut blob_sidecar = EthBlobTransactionSidecar::None;
 
-<<<<<<< HEAD
-        #[allow(unreachable_patterns)]
-        let gas_cost = U256::from(transaction.gas_cost());
-        let mut cost = transaction.value();
-        cost = cost.saturating_add(gas_cost);
-=======
         let gas_cost = U256::from(transaction.max_fee_per_gas())
             .saturating_mul(U256::from(transaction.gas_limit()));
 
         let mut cost = gas_cost.saturating_add(transaction.value());
->>>>>>> 5ef21cdf
 
         if let (Some(blob_gas_used), Some(max_fee_per_blob_gas)) =
             (transaction.blob_gas_used(), transaction.max_fee_per_blob_gas())
@@ -1224,12 +1217,9 @@
             cost = cost.saturating_add(U256::from(
                 max_fee_per_blob_gas.saturating_mul(blob_gas_used as u128),
             ));
-<<<<<<< HEAD
-=======
 
             // because the blob sidecar is not included in this transaction variant, mark it as
             // missing
->>>>>>> 5ef21cdf
             blob_sidecar = EthBlobTransactionSidecar::Missing;
         }
 
@@ -1326,11 +1316,7 @@
     ///
     /// This is also commonly referred to as the "Gas Fee Cap" (`GasFeeCap`).
     fn max_fee_per_gas(&self) -> u128 {
-<<<<<<< HEAD
-        self.transaction.max_fee_per_gas()
-=======
         self.transaction.transaction.max_fee_per_gas()
->>>>>>> 5ef21cdf
     }
 
     fn access_list(&self) -> Option<&AccessList> {
@@ -1341,11 +1327,7 @@
     ///
     /// This will return `None` for non-EIP1559 transactions
     fn max_priority_fee_per_gas(&self) -> Option<u128> {
-<<<<<<< HEAD
-        self.transaction.max_priority_fee_per_gas()
-=======
         self.transaction.transaction.max_priority_fee_per_gas()
->>>>>>> 5ef21cdf
     }
 
     fn max_fee_per_blob_gas(&self) -> Option<u128> {
