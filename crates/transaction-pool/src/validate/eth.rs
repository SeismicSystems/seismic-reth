--- conflicted
+++ resolved
@@ -11,26 +11,19 @@
     EthBlobTransactionSidecar, EthPoolTransaction, LocalTransactionConfig,
     TransactionValidationOutcome, TransactionValidationTaskExecutor, TransactionValidator,
 };
-<<<<<<< HEAD
-use reth_chainspec::{ChainSpec, EthereumHardforks};
-use reth_primitives::{
-    constants::eip4844::MAX_BLOBS_PER_BLOCK, GotExpected, InvalidTransactionError, SealedBlock,
-    EIP1559_TX_TYPE_ID, EIP2930_TX_TYPE_ID, EIP4844_TX_TYPE_ID, EIP7702_TX_TYPE_ID,
-    LEGACY_TX_TYPE_ID, SEISMIC_TX_TYPE_ID,
-=======
 use alloy_consensus::{
     constants::{
         EIP1559_TX_TYPE_ID, EIP2930_TX_TYPE_ID, EIP4844_TX_TYPE_ID, EIP7702_TX_TYPE_ID,
         LEGACY_TX_TYPE_ID,
     },
     BlockHeader,
->>>>>>> 5ef21cdf
 };
 use alloy_eips::{
     eip1559::ETHEREUM_BLOCK_GAS_LIMIT,
     eip4844::{env_settings::EnvKzgSettings, MAX_BLOBS_PER_BLOCK},
 };
 use reth_chainspec::{ChainSpec, EthereumHardforks};
+use reth_primitives::SEISMIC_TX_TYPE_ID;
 use reth_primitives::{InvalidTransactionError, SealedBlock};
 use reth_primitives_traits::GotExpected;
 use reth_storage_api::{AccountReader, StateProviderFactory};
