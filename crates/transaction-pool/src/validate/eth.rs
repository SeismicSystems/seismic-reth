//! Ethereum transaction validator.

use super::constants::DEFAULT_MAX_TX_INPUT_BYTES;
use crate::{
    blobstore::BlobStore,
    error::{
        Eip4844PoolTransactionError, Eip7702PoolTransactionError, InvalidPoolTransactionError,
    },
    metrics::TxPoolValidationMetrics,
    traits::TransactionOrigin,
    validate::{ValidTransaction, ValidationTask, MAX_INIT_CODE_BYTE_SIZE},
    EthBlobTransactionSidecar, EthPoolTransaction, LocalTransactionConfig,
    TransactionValidationOutcome, TransactionValidationTaskExecutor, TransactionValidator,
};
use alloy_consensus::{
    constants::{
        EIP1559_TX_TYPE_ID, EIP2930_TX_TYPE_ID, EIP4844_TX_TYPE_ID, EIP7702_TX_TYPE_ID,
        LEGACY_TX_TYPE_ID,
    },
    BlockHeader,
};
use alloy_eips::{
    eip1559::ETHEREUM_BLOCK_GAS_LIMIT_30M, eip4844::env_settings::EnvKzgSettings,
    eip7840::BlobParams,
};
use reth_chainspec::{ChainSpecProvider, EthChainSpec, EthereumHardforks};
use reth_primitives_traits::{
    transaction::error::InvalidTransactionError, Block, GotExpected, SealedBlock,
};
use reth_storage_api::{StateProvider, StateProviderFactory};
use reth_tasks::TaskSpawner;
use seismic_alloy_consensus::SEISMIC_TX_TYPE_ID;
use std::{
    marker::PhantomData,
    sync::{
        atomic::{AtomicBool, AtomicU64},
        Arc,
    },
    time::Instant,
};
use tokio::sync::Mutex;

/// Validator for Ethereum transactions.
/// It is a [`TransactionValidator`] implementation that validates ethereum transaction.
#[derive(Debug, Clone)]
pub struct EthTransactionValidator<Client, T> {
    /// The type that performs the actual validation.
    inner: Arc<EthTransactionValidatorInner<Client, T>>,
}

impl<Client, Tx> EthTransactionValidator<Client, Tx> {
    /// Returns the configured chain spec
    pub fn chain_spec(&self) -> Arc<Client::ChainSpec>
    where
        Client: ChainSpecProvider,
    {
        self.client().chain_spec()
    }

    /// Returns the configured client
    pub fn client(&self) -> &Client {
        &self.inner.client
    }
}

impl<Client, Tx> EthTransactionValidator<Client, Tx>
where
    Client: ChainSpecProvider<ChainSpec: EthereumHardforks> + StateProviderFactory,
    Tx: EthPoolTransaction,
{
    /// Validates a single transaction.
    ///
    /// See also [`TransactionValidator::validate_transaction`]
    pub fn validate_one(
        &self,
        origin: TransactionOrigin,
        transaction: Tx,
    ) -> TransactionValidationOutcome<Tx> {
        self.inner.validate_one(origin, transaction)
    }

    /// Validates a single transaction with the provided state provider.
    ///
    /// This allows reusing the same provider across multiple transaction validations,
    /// which can improve performance when validating many transactions.
    ///
    /// If `state` is `None`, a new state provider will be created.
    pub fn validate_one_with_state(
        &self,
        origin: TransactionOrigin,
        transaction: Tx,
        state: &mut Option<Box<dyn StateProvider>>,
    ) -> TransactionValidationOutcome<Tx> {
        self.inner.validate_one_with_provider(origin, transaction, state)
    }

    /// Validates all given transactions.
    ///
    /// Returns all outcomes for the given transactions in the same order.
    ///
    /// See also [`Self::validate_one`]
    pub fn validate_all(
        &self,
        transactions: Vec<(TransactionOrigin, Tx)>,
    ) -> Vec<TransactionValidationOutcome<Tx>> {
        self.inner.validate_batch(transactions)
    }

    /// Validates all given transactions with origin.
    ///
    /// Returns all outcomes for the given transactions in the same order.
    ///
    /// See also [`Self::validate_one`]
    pub fn validate_all_with_origin(
        &self,
        origin: TransactionOrigin,
        transactions: impl IntoIterator<Item = Tx> + Send,
    ) -> Vec<TransactionValidationOutcome<Tx>> {
        self.inner.validate_batch_with_origin(origin, transactions)
    }
}

impl<Client, Tx> TransactionValidator for EthTransactionValidator<Client, Tx>
where
    Client: ChainSpecProvider<ChainSpec: EthereumHardforks> + StateProviderFactory,
    Tx: EthPoolTransaction,
{
    type Transaction = Tx;

    async fn validate_transaction(
        &self,
        origin: TransactionOrigin,
        transaction: Self::Transaction,
    ) -> TransactionValidationOutcome<Self::Transaction> {
        self.validate_one(origin, transaction)
    }

    async fn validate_transactions(
        &self,
        transactions: Vec<(TransactionOrigin, Self::Transaction)>,
    ) -> Vec<TransactionValidationOutcome<Self::Transaction>> {
        self.validate_all(transactions)
    }

    async fn validate_transactions_with_origin(
        &self,
        origin: TransactionOrigin,
        transactions: impl IntoIterator<Item = Self::Transaction> + Send,
    ) -> Vec<TransactionValidationOutcome<Self::Transaction>> {
        self.validate_all_with_origin(origin, transactions)
    }

    fn on_new_head_block<B>(&self, new_tip_block: &SealedBlock<B>)
    where
        B: Block,
    {
        self.inner.on_new_head_block(new_tip_block.header())
    }
}

/// A [`TransactionValidator`] implementation that validates ethereum transaction.
///
/// It supports all known ethereum transaction types:
/// - Legacy
/// - EIP-2718
/// - EIP-1559
/// - EIP-4844
/// - EIP-7702
///
/// And enforces additional constraints such as:
/// - Maximum transaction size
/// - Maximum gas limit
///
/// And adheres to the configured [`LocalTransactionConfig`].
#[derive(Debug)]
pub(crate) struct EthTransactionValidatorInner<Client, T> {
    /// This type fetches account info from the db
    client: Client,
    /// Blobstore used for fetching re-injected blob transactions.
    blob_store: Box<dyn BlobStore>,
    /// tracks activated forks relevant for transaction validation
    fork_tracker: ForkTracker,
    /// Fork indicator whether we are using EIP-2718 type transactions.
    eip2718: bool,
    /// Fork indicator whether we are using EIP-1559 type transactions.
    eip1559: bool,
    /// Fork indicator whether we are using EIP-4844 blob transactions.
    eip4844: bool,
    /// Fork indicator whether we are using EIP-7702 type transactions.
    eip7702: bool,
    /// The current max gas limit
    block_gas_limit: AtomicU64,
    /// The current tx fee cap limit in wei locally submitted into the pool.
    tx_fee_cap: Option<u128>,
    /// Minimum priority fee to enforce for acceptance into the pool.
    minimum_priority_fee: Option<u128>,
    /// Stores the setup and parameters needed for validating KZG proofs.
    kzg_settings: EnvKzgSettings,
    /// How to handle [`TransactionOrigin::Local`](TransactionOrigin) transactions.
    local_transactions_config: LocalTransactionConfig,
    /// Maximum size in bytes a single transaction can have in order to be accepted into the pool.
    max_tx_input_bytes: usize,
    /// Marker for the transaction type
    _marker: PhantomData<T>,
    /// Metrics for tsx pool validation
    validation_metrics: TxPoolValidationMetrics,
}

// === impl EthTransactionValidatorInner ===

impl<Client: ChainSpecProvider, Tx> EthTransactionValidatorInner<Client, Tx> {
    /// Returns the configured chain id
    pub(crate) fn chain_id(&self) -> u64 {
        self.client.chain_spec().chain().id()
    }
}

impl<Client, Tx> EthTransactionValidatorInner<Client, Tx>
where
    Client: ChainSpecProvider<ChainSpec: EthereumHardforks> + StateProviderFactory,
    Tx: EthPoolTransaction,
{
    /// Returns the configured chain spec
    fn chain_spec(&self) -> Arc<Client::ChainSpec> {
        self.client.chain_spec()
    }

    /// Validates a single transaction using an optional cached state provider.
    /// If no provider is passed, a new one will be created. This allows reusing
    /// the same provider across multiple txs.
    fn validate_one_with_provider(
        &self,
        origin: TransactionOrigin,
        transaction: Tx,
        maybe_state: &mut Option<Box<dyn StateProvider>>,
    ) -> TransactionValidationOutcome<Tx> {
        match self.validate_one_no_state(origin, transaction) {
            Ok(transaction) => {
                // stateless checks passed, pass transaction down stateful validation pipeline
                // If we don't have a state provider yet, fetch the latest state
                if maybe_state.is_none() {
                    match self.client.latest() {
                        Ok(new_state) => {
                            *maybe_state = Some(new_state);
                        }
                        Err(err) => {
                            return TransactionValidationOutcome::Error(
                                *transaction.hash(),
                                Box::new(err),
                            )
                        }
                    }
                }

                let state = maybe_state.as_deref().expect("provider is set");

                self.validate_one_against_state(origin, transaction, state)
            }
            Err(invalid_outcome) => invalid_outcome,
        }
    }

    /// Performs stateless validation on single transaction. Returns unaltered input transaction
    /// if all checks pass, so transaction can continue through to stateful validation as argument
    /// to [`validate_one_against_state`](Self::validate_one_against_state).
    fn validate_one_no_state(
        &self,
        origin: TransactionOrigin,
        transaction: Tx,
    ) -> Result<Tx, TransactionValidationOutcome<Tx>> {
        // Checks for tx_type
        match transaction.ty() {
            LEGACY_TX_TYPE_ID => {
                // Accept legacy transactions
            }
            EIP2930_TX_TYPE_ID => {
                // Accept only legacy transactions until EIP-2718/2930 activates
                if !self.eip2718 {
                    return Err(TransactionValidationOutcome::Invalid(
                        transaction,
                        InvalidTransactionError::Eip2930Disabled.into(),
                    ))
                }
            }
            EIP1559_TX_TYPE_ID => {
                // Reject dynamic fee transactions until EIP-1559 activates.
                if !self.eip1559 {
                    return Err(TransactionValidationOutcome::Invalid(
                        transaction,
                        InvalidTransactionError::Eip1559Disabled.into(),
                    ))
                }
            }
            EIP4844_TX_TYPE_ID => {
                // Reject blob transactions.
                if !self.eip4844 {
                    return Err(TransactionValidationOutcome::Invalid(
                        transaction,
                        InvalidTransactionError::Eip4844Disabled.into(),
                    ))
                }
            }
            EIP7702_TX_TYPE_ID => {
                // Reject EIP-7702 transactions.
                if !self.eip7702 {
                    return Err(TransactionValidationOutcome::Invalid(
                        transaction,
                        InvalidTransactionError::Eip7702Disabled.into(),
                    ))
                }
            }

            SEISMIC_TX_TYPE_ID => {
                // Accept seismic transactions
            }

            _ => {
                return Err(TransactionValidationOutcome::Invalid(
                    transaction,
                    InvalidTransactionError::TxTypeNotSupported.into(),
                ))
            }
        };

        // Reject transactions over defined size to prevent DOS attacks
        let tx_input_len = transaction.input().len();
        if tx_input_len > self.max_tx_input_bytes {
            return Err(TransactionValidationOutcome::Invalid(
                transaction,
                InvalidPoolTransactionError::OversizedData(tx_input_len, self.max_tx_input_bytes),
            ))
        }

        // Check whether the init code size has been exceeded.
        if self.fork_tracker.is_shanghai_activated() {
            if let Err(err) = transaction.ensure_max_init_code_size(MAX_INIT_CODE_BYTE_SIZE) {
                return Err(TransactionValidationOutcome::Invalid(transaction, err))
            }
        }

        // Checks for gas limit
        let transaction_gas_limit = transaction.gas_limit();
        let block_gas_limit = self.max_gas_limit();
        if transaction_gas_limit > block_gas_limit {
            return Err(TransactionValidationOutcome::Invalid(
                transaction,
                InvalidPoolTransactionError::ExceedsGasLimit(
                    transaction_gas_limit,
                    block_gas_limit,
                ),
            ))
        }

        // Ensure max_priority_fee_per_gas (if EIP1559) is less than max_fee_per_gas if any.
        if transaction.max_priority_fee_per_gas() > Some(transaction.max_fee_per_gas()) {
            return Err(TransactionValidationOutcome::Invalid(
                transaction,
                InvalidTransactionError::TipAboveFeeCap.into(),
            ))
        }

        // determine whether the transaction should be treated as local
        let is_local = self.local_transactions_config.is_local(origin, transaction.sender_ref());

        // Ensure max possible transaction fee doesn't exceed configured transaction fee cap.
        // Only for transactions locally submitted for acceptance into the pool.
        if is_local {
            match self.tx_fee_cap {
                Some(0) | None => {} // Skip if cap is 0 or None
                Some(tx_fee_cap_wei) => {
                    // max possible tx fee is (gas_price * gas_limit)
                    // (if EIP1559) max possible tx fee is (max_fee_per_gas * gas_limit)
                    let gas_price = transaction.max_fee_per_gas();
                    let max_tx_fee_wei = gas_price.saturating_mul(transaction.gas_limit() as u128);
                    if max_tx_fee_wei > tx_fee_cap_wei {
                        return Err(TransactionValidationOutcome::Invalid(
                            transaction,
                            InvalidPoolTransactionError::ExceedsFeeCap {
                                max_tx_fee_wei,
                                tx_fee_cap_wei,
                            },
                        ))
                    }
                }
            }
        }

        // Drop non-local transactions with a fee lower than the configured fee for acceptance into
        // the pool.
        if !is_local &&
            transaction.is_dynamic_fee() &&
            transaction.max_priority_fee_per_gas() < self.minimum_priority_fee
        {
            return Err(TransactionValidationOutcome::Invalid(
                transaction,
                InvalidPoolTransactionError::Underpriced,
            ))
        }

        // Checks for chainid
        if let Some(chain_id) = transaction.chain_id() {
            if chain_id != self.chain_id() {
                return Err(TransactionValidationOutcome::Invalid(
                    transaction,
                    InvalidTransactionError::ChainIdMismatch.into(),
                ))
            }
        }

        if transaction.is_eip7702() {
            // Prague fork is required for 7702 txs
            if !self.fork_tracker.is_prague_activated() {
                return Err(TransactionValidationOutcome::Invalid(
                    transaction,
                    InvalidTransactionError::TxTypeNotSupported.into(),
                ))
            }

            if transaction.authorization_list().is_none_or(|l| l.is_empty()) {
                return Err(TransactionValidationOutcome::Invalid(
                    transaction,
                    Eip7702PoolTransactionError::MissingEip7702AuthorizationList.into(),
                ))
            }
        }

        if let Err(err) = ensure_intrinsic_gas(&transaction, &self.fork_tracker) {
            return Err(TransactionValidationOutcome::Invalid(transaction, err))
        }

        // light blob tx pre-checks
        if transaction.is_eip4844() {
            // Cancun fork is required for blob txs
            if !self.fork_tracker.is_cancun_activated() {
                return Err(TransactionValidationOutcome::Invalid(
                    transaction,
                    InvalidTransactionError::TxTypeNotSupported.into(),
                ))
            }

            let blob_count =
                transaction.blob_versioned_hashes().map(|b| b.len() as u64).unwrap_or(0);
            if blob_count == 0 {
                // no blobs
                return Err(TransactionValidationOutcome::Invalid(
                    transaction,
                    InvalidPoolTransactionError::Eip4844(
                        Eip4844PoolTransactionError::NoEip4844Blobs,
                    ),
                ))
            }

            let max_blob_count = self.fork_tracker.max_blob_count();
            if blob_count > max_blob_count {
                return Err(TransactionValidationOutcome::Invalid(
                    transaction,
                    InvalidPoolTransactionError::Eip4844(
                        Eip4844PoolTransactionError::TooManyEip4844Blobs {
                            have: blob_count,
                            permitted: max_blob_count,
                        },
                    ),
                ))
            }
        }

        Ok(transaction)
    }

    /// Validates a single transaction using given state provider.
    fn validate_one_against_state<P>(
        &self,
        origin: TransactionOrigin,
        mut transaction: Tx,
        state: P,
    ) -> TransactionValidationOutcome<Tx>
    where
        P: StateProvider,
    {
        // Use provider to get account info
        let account = match state.basic_account(transaction.sender_ref()) {
            Ok(account) => account.unwrap_or_default(),
            Err(err) => {
                return TransactionValidationOutcome::Error(*transaction.hash(), Box::new(err))
            }
        };

        // Unless Prague is active, the signer account shouldn't have bytecode.
        //
        // If Prague is active, only EIP-7702 bytecode is allowed for the sender.
        //
        // Any other case means that the account is not an EOA, and should not be able to send
        // transactions.
        if let Some(code_hash) = &account.bytecode_hash {
            let is_eip7702 = if self.fork_tracker.is_prague_activated() {
                match state.bytecode_by_hash(code_hash) {
                    Ok(bytecode) => bytecode.unwrap_or_default().is_eip7702(),
                    Err(err) => {
                        return TransactionValidationOutcome::Error(
                            *transaction.hash(),
                            Box::new(err),
                        )
                    }
                }
            } else {
                false
            };

            if !is_eip7702 {
                return TransactionValidationOutcome::Invalid(
                    transaction,
                    InvalidTransactionError::SignerAccountHasBytecode.into(),
                )
            }
        }

        let tx_nonce = transaction.nonce();

        // Checks for nonce
        if tx_nonce < account.nonce {
            return TransactionValidationOutcome::Invalid(
                transaction,
                InvalidTransactionError::NonceNotConsistent { tx: tx_nonce, state: account.nonce }
                    .into(),
            )
        }

        let cost = transaction.cost();

        // Checks for max cost
        if cost > &account.balance {
            let expected = *cost;
            return TransactionValidationOutcome::Invalid(
                transaction,
                InvalidTransactionError::InsufficientFunds(
                    GotExpected { got: account.balance, expected }.into(),
                )
                .into(),
            )
        }

        let mut maybe_blob_sidecar = None;

        // heavy blob tx validation
        if transaction.is_eip4844() {
            // extract the blob from the transaction
            match transaction.take_blob() {
                EthBlobTransactionSidecar::None => {
                    // this should not happen
                    return TransactionValidationOutcome::Invalid(
                        transaction,
                        InvalidTransactionError::TxTypeNotSupported.into(),
                    )
                }
                EthBlobTransactionSidecar::Missing => {
                    // This can happen for re-injected blob transactions (on re-org), since the blob
                    // is stripped from the transaction and not included in a block.
                    // check if the blob is in the store, if it's included we previously validated
                    // it and inserted it
                    if matches!(self.blob_store.contains(*transaction.hash()), Ok(true)) {
                        // validated transaction is already in the store
                    } else {
                        return TransactionValidationOutcome::Invalid(
                            transaction,
                            InvalidPoolTransactionError::Eip4844(
                                Eip4844PoolTransactionError::MissingEip4844BlobSidecar,
                            ),
                        )
                    }
                }
                EthBlobTransactionSidecar::Present(sidecar) => {
                    let now = Instant::now();

                    if self.fork_tracker.is_osaka_activated() {
                        if sidecar.is_eip4844() {
                            return TransactionValidationOutcome::Invalid(
                                transaction,
                                InvalidPoolTransactionError::Eip4844(
                                    Eip4844PoolTransactionError::UnexpectedEip4844SidecarAfterOsaka,
                                ),
                            )
                        }
                    } else if sidecar.is_eip7594() {
                        return TransactionValidationOutcome::Invalid(
                            transaction,
                            InvalidPoolTransactionError::Eip4844(
                                Eip4844PoolTransactionError::UnexpectedEip7594SidecarBeforeOsaka,
                            ),
                        )
                    }

                    // validate the blob
                    if let Err(err) = transaction.validate_blob(&sidecar, self.kzg_settings.get()) {
                        return TransactionValidationOutcome::Invalid(
                            transaction,
                            InvalidPoolTransactionError::Eip4844(
                                Eip4844PoolTransactionError::InvalidEip4844Blob(err),
                            ),
                        )
                    }
                    // Record the duration of successful blob validation as histogram
                    self.validation_metrics.blob_validation_duration.record(now.elapsed());
                    // store the extracted blob
                    maybe_blob_sidecar = Some(sidecar);
                }
            }
        }

        let authorities = transaction.authorization_list().map(|auths| {
            auths.iter().flat_map(|auth| auth.recover_authority()).collect::<Vec<_>>()
        });
        // Return the valid transaction
        TransactionValidationOutcome::Valid {
            balance: account.balance,
            state_nonce: account.nonce,
            bytecode_hash: account.bytecode_hash,
            transaction: ValidTransaction::new(transaction, maybe_blob_sidecar),
            // by this point assume all external transactions should be propagated
            propagate: match origin {
                TransactionOrigin::External => true,
                TransactionOrigin::Local => {
                    self.local_transactions_config.propagate_local_transactions
                }
                TransactionOrigin::Private => false,
            },
            authorities,
        }
    }

    /// Validates a single transaction.
    fn validate_one(
        &self,
        origin: TransactionOrigin,
        transaction: Tx,
    ) -> TransactionValidationOutcome<Tx> {
        let mut provider = None;
        self.validate_one_with_provider(origin, transaction, &mut provider)
    }

    /// Validates all given transactions.
    fn validate_batch(
        &self,
        transactions: Vec<(TransactionOrigin, Tx)>,
    ) -> Vec<TransactionValidationOutcome<Tx>> {
        let mut provider = None;
        transactions
            .into_iter()
            .map(|(origin, tx)| self.validate_one_with_provider(origin, tx, &mut provider))
            .collect()
    }

    /// Validates all given transactions with origin.
    fn validate_batch_with_origin(
        &self,
        origin: TransactionOrigin,
        transactions: impl IntoIterator<Item = Tx> + Send,
    ) -> Vec<TransactionValidationOutcome<Tx>> {
        let mut provider = None;
        transactions
            .into_iter()
            .map(|tx| self.validate_one_with_provider(origin, tx, &mut provider))
            .collect()
    }

    fn on_new_head_block<T: BlockHeader>(&self, new_tip_block: &T) {
        // update all forks
        if self.chain_spec().is_shanghai_active_at_timestamp(new_tip_block.timestamp()) {
            self.fork_tracker.shanghai.store(true, std::sync::atomic::Ordering::Relaxed);
        }

        if self.chain_spec().is_cancun_active_at_timestamp(new_tip_block.timestamp()) {
            self.fork_tracker.cancun.store(true, std::sync::atomic::Ordering::Relaxed);
        }

        if self.chain_spec().is_prague_active_at_timestamp(new_tip_block.timestamp()) {
            self.fork_tracker.prague.store(true, std::sync::atomic::Ordering::Relaxed);
        }

        if self.chain_spec().is_osaka_active_at_timestamp(new_tip_block.timestamp()) {
            self.fork_tracker.osaka.store(true, std::sync::atomic::Ordering::Relaxed);
        }

        if let Some(blob_params) =
            self.chain_spec().blob_params_at_timestamp(new_tip_block.timestamp())
        {
            self.fork_tracker
                .max_blob_count
                .store(blob_params.max_blob_count, std::sync::atomic::Ordering::Relaxed);
        }

        self.block_gas_limit.store(new_tip_block.gas_limit(), std::sync::atomic::Ordering::Relaxed);
    }

    fn max_gas_limit(&self) -> u64 {
        self.block_gas_limit.load(std::sync::atomic::Ordering::Relaxed)
    }
}

/// A builder for [`EthTransactionValidator`] and [`TransactionValidationTaskExecutor`]
#[derive(Debug)]
pub struct EthTransactionValidatorBuilder<Client> {
    client: Client,
    /// Fork indicator whether we are in the Shanghai stage.
    shanghai: bool,
    /// Fork indicator whether we are in the Cancun hardfork.
    cancun: bool,
    /// Fork indicator whether we are in the Prague hardfork.
    prague: bool,
    /// Fork indicator whether we are in the Osaka hardfork.
    osaka: bool,
    /// Max blob count at the block's timestamp.
    max_blob_count: u64,
    /// Whether using EIP-2718 type transactions is allowed
    eip2718: bool,
    /// Whether using EIP-1559 type transactions is allowed
    eip1559: bool,
    /// Whether using EIP-4844 type transactions is allowed
    eip4844: bool,
    /// Whether using EIP-7702 type transactions is allowed
    eip7702: bool,
    /// The current max gas limit
    block_gas_limit: AtomicU64,
    /// The current tx fee cap limit in wei locally submitted into the pool.
    tx_fee_cap: Option<u128>,
    /// Minimum priority fee to enforce for acceptance into the pool.
    minimum_priority_fee: Option<u128>,
    /// Determines how many additional tasks to spawn
    ///
    /// Default is 1
    additional_tasks: usize,

    /// Stores the setup and parameters needed for validating KZG proofs.
    kzg_settings: EnvKzgSettings,
    /// How to handle [`TransactionOrigin::Local`](TransactionOrigin) transactions.
    local_transactions_config: LocalTransactionConfig,
    /// Max size in bytes of a single transaction allowed
    max_tx_input_bytes: usize,
}

impl<Client> EthTransactionValidatorBuilder<Client> {
    /// Creates a new builder for the given client
    ///
    /// By default this assumes the network is on the `Cancun` hardfork and the following
    /// transactions are allowed:
    ///  - Legacy
    ///  - EIP-2718
    ///  - EIP-1559
    ///  - EIP-4844
    pub fn new(client: Client) -> Self {
        Self {
            block_gas_limit: ETHEREUM_BLOCK_GAS_LIMIT_30M.into(),
            client,
            minimum_priority_fee: None,
            additional_tasks: 1,
            kzg_settings: EnvKzgSettings::Default,
            local_transactions_config: Default::default(),
            max_tx_input_bytes: DEFAULT_MAX_TX_INPUT_BYTES,
            tx_fee_cap: Some(1e18 as u128),
            // by default all transaction types are allowed
            eip2718: true,
            eip1559: true,
            eip4844: true,
            eip7702: true,

            // shanghai is activated by default
            shanghai: true,

            // cancun is activated by default
            cancun: true,

            // prague is activated by default
            prague: true,

            // osaka not yet activated
            osaka: false,

            // max blob count is prague by default
            max_blob_count: BlobParams::prague().max_blob_count,
        }
    }

    /// Disables the Cancun fork.
    pub const fn no_cancun(self) -> Self {
        self.set_cancun(false)
    }

    /// Whether to allow exemptions for local transaction exemptions.
    pub fn with_local_transactions_config(
        mut self,
        local_transactions_config: LocalTransactionConfig,
    ) -> Self {
        self.local_transactions_config = local_transactions_config;
        self
    }

    /// Set the Cancun fork.
    pub const fn set_cancun(mut self, cancun: bool) -> Self {
        self.cancun = cancun;
        self
    }

    /// Disables the Shanghai fork.
    pub const fn no_shanghai(self) -> Self {
        self.set_shanghai(false)
    }

    /// Set the Shanghai fork.
    pub const fn set_shanghai(mut self, shanghai: bool) -> Self {
        self.shanghai = shanghai;
        self
    }

    /// Disables the Prague fork.
    pub const fn no_prague(self) -> Self {
        self.set_prague(false)
    }

    /// Set the Prague fork.
    pub const fn set_prague(mut self, prague: bool) -> Self {
        self.prague = prague;
        self
    }

    /// Disables the Osaka fork.
    pub const fn no_osaka(self) -> Self {
        self.set_osaka(false)
    }

    /// Set the Osaka fork.
    pub const fn set_osaka(mut self, osaka: bool) -> Self {
        self.osaka = osaka;
        self
    }

    /// Disables the support for EIP-2718 transactions.
    pub const fn no_eip2718(self) -> Self {
        self.set_eip2718(false)
    }

    /// Set the support for EIP-2718 transactions.
    pub const fn set_eip2718(mut self, eip2718: bool) -> Self {
        self.eip2718 = eip2718;
        self
    }

    /// Disables the support for EIP-1559 transactions.
    pub const fn no_eip1559(self) -> Self {
        self.set_eip1559(false)
    }

    /// Set the support for EIP-1559 transactions.
    pub const fn set_eip1559(mut self, eip1559: bool) -> Self {
        self.eip1559 = eip1559;
        self
    }

    /// Disables the support for EIP-4844 transactions.
    pub const fn no_eip4844(self) -> Self {
        self.set_eip4844(false)
    }

    /// Set the support for EIP-4844 transactions.
    pub const fn set_eip4844(mut self, eip4844: bool) -> Self {
        self.eip4844 = eip4844;
        self
    }

    /// Sets the [`EnvKzgSettings`] to use for validating KZG proofs.
    pub fn kzg_settings(mut self, kzg_settings: EnvKzgSettings) -> Self {
        self.kzg_settings = kzg_settings;
        self
    }

    /// Sets a minimum priority fee that's enforced for acceptance into the pool.
    pub const fn with_minimum_priority_fee(mut self, minimum_priority_fee: u128) -> Self {
        self.minimum_priority_fee = Some(minimum_priority_fee);
        self
    }

    /// Sets the number of additional tasks to spawn.
    pub const fn with_additional_tasks(mut self, additional_tasks: usize) -> Self {
        self.additional_tasks = additional_tasks;
        self
    }

    /// Configures validation rules based on the head block's timestamp.
    ///
    /// For example, whether the Shanghai and Cancun hardfork is activated at launch.
    pub fn with_head_timestamp(mut self, timestamp: u64) -> Self
    where
        Client: ChainSpecProvider<ChainSpec: EthereumHardforks>,
    {
        self.shanghai = self.client.chain_spec().is_shanghai_active_at_timestamp(timestamp);
        self.cancun = self.client.chain_spec().is_cancun_active_at_timestamp(timestamp);
        self.prague = self.client.chain_spec().is_prague_active_at_timestamp(timestamp);
        self.osaka = self.client.chain_spec().is_osaka_active_at_timestamp(timestamp);
        self.max_blob_count = self
            .client
            .chain_spec()
            .blob_params_at_timestamp(timestamp)
            .unwrap_or_else(BlobParams::cancun)
            .max_blob_count;
        self
    }

    /// Sets a max size in bytes of a single transaction allowed into the pool
    pub const fn with_max_tx_input_bytes(mut self, max_tx_input_bytes: usize) -> Self {
        self.max_tx_input_bytes = max_tx_input_bytes;
        self
    }

    /// Sets the block gas limit
    ///
    /// Transactions with a gas limit greater than this will be rejected.
    pub fn set_block_gas_limit(self, block_gas_limit: u64) -> Self {
        self.block_gas_limit.store(block_gas_limit, std::sync::atomic::Ordering::Relaxed);
        self
    }

    /// Sets the block gas limit
    ///
    /// Transactions with a gas limit greater than this will be rejected.
    pub const fn set_tx_fee_cap(mut self, tx_fee_cap: u128) -> Self {
        self.tx_fee_cap = Some(tx_fee_cap);
        self
    }

    /// Builds a the [`EthTransactionValidator`] without spawning validator tasks.
    pub fn build<Tx, S>(self, blob_store: S) -> EthTransactionValidator<Client, Tx>
    where
        S: BlobStore,
    {
        let Self {
            client,
            shanghai,
            cancun,
            prague,
            osaka,
            eip2718,
            eip1559,
            eip4844,
            eip7702,
            block_gas_limit,
            tx_fee_cap,
            minimum_priority_fee,
            kzg_settings,
            local_transactions_config,
            max_tx_input_bytes,
            ..
        } = self;

        // TODO: use osaka max blob count once <https://github.com/alloy-rs/alloy/pull/2427> is released
        let max_blob_count = if prague {
            BlobParams::prague().max_blob_count
        } else {
            BlobParams::cancun().max_blob_count
        };

        let fork_tracker = ForkTracker {
            shanghai: AtomicBool::new(shanghai),
            cancun: AtomicBool::new(cancun),
            prague: AtomicBool::new(prague),
            osaka: AtomicBool::new(osaka),
            max_blob_count: AtomicU64::new(max_blob_count),
        };

        let inner = EthTransactionValidatorInner {
            client,
            eip2718,
            eip1559,
            fork_tracker,
            eip4844,
            eip7702,
            block_gas_limit,
            tx_fee_cap,
            minimum_priority_fee,
            blob_store: Box::new(blob_store),
            kzg_settings,
            local_transactions_config,
            max_tx_input_bytes,
            _marker: Default::default(),
            validation_metrics: TxPoolValidationMetrics::default(),
        };

        EthTransactionValidator { inner: Arc::new(inner) }
    }

    /// Builds a [`EthTransactionValidator`] and spawns validation tasks via the
    /// [`TransactionValidationTaskExecutor`]
    ///
    /// The validator will spawn `additional_tasks` additional tasks for validation.
    ///
    /// By default this will spawn 1 additional task.
    pub fn build_with_tasks<Tx, T, S>(
        self,
        tasks: T,
        blob_store: S,
    ) -> TransactionValidationTaskExecutor<EthTransactionValidator<Client, Tx>>
    where
        T: TaskSpawner,
        S: BlobStore,
    {
        let additional_tasks = self.additional_tasks;
        let validator = self.build(blob_store);

        let (tx, task) = ValidationTask::new();

        // Spawn validation tasks, they are blocking because they perform db lookups
        for _ in 0..additional_tasks {
            let task = task.clone();
            tasks.spawn_blocking(Box::pin(async move {
                task.run().await;
            }));
        }

        // we spawn them on critical tasks because validation, especially for EIP-4844 can be quite
        // heavy
        tasks.spawn_critical_blocking(
            "transaction-validation-service",
            Box::pin(async move {
                task.run().await;
            }),
        );

        let to_validation_task = Arc::new(Mutex::new(tx));

        TransactionValidationTaskExecutor { validator, to_validation_task }
    }
}

/// Keeps track of whether certain forks are activated
#[derive(Debug)]
pub struct ForkTracker {
    /// Tracks if shanghai is activated at the block's timestamp.
    pub shanghai: AtomicBool,
    /// Tracks if cancun is activated at the block's timestamp.
    pub cancun: AtomicBool,
    /// Tracks if prague is activated at the block's timestamp.
    pub prague: AtomicBool,
    /// Tracks if osaka is activated at the block's timestamp.
    pub osaka: AtomicBool,
    /// Tracks max blob count at the block's timestamp.
    pub max_blob_count: AtomicU64,
}

impl ForkTracker {
    /// Returns `true` if Shanghai fork is activated.
    pub fn is_shanghai_activated(&self) -> bool {
        self.shanghai.load(std::sync::atomic::Ordering::Relaxed)
    }

    /// Returns `true` if Cancun fork is activated.
    pub fn is_cancun_activated(&self) -> bool {
        self.cancun.load(std::sync::atomic::Ordering::Relaxed)
    }

    /// Returns `true` if Prague fork is activated.
    pub fn is_prague_activated(&self) -> bool {
        self.prague.load(std::sync::atomic::Ordering::Relaxed)
    }

    /// Returns `true` if Osaka fork is activated.
    pub fn is_osaka_activated(&self) -> bool {
        self.osaka.load(std::sync::atomic::Ordering::Relaxed)
    }

    /// Returns the max blob count.
    pub fn max_blob_count(&self) -> u64 {
        self.max_blob_count.load(std::sync::atomic::Ordering::Relaxed)
    }
}

/// Ensures that gas limit of the transaction exceeds the intrinsic gas of the transaction.
///
/// Caution: This only checks past the Merge hardfork.
pub fn ensure_intrinsic_gas<T: EthPoolTransaction>(
    transaction: &T,
    fork_tracker: &ForkTracker,
) -> Result<(), InvalidPoolTransactionError> {
    use revm_primitives::hardfork::SpecId;
    let spec_id = if fork_tracker.is_prague_activated() {
        SpecId::PRAGUE
    } else if fork_tracker.is_shanghai_activated() {
        SpecId::SHANGHAI
    } else {
        SpecId::MERGE
    };

    let gas = revm_interpreter::gas::calculate_initial_tx_gas(
        spec_id,
        transaction.input(),
        transaction.is_create(),
        transaction.access_list().map(|l| l.len()).unwrap_or_default() as u64,
        transaction
            .access_list()
            .map(|l| l.iter().map(|i| i.storage_keys.len()).sum::<usize>())
            .unwrap_or_default() as u64,
        transaction.authorization_list().map(|l| l.len()).unwrap_or_default() as u64,
    );

    let gas_limit = transaction.gas_limit();
    if gas_limit < gas.initial_gas || gas_limit < gas.floor_gas {
        Err(InvalidPoolTransactionError::IntrinsicGasTooLow)
    } else {
        Ok(())
    }
}

#[cfg(test)]
mod tests {
    use super::*;
    use crate::{
        blobstore::InMemoryBlobStore, error::PoolErrorKind, traits::PoolTransaction,
        CoinbaseTipOrdering, EthPooledTransaction, Pool, TransactionPool,
    };
    use alloy_consensus::Transaction;
    use alloy_eips::eip2718::Decodable2718;
    use alloy_primitives::{hex, U256};
<<<<<<< HEAD
    use reth_ethereum_primitives::PooledTransaction;
=======
    use reth_ethereum_primitives::PooledTransactionVariant;
    use reth_primitives_traits::SignedTransaction;
>>>>>>> b76d4f66
    use reth_provider::test_utils::{ExtendedAccount, MockEthProvider};

    fn get_transaction() -> EthPooledTransaction {
        let raw = "0x02f914950181ad84b2d05e0085117553845b830f7df88080b9143a6040608081523462000414576200133a803803806200001e8162000419565b9283398101608082820312620004145781516001600160401b03908181116200041457826200004f9185016200043f565b92602092838201519083821162000414576200006d9183016200043f565b8186015190946001600160a01b03821692909183900362000414576060015190805193808511620003145760038054956001938488811c9816801562000409575b89891014620003f3578190601f988981116200039d575b50899089831160011462000336576000926200032a575b505060001982841b1c191690841b1781555b8751918211620003145760049788548481811c9116801562000309575b89821014620002f457878111620002a9575b5087908784116001146200023e5793839491849260009562000232575b50501b92600019911b1c19161785555b6005556007805460ff60a01b19169055600880546001600160a01b0319169190911790553015620001f3575060025469d3c21bcecceda100000092838201809211620001de57506000917fddf252ad1be2c89b69c2b068fc378daa952ba7f163c4a11628f55a4df523b3ef9160025530835282815284832084815401905584519384523093a351610e889081620004b28239f35b601190634e487b7160e01b6000525260246000fd5b90606493519262461bcd60e51b845283015260248201527f45524332303a206d696e7420746f20746865207a65726f2061646472657373006044820152fd5b0151935038806200013a565b9190601f198416928a600052848a6000209460005b8c8983831062000291575050501062000276575b50505050811b0185556200014a565b01519060f884600019921b161c191690553880808062000267565b86860151895590970196948501948893500162000253565b89600052886000208880860160051c8201928b8710620002ea575b0160051c019085905b828110620002dd5750506200011d565b60008155018590620002cd565b92508192620002c4565b60228a634e487b7160e01b6000525260246000fd5b90607f16906200010b565b634e487b7160e01b600052604160045260246000fd5b015190503880620000dc565b90869350601f19831691856000528b6000209260005b8d8282106200038657505084116200036d575b505050811b018155620000ee565b015160001983861b60f8161c191690553880806200035f565b8385015186558a979095019493840193016200034c565b90915083600052896000208980850160051c8201928c8610620003e9575b918891869594930160051c01915b828110620003d9575050620000c5565b60008155859450889101620003c9565b92508192620003bb565b634e487b7160e01b600052602260045260246000fd5b97607f1697620000ae565b600080fd5b6040519190601f01601f191682016001600160401b038111838210176200031457604052565b919080601f84011215620004145782516001600160401b038111620003145760209062000475601f8201601f1916830162000419565b92818452828287010111620004145760005b8181106200049d57508260009394955001015290565b85810183015184820184015282016200048756fe608060408181526004918236101561001657600080fd5b600092833560e01c91826306fdde0314610a1c57508163095ea7b3146109f257816318160ddd146109d35781631b4c84d2146109ac57816323b872dd14610833578163313ce5671461081757816339509351146107c357816370a082311461078c578163715018a6146107685781638124f7ac146107495781638da5cb5b1461072057816395d89b411461061d578163a457c2d714610575578163a9059cbb146104e4578163c9567bf914610120575063dd62ed3e146100d557600080fd5b3461011c578060031936011261011c57806020926100f1610b5a565b6100f9610b75565b6001600160a01b0391821683526001865283832091168252845220549051908152f35b5080fd5b905082600319360112610338576008546001600160a01b039190821633036104975760079283549160ff8360a01c1661045557737a250d5630b4cf539739df2c5dacb4c659f2488d92836bffffffffffffffffffffffff60a01b8092161786553087526020938785528388205430156104065730895260018652848920828a52865280858a205584519081527f8c5be1e5ebec7d5bd14f71427d1e84f3dd0314c0f7b2291e5b200ac8c7c3b925863092a38554835163c45a015560e01b815290861685828581845afa9182156103dd57849187918b946103e7575b5086516315ab88c960e31b815292839182905afa9081156103dd576044879289928c916103c0575b508b83895196879586946364e329cb60e11b8652308c870152166024850152165af19081156103b6579086918991610389575b50169060065416176006558385541660604730895288865260c4858a20548860085416928751958694859363f305d71960e01b8552308a86015260248501528d60448501528d606485015260848401524260a48401525af1801561037f579084929161034c575b50604485600654169587541691888551978894859363095ea7b360e01b855284015260001960248401525af1908115610343575061030c575b5050805460ff60a01b1916600160a01b17905580f35b81813d831161033c575b6103208183610b8b565b8101031261033857518015150361011c5738806102f6565b8280fd5b503d610316565b513d86823e3d90fd5b6060809293503d8111610378575b6103648183610b8b565b81010312610374578290386102bd565b8580fd5b503d61035a565b83513d89823e3d90fd5b6103a99150863d88116103af575b6103a18183610b8b565b810190610e33565b38610256565b503d610397565b84513d8a823e3d90fd5b6103d79150843d86116103af576103a18183610b8b565b38610223565b85513d8b823e3d90fd5b6103ff919450823d84116103af576103a18183610b8b565b92386101fb565b845162461bcd60e51b81528085018790526024808201527f45524332303a20617070726f76652066726f6d20746865207a65726f206164646044820152637265737360e01b6064820152608490fd5b6020606492519162461bcd60e51b8352820152601760248201527f74726164696e6720697320616c7265616479206f70656e0000000000000000006044820152fd5b608490602084519162461bcd60e51b8352820152602160248201527f4f6e6c79206f776e65722063616e2063616c6c20746869732066756e6374696f6044820152603760f91b6064820152fd5b9050346103385781600319360112610338576104fe610b5a565b9060243593303303610520575b602084610519878633610bc3565b5160018152f35b600594919454808302908382041483151715610562576127109004820391821161054f5750925080602061050b565b634e487b7160e01b815260118552602490fd5b634e487b7160e01b825260118652602482fd5b9050823461061a578260031936011261061a57610590610b5a565b918360243592338152600160205281812060018060a01b03861682526020522054908282106105c9576020856105198585038733610d31565b608490602086519162461bcd60e51b8352820152602560248201527f45524332303a2064656372656173656420616c6c6f77616e63652062656c6f77604482015264207a65726f60d81b6064820152fd5b80fd5b83833461011c578160031936011261011c57805191809380549160019083821c92828516948515610716575b6020958686108114610703578589529081156106df5750600114610687575b6106838787610679828c0383610b8b565b5191829182610b11565b0390f35b81529295507f8a35acfbc15ff81a39ae7d344fd709f28e8600b4aa8c65c6b64bfe7fe36bd19b5b8284106106cc57505050826106839461067992820101948680610668565b80548685018801529286019281016106ae565b60ff19168887015250505050151560051b8301019250610679826106838680610668565b634e487b7160e01b845260228352602484fd5b93607f1693610649565b50503461011c578160031936011261011c5760085490516001600160a01b039091168152602090f35b50503461011c578160031936011261011c576020906005549051908152f35b833461061a578060031936011261061a57600880546001600160a01b031916905580f35b50503461011c57602036600319011261011c5760209181906001600160a01b036107b4610b5a565b16815280845220549051908152f35b82843461061a578160031936011261061a576107dd610b5a565b338252600160209081528383206001600160a01b038316845290528282205460243581019290831061054f57602084610519858533610d31565b50503461011c578160031936011261011c576020905160128152f35b83833461011c57606036600319011261011c5761084e610b5a565b610856610b75565b6044359160018060a01b0381169485815260209560018752858220338352875285822054976000198903610893575b505050906105199291610bc3565b85891061096957811561091a5733156108cc5750948481979861051997845260018a528284203385528a52039120558594938780610885565b865162461bcd60e51b8152908101889052602260248201527f45524332303a20617070726f766520746f20746865207a65726f206164647265604482015261737360f01b6064820152608490fd5b865162461bcd60e51b81529081018890526024808201527f45524332303a20617070726f76652066726f6d20746865207a65726f206164646044820152637265737360e01b6064820152608490fd5b865162461bcd60e51b8152908101889052601d60248201527f45524332303a20696e73756666696369656e7420616c6c6f77616e63650000006044820152606490fd5b50503461011c578160031936011261011c5760209060ff60075460a01c1690519015158152f35b50503461011c578160031936011261011c576020906002549051908152f35b50503461011c578060031936011261011c57602090610519610a12610b5a565b6024359033610d31565b92915034610b0d5783600319360112610b0d57600354600181811c9186908281168015610b03575b6020958686108214610af05750848852908115610ace5750600114610a75575b6106838686610679828b0383610b8b565b929550600383527fc2575a0e9e593c00f959f8c92f12db2869c3395a3b0502d05e2516446f71f85b5b828410610abb575050508261068394610679928201019438610a64565b8054868501880152928601928101610a9e565b60ff191687860152505050151560051b83010192506106798261068338610a64565b634e487b7160e01b845260229052602483fd5b93607f1693610a44565b8380fd5b6020808252825181830181905290939260005b828110610b4657505060409293506000838284010152601f8019910116010190565b818101860151848201604001528501610b24565b600435906001600160a01b0382168203610b7057565b600080fd5b602435906001600160a01b0382168203610b7057565b90601f8019910116810190811067ffffffffffffffff821117610bad57604052565b634e487b7160e01b600052604160045260246000fd5b6001600160a01b03908116918215610cde5716918215610c8d57600082815280602052604081205491808310610c3957604082827fddf252ad1be2c89b69c2b068fc378daa952ba7f163c4a11628f55a4df523b3ef958760209652828652038282205586815220818154019055604051908152a3565b60405162461bcd60e51b815260206004820152602660248201527f45524332303a207472616e7366657220616d6f756e7420657863656564732062604482015265616c616e636560d01b6064820152608490fd5b60405162461bcd60e51b815260206004820152602360248201527f45524332303a207472616e7366657220746f20746865207a65726f206164647260448201526265737360e81b6064820152608490fd5b60405162461bcd60e51b815260206004820152602560248201527f45524332303a207472616e736665722066726f6d20746865207a65726f206164604482015264647265737360d81b6064820152608490fd5b6001600160a01b03908116918215610de25716918215610d925760207f8c5be1e5ebec7d5bd14f71427d1e84f3dd0314c0f7b2291e5b200ac8c7c3b925918360005260018252604060002085600052825280604060002055604051908152a3565b60405162461bcd60e51b815260206004820152602260248201527f45524332303a20617070726f766520746f20746865207a65726f206164647265604482015261737360f01b6064820152608490fd5b60405162461bcd60e51b8152602060048201526024808201527f45524332303a20617070726f76652066726f6d20746865207a65726f206164646044820152637265737360e01b6064820152608490fd5b90816020910312610b7057516001600160a01b0381168103610b70579056fea2646970667358221220285c200b3978b10818ff576bb83f2dc4a2a7c98dfb6a36ea01170de792aa652764736f6c63430008140033000000000000000000000000000000000000000000000000000000000000008000000000000000000000000000000000000000000000000000000000000000c0000000000000000000000000d3fd4f95820a9aa848ce716d6c200eaefb9a2e4900000000000000000000000000000000000000000000000000000000000000640000000000000000000000000000000000000000000000000000000000000003543131000000000000000000000000000000000000000000000000000000000000000000000000000000000000000000000000000000000000000000000000035431310000000000000000000000000000000000000000000000000000000000c001a04e551c75810ffdfe6caff57da9f5a8732449f42f0f4c57f935b05250a76db3b6a046cd47e6d01914270c1ec0d9ac7fae7dfb240ec9a8b6ec7898c4d6aa174388f2";

        let data = hex::decode(raw).unwrap();
        let tx = PooledTransactionVariant::decode_2718(&mut data.as_ref()).unwrap();

        EthPooledTransaction::from_pooled(tx.try_into_recovered().unwrap())
    }

    // <https://github.com/paradigmxyz/reth/issues/5178>
    #[tokio::test]
    async fn validate_transaction() {
        let transaction = get_transaction();
        let mut fork_tracker = ForkTracker {
            shanghai: false.into(),
            cancun: false.into(),
            prague: false.into(),
            osaka: false.into(),
            max_blob_count: 0.into(),
        };

        let res = ensure_intrinsic_gas(&transaction, &fork_tracker);
        assert!(res.is_ok());

        fork_tracker.shanghai = true.into();
        let res = ensure_intrinsic_gas(&transaction, &fork_tracker);
        assert!(res.is_ok());

        let provider = MockEthProvider::default();
        provider.add_account(
            transaction.sender(),
            ExtendedAccount::new(transaction.nonce(), U256::MAX),
        );
        let blob_store = InMemoryBlobStore::default();
        let validator = EthTransactionValidatorBuilder::new(provider).build(blob_store.clone());

        let outcome = validator.validate_one(TransactionOrigin::External, transaction.clone());

        assert!(outcome.is_valid());

        let pool =
            Pool::new(validator, CoinbaseTipOrdering::default(), blob_store, Default::default());

        let res = pool.add_external_transaction(transaction.clone()).await;
        assert!(res.is_ok());
        let tx = pool.get(transaction.hash());
        assert!(tx.is_some());
    }

    // <https://github.com/paradigmxyz/reth/issues/8550>
    #[tokio::test]
    async fn invalid_on_gas_limit_too_high() {
        let transaction = get_transaction();

        let provider = MockEthProvider::default();
        provider.add_account(
            transaction.sender(),
            ExtendedAccount::new(transaction.nonce(), U256::MAX),
        );

        let blob_store = InMemoryBlobStore::default();
        let validator = EthTransactionValidatorBuilder::new(provider)
            .set_block_gas_limit(1_000_000) // tx gas limit is 1_015_288
            .build(blob_store.clone());

        let outcome = validator.validate_one(TransactionOrigin::External, transaction.clone());

        assert!(outcome.is_invalid());

        let pool =
            Pool::new(validator, CoinbaseTipOrdering::default(), blob_store, Default::default());

        let res = pool.add_external_transaction(transaction.clone()).await;
        assert!(res.is_err());
        assert!(matches!(
            res.unwrap_err().kind,
            PoolErrorKind::InvalidTransaction(InvalidPoolTransactionError::ExceedsGasLimit(
                1_015_288, 1_000_000
            ))
        ));
        let tx = pool.get(transaction.hash());
        assert!(tx.is_none());
    }

    #[tokio::test]
    async fn invalid_on_fee_cap_exceeded() {
        let transaction = get_transaction();
        let provider = MockEthProvider::default();
        provider.add_account(
            transaction.sender(),
            ExtendedAccount::new(transaction.nonce(), U256::MAX),
        );

        let blob_store = InMemoryBlobStore::default();
        let validator = EthTransactionValidatorBuilder::new(provider)
            .set_tx_fee_cap(100) // 100 wei cap
            .build(blob_store.clone());

        let outcome = validator.validate_one(TransactionOrigin::Local, transaction.clone());
        assert!(outcome.is_invalid());

        if let TransactionValidationOutcome::Invalid(_, err) = outcome {
            assert!(matches!(
                err,
                InvalidPoolTransactionError::ExceedsFeeCap { max_tx_fee_wei, tx_fee_cap_wei }
                if (max_tx_fee_wei > tx_fee_cap_wei)
            ));
        }

        let pool =
            Pool::new(validator, CoinbaseTipOrdering::default(), blob_store, Default::default());
        let res = pool.add_transaction(TransactionOrigin::Local, transaction.clone()).await;
        assert!(res.is_err());
        assert!(matches!(
            res.unwrap_err().kind,
            PoolErrorKind::InvalidTransaction(InvalidPoolTransactionError::ExceedsFeeCap { .. })
        ));
        let tx = pool.get(transaction.hash());
        assert!(tx.is_none());
    }

    #[tokio::test]
    async fn valid_on_zero_fee_cap() {
        let transaction = get_transaction();
        let provider = MockEthProvider::default();
        provider.add_account(
            transaction.sender(),
            ExtendedAccount::new(transaction.nonce(), U256::MAX),
        );

        let blob_store = InMemoryBlobStore::default();
        let validator = EthTransactionValidatorBuilder::new(provider)
            .set_tx_fee_cap(0) // no cap
            .build(blob_store);

        let outcome = validator.validate_one(TransactionOrigin::Local, transaction);
        assert!(outcome.is_valid());
    }

    #[tokio::test]
    async fn valid_on_normal_fee_cap() {
        let transaction = get_transaction();
        let provider = MockEthProvider::default();
        provider.add_account(
            transaction.sender(),
            ExtendedAccount::new(transaction.nonce(), U256::MAX),
        );

        let blob_store = InMemoryBlobStore::default();
        let validator = EthTransactionValidatorBuilder::new(provider)
            .set_tx_fee_cap(2e18 as u128) // 2 ETH cap
            .build(blob_store);

        let outcome = validator.validate_one(TransactionOrigin::Local, transaction);
        assert!(outcome.is_valid());
    }
}<|MERGE_RESOLUTION|>--- conflicted
+++ resolved
@@ -1116,12 +1116,8 @@
     use alloy_consensus::Transaction;
     use alloy_eips::eip2718::Decodable2718;
     use alloy_primitives::{hex, U256};
-<<<<<<< HEAD
-    use reth_ethereum_primitives::PooledTransaction;
-=======
     use reth_ethereum_primitives::PooledTransactionVariant;
     use reth_primitives_traits::SignedTransaction;
->>>>>>> b76d4f66
     use reth_provider::test_utils::{ExtendedAccount, MockEthProvider};
 
     fn get_transaction() -> EthPooledTransaction {
