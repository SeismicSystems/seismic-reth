//! This crate provides functionalities related to the Tee service.
//! It includes modules and API for interacting with wallet operations and HTTP clients.

/// Mock module for testing purposes.
pub mod mock;

use std::future::Future;

pub use tee_service_api::{
    http_client::{TeeHttpClient, TEE_DEFAULT_ENDPOINT_ADDR, TEE_DEFAULT_ENDPOINT_PORT},
    TeeAPI, WalletAPI,
};

use derive_more::Display;
use secp256k1::PublicKey;
use tee_service_api::{
    nonce::Nonce,
    request_types::tx_io::{
        IoDecryptionRequest, IoDecryptionResponse, IoEncryptionRequest, IoEncryptionResponse,
    },
};
use tokio::runtime::{Handle, Runtime};

/// Custom error type for reth error handling.
#[derive(Clone, Copy, Debug, Eq, PartialEq, Display)]
pub enum TeeError {
    /// tee encryption fails
    EncryptionError,
    /// tee decryption fails
    DecryptionError,
    /// recover public key fails
    PublicKeyRecoveryError,
    /// encoding or decoding
    CodingError(alloy_rlp::Error),
    /// Custom error.
    Custom(&'static str),
}

/// A wrapper function that runs a future to completion.
/// It uses the current Tokio runtime if available; otherwise, it creates a new one.
pub fn block_on_with_runtime<F, T>(future: F) -> T
where
    F: Future<Output = T>,
{
    tokio::task::block_in_place(|| {
        match Handle::try_current() {
            Ok(handle) => {
                // Runtime exists, use it
                handle.block_on(future)
            }
            Err(_) => {
                // No runtime, create a new one
                let runtime = Runtime::new().expect("Failed to create a Tokio runtime");
                runtime.block_on(future)
            }
        }
    })
}

/// Blocking decrypt function call to contact TeeAPI
pub fn decrypt<T: TeeAPI>(
    tee_client: &T,
    key: PublicKey,
    data: Vec<u8>,
    encryption_nonce: u64,
) -> Result<Vec<u8>, TeeError> {
<<<<<<< HEAD
    let payload = IoDecryptionRequest { key, data, nonce: encryption_nonce };
=======
    let payload = IoDecryptionRequest { key, data, nonce: Nonce::from(nonce) };
>>>>>>> f49de53f

    let IoDecryptionResponse { decrypted_data } =
        block_on_with_runtime(tee_client.tx_io_decrypt(payload))
            .map_err(|_| TeeError::DecryptionError)?;
    Ok(decrypted_data)
}

/// Blocking encrypt function call to contact TeeAPI
pub fn encrypt<T: TeeAPI>(
    tee_client: &T,
    key: PublicKey,
    data: Vec<u8>,
    encryption_nonce: u64,
) -> Result<Vec<u8>, TeeError> {
<<<<<<< HEAD
    let payload = IoEncryptionRequest { key, data, nonce: encryption_nonce };
=======
    let payload = IoEncryptionRequest { key, data, nonce: Nonce::from(nonce).into() };
>>>>>>> f49de53f

    let IoEncryptionResponse { encrypted_data } =
        block_on_with_runtime(tee_client.tx_io_encrypt(payload))
            .map_err(|_| TeeError::DecryptionError)?;
    Ok(encrypted_data)
}<|MERGE_RESOLUTION|>--- conflicted
+++ resolved
@@ -64,12 +64,7 @@
     data: Vec<u8>,
     encryption_nonce: u64,
 ) -> Result<Vec<u8>, TeeError> {
-<<<<<<< HEAD
-    let payload = IoDecryptionRequest { key, data, nonce: encryption_nonce };
-=======
     let payload = IoDecryptionRequest { key, data, nonce: Nonce::from(nonce) };
->>>>>>> f49de53f
-
     let IoDecryptionResponse { decrypted_data } =
         block_on_with_runtime(tee_client.tx_io_decrypt(payload))
             .map_err(|_| TeeError::DecryptionError)?;
@@ -83,12 +78,7 @@
     data: Vec<u8>,
     encryption_nonce: u64,
 ) -> Result<Vec<u8>, TeeError> {
-<<<<<<< HEAD
-    let payload = IoEncryptionRequest { key, data, nonce: encryption_nonce };
-=======
     let payload = IoEncryptionRequest { key, data, nonce: Nonce::from(nonce).into() };
->>>>>>> f49de53f
-
     let IoEncryptionResponse { encrypted_data } =
         block_on_with_runtime(tee_client.tx_io_encrypt(payload))
             .map_err(|_| TeeError::DecryptionError)?;
