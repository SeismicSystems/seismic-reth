--- conflicted
+++ resolved
@@ -42,13 +42,8 @@
     let IoDecryptionResponse { decrypted_data } = tokio::task::block_in_place(|| {
         tokio::runtime::Handle::current().block_on(tee_client.tx_io_decrypt(payload))
     })
-<<<<<<< HEAD
     .map_err(|e| TeeError::DecryptionError(e.to_string()))?;
-    I::decode(&mut &decrypted_data[..]).map_err(|err| TeeError::CodingError(err))
-=======
-    .map_err(|_| TeeError::DecryptionError)?;
     Ok(decrypted_data)
->>>>>>> 517ad82e
 }
 
 /// Blocking encrypt function call to contact TeeAPI
