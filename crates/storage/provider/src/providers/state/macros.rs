--- conflicted
+++ resolved
@@ -38,13 +38,8 @@
                 fn canonical_hashes_range(&self, start: alloy_primitives::BlockNumber, end: alloy_primitives::BlockNumber) -> reth_storage_errors::provider::ProviderResult<Vec<alloy_primitives::B256>>;
             }
             StateProvider $(where [$($generics)*])? {
-<<<<<<< HEAD
-                fn storage(&self, account: reth_primitives::Address, storage_key: reth_primitives::StorageKey) -> reth_storage_errors::provider::ProviderResult<Option<revm::primitives::FlaggedStorage>>;
-                fn bytecode_by_hash(&self, code_hash: reth_primitives::B256) -> reth_storage_errors::provider::ProviderResult<Option<reth_primitives::Bytecode>>;
-=======
-                fn storage(&self, account: alloy_primitives::Address, storage_key: alloy_primitives::StorageKey) -> reth_storage_errors::provider::ProviderResult<Option<alloy_primitives::StorageValue>>;
+                fn storage(&self, account: alloy_primitives::Address, storage_key: alloy_primitives::StorageKey) -> reth_storage_errors::provider::ProviderResult<Option<alloy_primitives::FlaggedStorage>>;
                 fn bytecode_by_hash(&self, code_hash: alloy_primitives::B256) -> reth_storage_errors::provider::ProviderResult<Option<reth_primitives::Bytecode>>;
->>>>>>> 5ef21cdf
             }
             StateRootProvider $(where [$($generics)*])? {
                 fn state_root(&self, state: reth_trie::HashedPostState) -> reth_storage_errors::provider::ProviderResult<alloy_primitives::B256>;
