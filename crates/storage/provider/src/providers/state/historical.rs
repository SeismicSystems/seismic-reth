use crate::{
    providers::state::macros::delegate_provider_impls, AccountReader, BlockHashReader,
    HashedPostStateProvider, ProviderError, StateProvider, StateRootProvider,
};
use alloy_eips::merge::EPOCH_SLOTS;
use alloy_primitives::{
    map::B256HashMap, Address, BlockNumber, Bytes, StorageKey, StorageValue, B256,
};
use reth_db::{tables, BlockNumberList};
use reth_db_api::{
    cursor::{DbCursorRO, DbDupCursorRO},
    models::{storage_sharded_key::StorageShardedKey, ShardedKey},
    table::Table,
    transaction::DbTx,
};
<<<<<<< HEAD
use reth_primitives::{
    constants::EPOCH_SLOTS, Account, Address, BlockNumber, Bytecode, Bytes, StaticFileSegment,
    StorageKey, B256,
=======
use reth_primitives::{Account, Bytecode};
use reth_storage_api::{
    BlockNumReader, DBProvider, StateCommitmentProvider, StateProofProvider, StorageRootProvider,
>>>>>>> 5ef21cdf
};
use reth_storage_errors::provider::ProviderResult;
use reth_trie::{
    proof::{Proof, StorageProof},
    updates::TrieUpdates,
    witness::TrieWitness,
    AccountProof, HashedPostState, HashedStorage, MultiProof, MultiProofTargets, StateRoot,
    StorageMultiProof, StorageRoot, TrieInput,
};
use reth_trie_db::{
    DatabaseHashedPostState, DatabaseHashedStorage, DatabaseProof, DatabaseStateRoot,
    DatabaseStorageProof, DatabaseStorageRoot, DatabaseTrieWitness, StateCommitment,
};
<<<<<<< HEAD
use revm::primitives::FlaggedStorage;
use std::{collections::HashMap, fmt::Debug};
=======
use std::fmt::Debug;
>>>>>>> 5ef21cdf

/// State provider for a given block number which takes a tx reference.
///
/// Historical state provider accesses the state at the start of the provided block number.
/// It means that all changes made in the provided block number are not included.
///
/// Historical state provider reads the following tables:
/// - [`tables::AccountsHistory`]
/// - [`tables::Bytecodes`]
/// - [`tables::StoragesHistory`]
/// - [`tables::AccountChangeSets`]
/// - [`tables::StorageChangeSets`]
#[derive(Debug)]
pub struct HistoricalStateProviderRef<'b, Provider> {
    /// Database provider
    provider: &'b Provider,
    /// Block number is main index for the history state of accounts and storages.
    block_number: BlockNumber,
    /// Lowest blocks at which different parts of the state are available.
    lowest_available_blocks: LowestAvailableBlocks,
}

#[derive(Debug, Eq, PartialEq)]
pub enum HistoryInfo {
    NotYetWritten,
    InChangeset(u64),
    InPlainState,
    MaybeInPlainState,
}

impl<'b, Provider: DBProvider + BlockNumReader + StateCommitmentProvider>
    HistoricalStateProviderRef<'b, Provider>
{
    /// Create new `StateProvider` for historical block number
    pub fn new(provider: &'b Provider, block_number: BlockNumber) -> Self {
        Self { provider, block_number, lowest_available_blocks: Default::default() }
    }

    /// Create new `StateProvider` for historical block number and lowest block numbers at which
    /// account & storage histories are available.
    pub const fn new_with_lowest_available_blocks(
        provider: &'b Provider,
        block_number: BlockNumber,
        lowest_available_blocks: LowestAvailableBlocks,
    ) -> Self {
        Self { provider, block_number, lowest_available_blocks }
    }

    /// Lookup an account in the `AccountsHistory` table
    pub fn account_history_lookup(&self, address: Address) -> ProviderResult<HistoryInfo> {
        if !self.lowest_available_blocks.is_account_history_available(self.block_number) {
            return Err(ProviderError::StateAtBlockPruned(self.block_number))
        }

        // history key to search IntegerList of block number changesets.
        let history_key = ShardedKey::new(address, self.block_number);
        self.history_info::<tables::AccountsHistory, _>(
            history_key,
            |key| key.key == address,
            self.lowest_available_blocks.account_history_block_number,
        )
    }

    /// Lookup a storage key in the `StoragesHistory` table
    pub fn storage_history_lookup(
        &self,
        address: Address,
        storage_key: StorageKey,
    ) -> ProviderResult<HistoryInfo> {
        if !self.lowest_available_blocks.is_storage_history_available(self.block_number) {
            return Err(ProviderError::StateAtBlockPruned(self.block_number))
        }

        // history key to search IntegerList of block number changesets.
        let history_key = StorageShardedKey::new(address, storage_key, self.block_number);
        self.history_info::<tables::StoragesHistory, _>(
            history_key,
            |key| key.address == address && key.sharded_key.key == storage_key,
            self.lowest_available_blocks.storage_history_block_number,
        )
    }

    /// Checks and returns `true` if distance to historical block exceeds the provided limit.
    fn check_distance_against_limit(&self, limit: u64) -> ProviderResult<bool> {
        let tip = self.provider.last_block_number()?;

        Ok(tip.saturating_sub(self.block_number) > limit)
    }

    /// Retrieve revert hashed state for this history provider.
    fn revert_state(&self) -> ProviderResult<HashedPostState> {
        if !self.lowest_available_blocks.is_account_history_available(self.block_number) ||
            !self.lowest_available_blocks.is_storage_history_available(self.block_number)
        {
            return Err(ProviderError::StateAtBlockPruned(self.block_number))
        }

        if self.check_distance_against_limit(EPOCH_SLOTS)? {
            tracing::warn!(
                target: "provider::historical_sp",
                target = self.block_number,
                "Attempt to calculate state root for an old block might result in OOM"
            );
        }

        Ok(HashedPostState::from_reverts::<
            <Provider::StateCommitment as StateCommitment>::KeyHasher,
        >(self.tx(), self.block_number)?)
    }

    /// Retrieve revert hashed storage for this history provider and target address.
    fn revert_storage(&self, address: Address) -> ProviderResult<HashedStorage> {
        if !self.lowest_available_blocks.is_storage_history_available(self.block_number) {
            return Err(ProviderError::StateAtBlockPruned(self.block_number))
        }

        if self.check_distance_against_limit(EPOCH_SLOTS * 10)? {
            tracing::warn!(
                target: "provider::historical_sp",
                target = self.block_number,
                "Attempt to calculate storage root for an old block might result in OOM"
            );
        }

        Ok(HashedStorage::from_reverts(self.tx(), address, self.block_number)?)
    }

    fn history_info<T, K>(
        &self,
        key: K,
        key_filter: impl Fn(&K) -> bool,
        lowest_available_block_number: Option<BlockNumber>,
    ) -> ProviderResult<HistoryInfo>
    where
        T: Table<Key = K, Value = BlockNumberList>,
    {
        let mut cursor = self.tx().cursor_read::<T>()?;

        // Lookup the history chunk in the history index. If they key does not appear in the
        // index, the first chunk for the next key will be returned so we filter out chunks that
        // have a different key.
        if let Some(chunk) = cursor.seek(key)?.filter(|(key, _)| key_filter(key)).map(|x| x.1 .0) {
            // Get the rank of the first entry before or equal to our block.
            let mut rank = chunk.rank(self.block_number);

            // Adjust the rank, so that we have the rank of the first entry strictly before our
            // block (not equal to it).
            if rank.checked_sub(1).and_then(|rank| chunk.select(rank)) == Some(self.block_number) {
                rank -= 1
            };

            let block_number = chunk.select(rank);

            // If our block is before the first entry in the index chunk and this first entry
            // doesn't equal to our block, it might be before the first write ever. To check, we
            // look at the previous entry and check if the key is the same.
            // This check is worth it, the `cursor.prev()` check is rarely triggered (the if will
            // short-circuit) and when it passes we save a full seek into the changeset/plain state
            // table.
            if rank == 0 &&
                block_number != Some(self.block_number) &&
                !cursor.prev()?.is_some_and(|(key, _)| key_filter(&key))
            {
                if let (Some(_), Some(block_number)) = (lowest_available_block_number, block_number)
                {
                    // The key may have been written, but due to pruning we may not have changesets
                    // and history, so we need to make a changeset lookup.
                    Ok(HistoryInfo::InChangeset(block_number))
                } else {
                    // The key is written to, but only after our block.
                    Ok(HistoryInfo::NotYetWritten)
                }
            } else if let Some(block_number) = block_number {
                // The chunk contains an entry for a write after our block, return it.
                Ok(HistoryInfo::InChangeset(block_number))
            } else {
                // The chunk does not contain an entry for a write after our block. This can only
                // happen if this is the last chunk and so we need to look in the plain state.
                Ok(HistoryInfo::InPlainState)
            }
        } else if lowest_available_block_number.is_some() {
            // The key may have been written, but due to pruning we may not have changesets and
            // history, so we need to make a plain state lookup.
            Ok(HistoryInfo::MaybeInPlainState)
        } else {
            // The key has not been written to at all.
            Ok(HistoryInfo::NotYetWritten)
        }
    }

    /// Set the lowest block number at which the account history is available.
    pub const fn with_lowest_available_account_history_block_number(
        mut self,
        block_number: BlockNumber,
    ) -> Self {
        self.lowest_available_blocks.account_history_block_number = Some(block_number);
        self
    }

    /// Set the lowest block number at which the storage history is available.
    pub const fn with_lowest_available_storage_history_block_number(
        mut self,
        block_number: BlockNumber,
    ) -> Self {
        self.lowest_available_blocks.storage_history_block_number = Some(block_number);
        self
    }
}

impl<Provider: DBProvider + BlockNumReader> HistoricalStateProviderRef<'_, Provider> {
    fn tx(&self) -> &Provider::Tx {
        self.provider.tx_ref()
    }
}

impl<Provider: DBProvider + BlockNumReader + StateCommitmentProvider> AccountReader
    for HistoricalStateProviderRef<'_, Provider>
{
    /// Get basic account information.
    fn basic_account(&self, address: Address) -> ProviderResult<Option<Account>> {
        match self.account_history_lookup(address)? {
            HistoryInfo::NotYetWritten => Ok(None),
            HistoryInfo::InChangeset(changeset_block_number) => Ok(self
                .tx()
                .cursor_dup_read::<tables::AccountChangeSets>()?
                .seek_by_key_subkey(changeset_block_number, address)?
                .filter(|acc| acc.address == address)
                .ok_or(ProviderError::AccountChangesetNotFound {
                    block_number: changeset_block_number,
                    address,
                })?
                .info),
            HistoryInfo::InPlainState | HistoryInfo::MaybeInPlainState => {
                Ok(self.tx().get::<tables::PlainAccountState>(address)?)
            }
        }
    }
}

impl<Provider: DBProvider + BlockNumReader + BlockHashReader> BlockHashReader
    for HistoricalStateProviderRef<'_, Provider>
{
    /// Get block hash by number.
    fn block_hash(&self, number: u64) -> ProviderResult<Option<B256>> {
        self.provider.block_hash(number)
    }

    fn canonical_hashes_range(
        &self,
        start: BlockNumber,
        end: BlockNumber,
    ) -> ProviderResult<Vec<B256>> {
        self.provider.canonical_hashes_range(start, end)
    }
}

impl<Provider: DBProvider + BlockNumReader + StateCommitmentProvider> StateRootProvider
    for HistoricalStateProviderRef<'_, Provider>
{
    fn state_root(&self, hashed_state: HashedPostState) -> ProviderResult<B256> {
        let mut revert_state = self.revert_state()?;
        revert_state.extend(hashed_state);
        StateRoot::overlay_root(self.tx(), revert_state)
            .map_err(|err| ProviderError::Database(err.into()))
    }

    fn state_root_from_nodes(&self, mut input: TrieInput) -> ProviderResult<B256> {
        input.prepend(self.revert_state()?);
        StateRoot::overlay_root_from_nodes(self.tx(), input)
            .map_err(|err| ProviderError::Database(err.into()))
    }

    fn state_root_with_updates(
        &self,
        hashed_state: HashedPostState,
    ) -> ProviderResult<(B256, TrieUpdates)> {
        let mut revert_state = self.revert_state()?;
        revert_state.extend(hashed_state);
        StateRoot::overlay_root_with_updates(self.tx(), revert_state)
            .map_err(|err| ProviderError::Database(err.into()))
    }

    fn state_root_from_nodes_with_updates(
        &self,
        mut input: TrieInput,
    ) -> ProviderResult<(B256, TrieUpdates)> {
        input.prepend(self.revert_state()?);
        StateRoot::overlay_root_from_nodes_with_updates(self.tx(), input)
            .map_err(|err| ProviderError::Database(err.into()))
    }
}

impl<Provider: DBProvider + BlockNumReader + StateCommitmentProvider> StorageRootProvider
    for HistoricalStateProviderRef<'_, Provider>
{
    fn storage_root(
        &self,
        address: Address,
        hashed_storage: HashedStorage,
    ) -> ProviderResult<B256> {
        let mut revert_storage = self.revert_storage(address)?;
        revert_storage.extend(&hashed_storage);
        StorageRoot::overlay_root(self.tx(), address, revert_storage)
            .map_err(|err| ProviderError::Database(err.into()))
    }

    fn storage_proof(
        &self,
        address: Address,
        slot: B256,
        hashed_storage: HashedStorage,
    ) -> ProviderResult<reth_trie::StorageProof> {
        let mut revert_storage = self.revert_storage(address)?;
        revert_storage.extend(&hashed_storage);
        StorageProof::overlay_storage_proof(self.tx(), address, slot, revert_storage)
            .map_err(ProviderError::from)
    }

    fn storage_multiproof(
        &self,
        address: Address,
        slots: &[B256],
        hashed_storage: HashedStorage,
    ) -> ProviderResult<StorageMultiProof> {
        let mut revert_storage = self.revert_storage(address)?;
        revert_storage.extend(&hashed_storage);
        StorageProof::overlay_storage_multiproof(self.tx(), address, slots, revert_storage)
            .map_err(ProviderError::from)
    }
}

impl<Provider: DBProvider + BlockNumReader + StateCommitmentProvider> StateProofProvider
    for HistoricalStateProviderRef<'_, Provider>
{
    /// Get account and storage proofs.
    fn proof(
        &self,
        mut input: TrieInput,
        address: Address,
        slots: &[B256],
    ) -> ProviderResult<AccountProof> {
        input.prepend(self.revert_state()?);
        Proof::overlay_account_proof(self.tx(), input, address, slots).map_err(ProviderError::from)
    }

    fn multiproof(
        &self,
        mut input: TrieInput,
        targets: MultiProofTargets,
    ) -> ProviderResult<MultiProof> {
        input.prepend(self.revert_state()?);
        Proof::overlay_multiproof(self.tx(), input, targets).map_err(ProviderError::from)
    }

    fn witness(
        &self,
        mut input: TrieInput,
        target: HashedPostState,
    ) -> ProviderResult<B256HashMap<Bytes>> {
        input.prepend(self.revert_state()?);
        TrieWitness::overlay_witness(self.tx(), input, target).map_err(ProviderError::from)
    }
}

impl<Provider: StateCommitmentProvider> HashedPostStateProvider
    for HistoricalStateProviderRef<'_, Provider>
{
    fn hashed_post_state(&self, bundle_state: &revm::db::BundleState) -> HashedPostState {
        HashedPostState::from_bundle_state::<
            <Provider::StateCommitment as StateCommitment>::KeyHasher,
        >(bundle_state.state())
    }
}

impl<Provider: DBProvider + BlockNumReader + BlockHashReader + StateCommitmentProvider>
    StateProvider for HistoricalStateProviderRef<'_, Provider>
{
    /// Get storage.
    fn storage(
        &self,
        address: Address,
        storage_key: StorageKey,
    ) -> ProviderResult<Option<FlaggedStorage>> {
        match self.storage_history_lookup(address, storage_key)? {
            HistoryInfo::NotYetWritten => Ok(None),
            HistoryInfo::InChangeset(changeset_block_number) => Ok(Some(
                self.tx()
                    .cursor_dup_read::<tables::StorageChangeSets>()?
                    .seek_by_key_subkey((changeset_block_number, address).into(), storage_key)?
                    .filter(|entry| entry.key == storage_key)
                    .ok_or_else(|| ProviderError::StorageChangesetNotFound {
                        block_number: changeset_block_number,
                        address,
                        storage_key: Box::new(storage_key),
                    })?
                    .into(),
            )),
            HistoryInfo::InPlainState | HistoryInfo::MaybeInPlainState => Ok(self
                .tx()
                .cursor_dup_read::<tables::PlainStorageState>()?
                .seek_by_key_subkey(address, storage_key)?
                .filter(|entry| entry.key == storage_key)
                .map(|entry| entry.into())
                .or(Some(FlaggedStorage::ZERO))),
        }
    }

    /// Get account code by its hash
    fn bytecode_by_hash(&self, code_hash: B256) -> ProviderResult<Option<Bytecode>> {
        self.tx().get::<tables::Bytecodes>(code_hash).map_err(Into::into)
    }
}

impl<Provider: StateCommitmentProvider> StateCommitmentProvider
    for HistoricalStateProviderRef<'_, Provider>
{
    type StateCommitment = Provider::StateCommitment;
}

/// State provider for a given block number.
/// For more detailed description, see [`HistoricalStateProviderRef`].
#[derive(Debug)]
pub struct HistoricalStateProvider<Provider> {
    /// Database provider.
    provider: Provider,
    /// State at the block number is the main indexer of the state.
    block_number: BlockNumber,
    /// Lowest blocks at which different parts of the state are available.
    lowest_available_blocks: LowestAvailableBlocks,
}

impl<Provider: DBProvider + BlockNumReader + StateCommitmentProvider>
    HistoricalStateProvider<Provider>
{
    /// Create new `StateProvider` for historical block number
    pub fn new(provider: Provider, block_number: BlockNumber) -> Self {
        Self { provider, block_number, lowest_available_blocks: Default::default() }
    }

    /// Set the lowest block number at which the account history is available.
    pub const fn with_lowest_available_account_history_block_number(
        mut self,
        block_number: BlockNumber,
    ) -> Self {
        self.lowest_available_blocks.account_history_block_number = Some(block_number);
        self
    }

    /// Set the lowest block number at which the storage history is available.
    pub const fn with_lowest_available_storage_history_block_number(
        mut self,
        block_number: BlockNumber,
    ) -> Self {
        self.lowest_available_blocks.storage_history_block_number = Some(block_number);
        self
    }

    /// Returns a new provider that takes the `TX` as reference
    #[inline(always)]
    const fn as_ref(&self) -> HistoricalStateProviderRef<'_, Provider> {
        HistoricalStateProviderRef::new_with_lowest_available_blocks(
            &self.provider,
            self.block_number,
            self.lowest_available_blocks,
        )
    }
}

impl<Provider: StateCommitmentProvider> StateCommitmentProvider
    for HistoricalStateProvider<Provider>
{
    type StateCommitment = Provider::StateCommitment;
}

// Delegates all provider impls to [HistoricalStateProviderRef]
delegate_provider_impls!(HistoricalStateProvider<Provider> where [Provider: DBProvider + BlockNumReader + BlockHashReader + StateCommitmentProvider]);

/// Lowest blocks at which different parts of the state are available.
/// They may be [Some] if pruning is enabled.
#[derive(Clone, Copy, Debug, Default)]
pub struct LowestAvailableBlocks {
    /// Lowest block number at which the account history is available. It may not be available if
    /// [`reth_prune_types::PruneSegment::AccountHistory`] was pruned.
    /// [`Option::None`] means all history is available.
    pub account_history_block_number: Option<BlockNumber>,
    /// Lowest block number at which the storage history is available. It may not be available if
    /// [`reth_prune_types::PruneSegment::StorageHistory`] was pruned.
    /// [`Option::None`] means all history is available.
    pub storage_history_block_number: Option<BlockNumber>,
}

impl LowestAvailableBlocks {
    /// Check if account history is available at the provided block number, i.e. lowest available
    /// block number for account history is less than or equal to the provided block number.
    pub fn is_account_history_available(&self, at: BlockNumber) -> bool {
        self.account_history_block_number.map(|block_number| block_number <= at).unwrap_or(true)
    }

    /// Check if storage history is available at the provided block number, i.e. lowest available
    /// block number for storage history is less than or equal to the provided block number.
    pub fn is_storage_history_available(&self, at: BlockNumber) -> bool {
        self.storage_history_block_number.map(|block_number| block_number <= at).unwrap_or(true)
    }
}

#[cfg(test)]
mod tests {
    use crate::{
        providers::state::historical::{HistoryInfo, LowestAvailableBlocks},
        test_utils::create_test_provider_factory,
        AccountReader, HistoricalStateProvider, HistoricalStateProviderRef, StateProvider,
    };
    use alloy_primitives::{address, b256, Address, B256, U256};
    use reth_db::{tables, BlockNumberList};
    use reth_db_api::{
        models::{storage_sharded_key::StorageShardedKey, AccountBeforeTx, ShardedKey},
        transaction::{DbTx, DbTxMut},
    };
    use reth_primitives::{Account, StorageEntry};
    use reth_storage_api::{
        BlockHashReader, BlockNumReader, DBProvider, DatabaseProviderFactory,
        StateCommitmentProvider,
    };
    use reth_storage_errors::provider::ProviderError;
    use revm::primitives::FlaggedStorage;

    const ADDRESS: Address = address!("0000000000000000000000000000000000000001");
    const HIGHER_ADDRESS: Address = address!("0000000000000000000000000000000000000005");
    const STORAGE: B256 = b256!("0000000000000000000000000000000000000000000000000000000000000001");

    const fn assert_state_provider<T: StateProvider>() {}
    #[allow(dead_code)]
    const fn assert_historical_state_provider<
        T: DBProvider + BlockNumReader + BlockHashReader + StateCommitmentProvider,
    >() {
        assert_state_provider::<HistoricalStateProvider<T>>();
    }

    #[test]
    fn history_provider_get_account() {
        let factory = create_test_provider_factory();
        let tx = factory.provider_rw().unwrap().into_tx();

        tx.put::<tables::AccountsHistory>(
            ShardedKey { key: ADDRESS, highest_block_number: 7 },
            BlockNumberList::new([1, 3, 7]).unwrap(),
        )
        .unwrap();
        tx.put::<tables::AccountsHistory>(
            ShardedKey { key: ADDRESS, highest_block_number: u64::MAX },
            BlockNumberList::new([10, 15]).unwrap(),
        )
        .unwrap();
        tx.put::<tables::AccountsHistory>(
            ShardedKey { key: HIGHER_ADDRESS, highest_block_number: u64::MAX },
            BlockNumberList::new([4]).unwrap(),
        )
        .unwrap();

        let acc_plain = Account { nonce: 100, balance: U256::ZERO, bytecode_hash: None };
        let acc_at15 = Account { nonce: 15, balance: U256::ZERO, bytecode_hash: None };
        let acc_at10 = Account { nonce: 10, balance: U256::ZERO, bytecode_hash: None };
        let acc_at7 = Account { nonce: 7, balance: U256::ZERO, bytecode_hash: None };
        let acc_at3 = Account { nonce: 3, balance: U256::ZERO, bytecode_hash: None };

        let higher_acc_plain = Account { nonce: 4, balance: U256::ZERO, bytecode_hash: None };

        // setup
        tx.put::<tables::AccountChangeSets>(1, AccountBeforeTx { address: ADDRESS, info: None })
            .unwrap();
        tx.put::<tables::AccountChangeSets>(
            3,
            AccountBeforeTx { address: ADDRESS, info: Some(acc_at3) },
        )
        .unwrap();
        tx.put::<tables::AccountChangeSets>(
            4,
            AccountBeforeTx { address: HIGHER_ADDRESS, info: None },
        )
        .unwrap();
        tx.put::<tables::AccountChangeSets>(
            7,
            AccountBeforeTx { address: ADDRESS, info: Some(acc_at7) },
        )
        .unwrap();
        tx.put::<tables::AccountChangeSets>(
            10,
            AccountBeforeTx { address: ADDRESS, info: Some(acc_at10) },
        )
        .unwrap();
        tx.put::<tables::AccountChangeSets>(
            15,
            AccountBeforeTx { address: ADDRESS, info: Some(acc_at15) },
        )
        .unwrap();

        // setup plain state
        tx.put::<tables::PlainAccountState>(ADDRESS, acc_plain).unwrap();
        tx.put::<tables::PlainAccountState>(HIGHER_ADDRESS, higher_acc_plain).unwrap();
        tx.commit().unwrap();

        let db = factory.provider().unwrap();

        // run
        assert_eq!(HistoricalStateProviderRef::new(&db, 1).basic_account(ADDRESS), Ok(None));
        assert_eq!(
            HistoricalStateProviderRef::new(&db, 2).basic_account(ADDRESS),
            Ok(Some(acc_at3))
        );
        assert_eq!(
            HistoricalStateProviderRef::new(&db, 3).basic_account(ADDRESS),
            Ok(Some(acc_at3))
        );
        assert_eq!(
            HistoricalStateProviderRef::new(&db, 4).basic_account(ADDRESS),
            Ok(Some(acc_at7))
        );
        assert_eq!(
            HistoricalStateProviderRef::new(&db, 7).basic_account(ADDRESS),
            Ok(Some(acc_at7))
        );
        assert_eq!(
            HistoricalStateProviderRef::new(&db, 9).basic_account(ADDRESS),
            Ok(Some(acc_at10))
        );
        assert_eq!(
            HistoricalStateProviderRef::new(&db, 10).basic_account(ADDRESS),
            Ok(Some(acc_at10))
        );
        assert_eq!(
            HistoricalStateProviderRef::new(&db, 11).basic_account(ADDRESS),
            Ok(Some(acc_at15))
        );
        assert_eq!(
            HistoricalStateProviderRef::new(&db, 16).basic_account(ADDRESS),
            Ok(Some(acc_plain))
        );

        assert_eq!(HistoricalStateProviderRef::new(&db, 1).basic_account(HIGHER_ADDRESS), Ok(None));
        assert_eq!(
            HistoricalStateProviderRef::new(&db, 1000).basic_account(HIGHER_ADDRESS),
            Ok(Some(higher_acc_plain))
        );
    }

    #[test]
    fn history_provider_get_storage() {
        let factory = create_test_provider_factory();
        let tx = factory.provider_rw().unwrap().into_tx();

        tx.put::<tables::StoragesHistory>(
            StorageShardedKey {
                address: ADDRESS,
                sharded_key: ShardedKey { key: STORAGE, highest_block_number: 7 },
            },
            BlockNumberList::new([3, 7]).unwrap(),
        )
        .unwrap();
        tx.put::<tables::StoragesHistory>(
            StorageShardedKey {
                address: ADDRESS,
                sharded_key: ShardedKey { key: STORAGE, highest_block_number: u64::MAX },
            },
            BlockNumberList::new([10, 15]).unwrap(),
        )
        .unwrap();
        tx.put::<tables::StoragesHistory>(
            StorageShardedKey {
                address: HIGHER_ADDRESS,
                sharded_key: ShardedKey { key: STORAGE, highest_block_number: u64::MAX },
            },
            BlockNumberList::new([4]).unwrap(),
        )
        .unwrap();

        let higher_entry_plain =
            StorageEntry { key: STORAGE, value: U256::from(1000), ..Default::default() };
        let higher_entry_at4 =
            StorageEntry { key: STORAGE, value: U256::from(0), ..Default::default() };
        let entry_plain =
            StorageEntry { key: STORAGE, value: U256::from(100), ..Default::default() };
        let entry_at15 = StorageEntry { key: STORAGE, value: U256::from(15), ..Default::default() };
        let entry_at10 = StorageEntry { key: STORAGE, value: U256::from(10), ..Default::default() };
        let entry_at7 = StorageEntry { key: STORAGE, value: U256::from(7), ..Default::default() };
        let entry_at3 = StorageEntry { key: STORAGE, value: U256::from(0), ..Default::default() };

        // setup
        tx.put::<tables::StorageChangeSets>((3, ADDRESS).into(), entry_at3).unwrap();
        tx.put::<tables::StorageChangeSets>((4, HIGHER_ADDRESS).into(), higher_entry_at4).unwrap();
        tx.put::<tables::StorageChangeSets>((7, ADDRESS).into(), entry_at7).unwrap();
        tx.put::<tables::StorageChangeSets>((10, ADDRESS).into(), entry_at10).unwrap();
        tx.put::<tables::StorageChangeSets>((15, ADDRESS).into(), entry_at15).unwrap();

        // setup plain state
        tx.put::<tables::PlainStorageState>(ADDRESS, entry_plain).unwrap();
        tx.put::<tables::PlainStorageState>(HIGHER_ADDRESS, higher_entry_plain).unwrap();
        tx.commit().unwrap();

        let db = factory.provider().unwrap();

        // run
        assert_eq!(HistoricalStateProviderRef::new(&db, 0).storage(ADDRESS, STORAGE), Ok(None));
        assert_eq!(
<<<<<<< HEAD
            HistoricalStateProviderRef::new(&tx, 0, static_file_provider.clone())
                .storage(ADDRESS, STORAGE),
            Ok(None)
        );
        assert_eq!(
            HistoricalStateProviderRef::new(&tx, 3, static_file_provider.clone())
                .storage(ADDRESS, STORAGE),
            Ok(Some(FlaggedStorage::ZERO))
        );
        assert_eq!(
            HistoricalStateProviderRef::new(&tx, 4, static_file_provider.clone())
                .storage(ADDRESS, STORAGE),
            Ok(Some(FlaggedStorage::new_from_value(entry_at7.value)))
        );
        assert_eq!(
            HistoricalStateProviderRef::new(&tx, 7, static_file_provider.clone())
                .storage(ADDRESS, STORAGE),
            Ok(Some(FlaggedStorage::new_from_value(entry_at7.value)))
        );
        assert_eq!(
            HistoricalStateProviderRef::new(&tx, 9, static_file_provider.clone())
                .storage(ADDRESS, STORAGE),
            Ok(Some(FlaggedStorage::new_from_value(entry_at10.value)))
        );
        assert_eq!(
            HistoricalStateProviderRef::new(&tx, 10, static_file_provider.clone())
                .storage(ADDRESS, STORAGE),
            Ok(Some(FlaggedStorage::new_from_value(entry_at10.value)))
        );
        assert_eq!(
            HistoricalStateProviderRef::new(&tx, 11, static_file_provider.clone())
                .storage(ADDRESS, STORAGE),
            Ok(Some(FlaggedStorage::new_from_value(entry_at15.value)))
        );
        assert_eq!(
            HistoricalStateProviderRef::new(&tx, 16, static_file_provider.clone())
                .storage(ADDRESS, STORAGE),
            Ok(Some(FlaggedStorage::new_from_value(entry_plain.value)))
=======
            HistoricalStateProviderRef::new(&db, 3).storage(ADDRESS, STORAGE),
            Ok(Some(U256::ZERO))
        );
        assert_eq!(
            HistoricalStateProviderRef::new(&db, 4).storage(ADDRESS, STORAGE),
            Ok(Some(entry_at7.value))
        );
        assert_eq!(
            HistoricalStateProviderRef::new(&db, 7).storage(ADDRESS, STORAGE),
            Ok(Some(entry_at7.value))
        );
        assert_eq!(
            HistoricalStateProviderRef::new(&db, 9).storage(ADDRESS, STORAGE),
            Ok(Some(entry_at10.value))
        );
        assert_eq!(
            HistoricalStateProviderRef::new(&db, 10).storage(ADDRESS, STORAGE),
            Ok(Some(entry_at10.value))
        );
        assert_eq!(
            HistoricalStateProviderRef::new(&db, 11).storage(ADDRESS, STORAGE),
            Ok(Some(entry_at15.value))
        );
        assert_eq!(
            HistoricalStateProviderRef::new(&db, 16).storage(ADDRESS, STORAGE),
            Ok(Some(entry_plain.value))
>>>>>>> 5ef21cdf
        );
        assert_eq!(
            HistoricalStateProviderRef::new(&db, 1).storage(HIGHER_ADDRESS, STORAGE),
            Ok(None)
        );
        assert_eq!(
<<<<<<< HEAD
            HistoricalStateProviderRef::new(&tx, 1000, static_file_provider)
                .storage(HIGHER_ADDRESS, STORAGE),
            Ok(Some(FlaggedStorage::new_from_value(higher_entry_plain.value)))
=======
            HistoricalStateProviderRef::new(&db, 1000).storage(HIGHER_ADDRESS, STORAGE),
            Ok(Some(higher_entry_plain.value))
>>>>>>> 5ef21cdf
        );
    }

    #[test]
    fn history_provider_unavailable() {
        let factory = create_test_provider_factory();
        let db = factory.database_provider_rw().unwrap();

        // provider block_number < lowest available block number,
        // i.e. state at provider block is pruned
        let provider = HistoricalStateProviderRef::new_with_lowest_available_blocks(
            &db,
            2,
            LowestAvailableBlocks {
                account_history_block_number: Some(3),
                storage_history_block_number: Some(3),
            },
        );
        assert_eq!(
            provider.account_history_lookup(ADDRESS),
            Err(ProviderError::StateAtBlockPruned(provider.block_number))
        );
        assert_eq!(
            provider.storage_history_lookup(ADDRESS, STORAGE),
            Err(ProviderError::StateAtBlockPruned(provider.block_number))
        );

        // provider block_number == lowest available block number,
        // i.e. state at provider block is available
        let provider = HistoricalStateProviderRef::new_with_lowest_available_blocks(
            &db,
            2,
            LowestAvailableBlocks {
                account_history_block_number: Some(2),
                storage_history_block_number: Some(2),
            },
        );
        assert_eq!(provider.account_history_lookup(ADDRESS), Ok(HistoryInfo::MaybeInPlainState));
        assert_eq!(
            provider.storage_history_lookup(ADDRESS, STORAGE),
            Ok(HistoryInfo::MaybeInPlainState)
        );

        // provider block_number == lowest available block number,
        // i.e. state at provider block is available
        let provider = HistoricalStateProviderRef::new_with_lowest_available_blocks(
            &db,
            2,
            LowestAvailableBlocks {
                account_history_block_number: Some(1),
                storage_history_block_number: Some(1),
            },
        );
        assert_eq!(provider.account_history_lookup(ADDRESS), Ok(HistoryInfo::MaybeInPlainState));
        assert_eq!(
            provider.storage_history_lookup(ADDRESS, STORAGE),
            Ok(HistoryInfo::MaybeInPlainState)
        );
    }
}<|MERGE_RESOLUTION|>--- conflicted
+++ resolved
@@ -13,15 +13,9 @@
     table::Table,
     transaction::DbTx,
 };
-<<<<<<< HEAD
-use reth_primitives::{
-    constants::EPOCH_SLOTS, Account, Address, BlockNumber, Bytecode, Bytes, StaticFileSegment,
-    StorageKey, B256,
-=======
 use reth_primitives::{Account, Bytecode};
 use reth_storage_api::{
     BlockNumReader, DBProvider, StateCommitmentProvider, StateProofProvider, StorageRootProvider,
->>>>>>> 5ef21cdf
 };
 use reth_storage_errors::provider::ProviderResult;
 use reth_trie::{
@@ -35,12 +29,8 @@
     DatabaseHashedPostState, DatabaseHashedStorage, DatabaseProof, DatabaseStateRoot,
     DatabaseStorageProof, DatabaseStorageRoot, DatabaseTrieWitness, StateCommitment,
 };
-<<<<<<< HEAD
 use revm::primitives::FlaggedStorage;
-use std::{collections::HashMap, fmt::Debug};
-=======
 use std::fmt::Debug;
->>>>>>> 5ef21cdf
 
 /// State provider for a given block number which takes a tx reference.
 ///
@@ -744,87 +734,40 @@
         // run
         assert_eq!(HistoricalStateProviderRef::new(&db, 0).storage(ADDRESS, STORAGE), Ok(None));
         assert_eq!(
-<<<<<<< HEAD
-            HistoricalStateProviderRef::new(&tx, 0, static_file_provider.clone())
-                .storage(ADDRESS, STORAGE),
-            Ok(None)
-        );
-        assert_eq!(
-            HistoricalStateProviderRef::new(&tx, 3, static_file_provider.clone())
-                .storage(ADDRESS, STORAGE),
+            HistoricalStateProviderRef::new(&db, 3).storage(ADDRESS, STORAGE),
             Ok(Some(FlaggedStorage::ZERO))
         );
         assert_eq!(
-            HistoricalStateProviderRef::new(&tx, 4, static_file_provider.clone())
-                .storage(ADDRESS, STORAGE),
+            HistoricalStateProviderRef::new(&db, 4).storage(ADDRESS, STORAGE),
             Ok(Some(FlaggedStorage::new_from_value(entry_at7.value)))
         );
         assert_eq!(
-            HistoricalStateProviderRef::new(&tx, 7, static_file_provider.clone())
-                .storage(ADDRESS, STORAGE),
+            HistoricalStateProviderRef::new(&db, 7).storage(ADDRESS, STORAGE),
             Ok(Some(FlaggedStorage::new_from_value(entry_at7.value)))
         );
         assert_eq!(
-            HistoricalStateProviderRef::new(&tx, 9, static_file_provider.clone())
-                .storage(ADDRESS, STORAGE),
+            HistoricalStateProviderRef::new(&db, 9).storage(ADDRESS, STORAGE),
             Ok(Some(FlaggedStorage::new_from_value(entry_at10.value)))
         );
         assert_eq!(
-            HistoricalStateProviderRef::new(&tx, 10, static_file_provider.clone())
-                .storage(ADDRESS, STORAGE),
+            HistoricalStateProviderRef::new(&db, 10).storage(ADDRESS, STORAGE),
             Ok(Some(FlaggedStorage::new_from_value(entry_at10.value)))
         );
         assert_eq!(
-            HistoricalStateProviderRef::new(&tx, 11, static_file_provider.clone())
-                .storage(ADDRESS, STORAGE),
+            HistoricalStateProviderRef::new(&db, 11).storage(ADDRESS, STORAGE),
             Ok(Some(FlaggedStorage::new_from_value(entry_at15.value)))
         );
         assert_eq!(
-            HistoricalStateProviderRef::new(&tx, 16, static_file_provider.clone())
-                .storage(ADDRESS, STORAGE),
+            HistoricalStateProviderRef::new(&db, 16).storage(ADDRESS, STORAGE),
             Ok(Some(FlaggedStorage::new_from_value(entry_plain.value)))
-=======
-            HistoricalStateProviderRef::new(&db, 3).storage(ADDRESS, STORAGE),
-            Ok(Some(U256::ZERO))
-        );
-        assert_eq!(
-            HistoricalStateProviderRef::new(&db, 4).storage(ADDRESS, STORAGE),
-            Ok(Some(entry_at7.value))
-        );
-        assert_eq!(
-            HistoricalStateProviderRef::new(&db, 7).storage(ADDRESS, STORAGE),
-            Ok(Some(entry_at7.value))
-        );
-        assert_eq!(
-            HistoricalStateProviderRef::new(&db, 9).storage(ADDRESS, STORAGE),
-            Ok(Some(entry_at10.value))
-        );
-        assert_eq!(
-            HistoricalStateProviderRef::new(&db, 10).storage(ADDRESS, STORAGE),
-            Ok(Some(entry_at10.value))
-        );
-        assert_eq!(
-            HistoricalStateProviderRef::new(&db, 11).storage(ADDRESS, STORAGE),
-            Ok(Some(entry_at15.value))
-        );
-        assert_eq!(
-            HistoricalStateProviderRef::new(&db, 16).storage(ADDRESS, STORAGE),
-            Ok(Some(entry_plain.value))
->>>>>>> 5ef21cdf
         );
         assert_eq!(
             HistoricalStateProviderRef::new(&db, 1).storage(HIGHER_ADDRESS, STORAGE),
             Ok(None)
         );
         assert_eq!(
-<<<<<<< HEAD
-            HistoricalStateProviderRef::new(&tx, 1000, static_file_provider)
-                .storage(HIGHER_ADDRESS, STORAGE),
+            HistoricalStateProviderRef::new(&db, 1000).storage(HIGHER_ADDRESS, STORAGE),
             Ok(Some(FlaggedStorage::new_from_value(higher_entry_plain.value)))
-=======
-            HistoricalStateProviderRef::new(&db, 1000).storage(HIGHER_ADDRESS, STORAGE),
-            Ok(Some(higher_entry_plain.value))
->>>>>>> 5ef21cdf
         );
     }
 
