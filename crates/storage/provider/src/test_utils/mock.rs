--- conflicted
+++ resolved
@@ -8,14 +8,8 @@
 use alloy_consensus::{constants::EMPTY_ROOT_HASH, transaction::TransactionMeta, Header};
 use alloy_eips::{eip4895::Withdrawals, BlockHashOrNumber, BlockId, BlockNumberOrTag};
 use alloy_primitives::{
-<<<<<<< HEAD
-    keccak256,
-    map::{B256HashMap, HashMap},
-    Address, BlockHash, BlockNumber, Bytes, StorageKey, TxHash, TxNumber, B256, U256,
-=======
-    keccak256, map::HashMap, Address, BlockHash, BlockNumber, Bytes, StorageKey, StorageValue,
-    TxHash, TxNumber, B256, U256,
->>>>>>> 3ea3b68f
+    keccak256, map::HashMap, Address, BlockHash, BlockNumber, Bytes, StorageKey, TxHash, TxNumber,
+    B256, U256,
 };
 use parking_lot::Mutex;
 use reth_chain_state::{CanonStateNotifications, CanonStateSubscriptions};
@@ -43,10 +37,7 @@
     MultiProofTargets, StorageMultiProof, StorageProof, TrieInput,
 };
 use reth_trie_db::MerklePatriciaTrie;
-<<<<<<< HEAD
-use revm::primitives::{BlockEnv, CfgEnvWithHandlerCfg, FlaggedStorage};
-=======
->>>>>>> 3ea3b68f
+use revm_state::FlaggedStorage;
 use std::{
     collections::BTreeMap,
     ops::{RangeBounds, RangeInclusive},
@@ -99,49 +90,7 @@
         }
     }
 }
-<<<<<<< HEAD
-
-/// An extended account for local store
-#[derive(Debug, Clone)]
-pub struct ExtendedAccount {
-    account: Account,
-    bytecode: Option<Bytecode>,
-    storage: HashMap<StorageKey, FlaggedStorage>,
-}
-
-impl ExtendedAccount {
-    /// Create new instance of extended account
-    pub fn new(nonce: u64, balance: U256) -> Self {
-        Self {
-            account: Account { nonce, balance, bytecode_hash: None },
-            bytecode: None,
-            storage: Default::default(),
-        }
-    }
-
-    /// Set bytecode and bytecode hash on the extended account
-    pub fn with_bytecode(mut self, bytecode: Bytes) -> Self {
-        let hash = keccak256(&bytecode);
-        self.account.bytecode_hash = Some(hash);
-        self.bytecode = Some(Bytecode::new_raw(bytecode));
-        self
-    }
-
-    /// Add storage to the extended account. If the storage key is already present,
-    /// the value is updated.
-    pub fn extend_storage(
-        mut self,
-        storage: impl IntoIterator<Item = (StorageKey, FlaggedStorage)>,
-    ) -> Self {
-        self.storage.extend(storage);
-        self
-    }
-}
-
-impl MockEthProvider {
-=======
 impl<ChainSpec> MockEthProvider<ChainSpec> {
->>>>>>> 3ea3b68f
     /// Add block to local block store
     pub fn add_block(&self, hash: B256, block: reth_ethereum_primitives::Block) {
         self.add_header(hash, block.header.clone());
@@ -213,7 +162,7 @@
 pub struct ExtendedAccount {
     account: Account,
     bytecode: Option<Bytecode>,
-    storage: HashMap<StorageKey, StorageValue>,
+    storage: HashMap<StorageKey, FlaggedStorage>,
 }
 
 impl ExtendedAccount {
@@ -238,7 +187,7 @@
     /// the value is updated.
     pub fn extend_storage(
         mut self,
-        storage: impl IntoIterator<Item = (StorageKey, StorageValue)>,
+        storage: impl IntoIterator<Item = (StorageKey, FlaggedStorage)>,
     ) -> Self {
         self.storage.extend(storage);
         self
