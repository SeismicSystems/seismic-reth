--- conflicted
+++ resolved
@@ -23,15 +23,8 @@
 use reth_execution_types::ExecutionOutcome;
 use reth_node_types::NodeTypes;
 use reth_primitives::{
-<<<<<<< HEAD
-    keccak256, Account, Address, Block, BlockHash, BlockHashOrNumber, BlockId, BlockNumber,
-    BlockNumberOrTag, BlockWithSenders, Bytecode, Bytes, Header, Receipt, SealedBlock,
-    SealedBlockWithSenders, SealedHeader, StorageKey, TransactionMeta, TransactionSigned,
-    TransactionSignedNoHash, TxHash, TxNumber, Withdrawal, Withdrawals, B256, U256,
-=======
     Account, Block, BlockWithSenders, Bytecode, EthPrimitives, GotExpected, Receipt, SealedBlock,
     SealedBlockWithSenders, SealedHeader, TransactionMeta, TransactionSigned,
->>>>>>> 5ef21cdf
 };
 use reth_primitives_traits::SignedTransaction;
 use reth_stages_types::{StageCheckpoint, StageId};
@@ -44,12 +37,8 @@
     updates::TrieUpdates, AccountProof, HashedPostState, HashedStorage, MultiProof,
     MultiProofTargets, StorageMultiProof, StorageProof, TrieInput,
 };
-<<<<<<< HEAD
-use revm::primitives::{BlockEnv, CfgEnvWithHandlerCfg, FlaggedStorage};
-=======
 use reth_trie_db::MerklePatriciaTrie;
 use revm::primitives::{BlockEnv, CfgEnvWithHandlerCfg};
->>>>>>> 5ef21cdf
 use std::{
     collections::BTreeMap,
     ops::{RangeBounds, RangeInclusive},
