use crate::{
    providers::{StaticFileProvider, StaticFileWriter as SfWriter},
    BlockExecutionWriter, BlockWriter, HistoryWriter, StateWriter, StaticFileProviderFactory,
    StorageLocation, TrieWriter,
};
use alloy_consensus::BlockHeader;
use reth_chain_state::ExecutedBlock;
use reth_db::transaction::{DbTx, DbTxMut};
use reth_errors::ProviderResult;
use reth_primitives::{NodePrimitives, StaticFileSegment};
use reth_primitives_traits::SignedTransaction;
use reth_storage_api::{DBProvider, StageCheckpointWriter, TransactionsProviderExt};
use reth_storage_errors::writer::UnifiedStorageWriterError;
use revm::db::OriginalValuesKnown;
use std::sync::Arc;
use tracing::debug;

/// [`UnifiedStorageWriter`] is responsible for managing the writing to storage with both database
/// and static file providers.
#[derive(Debug)]
pub struct UnifiedStorageWriter<'a, ProviderDB, ProviderSF> {
    database: &'a ProviderDB,
    static_file: Option<ProviderSF>,
}

impl<'a, ProviderDB, ProviderSF> UnifiedStorageWriter<'a, ProviderDB, ProviderSF> {
    /// Creates a new instance of [`UnifiedStorageWriter`].
    ///
    /// # Parameters
    /// - `database`: An optional reference to a database provider.
    /// - `static_file`: An optional mutable reference to a static file instance.
    pub const fn new(database: &'a ProviderDB, static_file: Option<ProviderSF>) -> Self {
        Self { database, static_file }
    }

    /// Creates a new instance of [`UnifiedStorageWriter`] from a database provider and a static
    /// file instance.
    pub fn from<P>(database: &'a P, static_file: ProviderSF) -> Self
    where
        P: AsRef<ProviderDB>,
    {
        Self::new(database.as_ref(), Some(static_file))
    }

    /// Creates a new instance of [`UnifiedStorageWriter`] from a database provider.
    pub fn from_database<P>(database: &'a P) -> Self
    where
        P: AsRef<ProviderDB>,
    {
        Self::new(database.as_ref(), None)
    }

    /// Returns a reference to the database writer.
    ///
    /// # Panics
    /// If the database provider is not set.
    const fn database(&self) -> &ProviderDB {
        self.database
    }

    /// Returns a reference to the static file instance.
    ///
    /// # Panics
    /// If the static file instance is not set.
    fn static_file(&self) -> &ProviderSF {
        self.static_file.as_ref().expect("should exist")
    }

    /// Ensures that the static file instance is set.
    ///
    /// # Returns
    /// - `Ok(())` if the static file instance is set.
    /// - `Err(StorageWriterError::MissingStaticFileWriter)` if the static file instance is not set.
    #[allow(unused)]
    const fn ensure_static_file(&self) -> Result<(), UnifiedStorageWriterError> {
        if self.static_file.is_none() {
            return Err(UnifiedStorageWriterError::MissingStaticFileWriter)
        }
        Ok(())
    }
}

impl UnifiedStorageWriter<'_, (), ()> {
    /// Commits both storage types in the right order.
    ///
    /// For non-unwinding operations it makes more sense to commit the static files first, since if
    /// it is interrupted before the database commit, we can just truncate
    /// the static files according to the checkpoints on the next
    /// start-up.
    ///
    /// NOTE: If unwinding data from storage, use `commit_unwind` instead!
    pub fn commit<P>(provider: P) -> ProviderResult<()>
    where
        P: DBProvider<Tx: DbTxMut> + StaticFileProviderFactory,
    {
        let static_file = provider.static_file_provider();
        static_file.commit()?;
        provider.commit()?;
        Ok(())
    }

    /// Commits both storage types in the right order for an unwind operation.
    ///
    /// For unwinding it makes more sense to commit the database first, since if
    /// it is interrupted before the static files commit, we can just
    /// truncate the static files according to the
    /// checkpoints on the next start-up.
    ///
    /// NOTE: Should only be used after unwinding data from storage!
    pub fn commit_unwind<P>(provider: P) -> ProviderResult<()>
    where
        P: DBProvider<Tx: DbTxMut> + StaticFileProviderFactory,
    {
        let static_file = provider.static_file_provider();
        provider.commit()?;
        static_file.commit()?;
        Ok(())
    }
}

impl<ProviderDB> UnifiedStorageWriter<'_, ProviderDB, &StaticFileProvider<ProviderDB::Primitives>>
where
    ProviderDB: DBProvider<Tx: DbTx + DbTxMut>
        + BlockWriter
        + TransactionsProviderExt
        + TrieWriter
        + StateWriter
        + HistoryWriter
        + StageCheckpointWriter
        + BlockExecutionWriter
        + AsRef<ProviderDB>
        + StaticFileProviderFactory,
{
    /// Writes executed blocks and receipts to storage.
    pub fn save_blocks<N>(&self, blocks: Vec<ExecutedBlock<N>>) -> ProviderResult<()>
    where
        N: NodePrimitives<SignedTx: SignedTransaction>,
        ProviderDB: BlockWriter<Block = N::Block> + StateWriter<Receipt = N::Receipt>,
    {
        if blocks.is_empty() {
            debug!(target: "provider::storage_writer", "Attempted to write empty block range");
            return Ok(())
        }

        // NOTE: checked non-empty above
        let first_block = blocks.first().unwrap().block();

        let last_block = blocks.last().unwrap().block();
        let first_number = first_block.number();
        let last_block_number = last_block.number();

        debug!(target: "provider::storage_writer", block_count = %blocks.len(), "Writing blocks and execution data to storage");

        // TODO: Do performant / batched writes for each type of object
        // instead of a loop over all blocks,
        // meaning:
        //  * blocks
        //  * state
        //  * hashed state
        //  * trie updates (cannot naively extend, need helper)
        //  * indices (already done basically)
        // Insert the blocks
        for ExecutedBlock { block, senders, execution_output, hashed_state, trie } in blocks {
            let sealed_block = Arc::unwrap_or_clone(block)
                .try_with_senders_unchecked(Arc::unwrap_or_clone(senders))
                .unwrap();
            self.database().insert_block(sealed_block, StorageLocation::Both)?;

            // Write state and changesets to the database.
            // Must be written after blocks because of the receipt lookup.
            self.database().write_state(
                Arc::unwrap_or_clone(execution_output),
                OriginalValuesKnown::No,
                StorageLocation::StaticFiles,
            )?;

            // insert hashes and intermediate merkle nodes
            self.database()
                .write_hashed_state(&Arc::unwrap_or_clone(hashed_state).into_sorted())?;
            self.database().write_trie_updates(&trie)?;
        }

        // update history indices
        self.database().update_history_indices(first_number..=last_block_number)?;

        // Update pipeline progress
        self.database().update_pipeline_stages(last_block_number, false)?;

        debug!(target: "provider::storage_writer", range = ?first_number..=last_block_number, "Appended block data");

        Ok(())
    }

    /// Removes all block, transaction and receipt data above the given block number from the
    /// database and static files. This is exclusive, i.e., it only removes blocks above
    /// `block_number`, and does not remove `block_number`.
    pub fn remove_blocks_above(&self, block_number: u64) -> ProviderResult<()> {
        // IMPORTANT: we use `block_number+1` to make sure we remove only what is ABOVE the block
        debug!(target: "provider::storage_writer", ?block_number, "Removing blocks from database above block_number");
        self.database().remove_block_and_execution_above(block_number, StorageLocation::Both)?;

        // Get highest static file block for the total block range
        let highest_static_file_block = self
            .static_file()
            .get_highest_static_file_block(StaticFileSegment::Headers)
            .expect("todo: error handling, headers should exist");

        // IMPORTANT: we use `highest_static_file_block.saturating_sub(block_number)` to make sure
        // we remove only what is ABOVE the block.
        //
        // i.e., if the highest static file block is 8, we want to remove above block 5 only, we
        // will have three blocks to remove, which will be block 8, 7, and 6.
        debug!(target: "provider::storage_writer", ?block_number, "Removing static file blocks above block_number");
        self.static_file()
            .get_writer(block_number, StaticFileSegment::Headers)?
            .prune_headers(highest_static_file_block.saturating_sub(block_number))?;

        Ok(())
    }
}

#[cfg(test)]
mod tests {
    use super::*;
    use crate::{
        test_utils::create_test_provider_factory, AccountReader, StorageTrieWriter, TrieWriter,
    };
    use alloy_primitives::{keccak256, map::HashMap, Address, B256, U256};
    use reth_db::tables;
    use reth_db_api::{
        cursor::{DbCursorRO, DbCursorRW, DbDupCursorRO},
        models::{AccountBeforeTx, BlockNumberAddress},
        transaction::{DbTx, DbTxMut},
    };
    use reth_execution_types::ExecutionOutcome;
    use reth_primitives::{Account, Receipt, Receipts, StorageEntry};
    use reth_storage_api::{DatabaseProviderFactory, HashedPostStateProvider};
    use reth_trie::{
        test_utils::{state_root, storage_root_prehashed},
        HashedPostState, HashedStorage, StateRoot, StorageRoot,
    };
    use reth_trie_db::{DatabaseStateRoot, DatabaseStorageRoot};
    use revm::{
        db::{
            states::{
                bundle_state::BundleRetention, changes::PlainStorageRevert, PlainStorageChangeset,
            },
            BundleState, EmptyDB,
        },
        primitives::{
            Account as RevmAccount, AccountInfo as RevmAccountInfo, AccountStatus, EvmStorageSlot,
            FlaggedStorage,
        },
        DatabaseCommit, State,
    };
    use std::{collections::BTreeMap, str::FromStr};

    #[test]
    fn wiped_entries_are_removed() {
        let provider_factory = create_test_provider_factory();

        let addresses = (0..10).map(|_| Address::random()).collect::<Vec<_>>();
        let destroyed_address = *addresses.first().unwrap();
        let destroyed_address_hashed = keccak256(destroyed_address);
        let slot = B256::with_last_byte(1);
        let hashed_slot = keccak256(slot);
        {
            let provider_rw = provider_factory.provider_rw().unwrap();
            let mut accounts_cursor =
                provider_rw.tx_ref().cursor_write::<tables::HashedAccounts>().unwrap();
            let mut storage_cursor =
                provider_rw.tx_ref().cursor_write::<tables::HashedStorages>().unwrap();

            for address in addresses {
                let hashed_address = keccak256(address);
                accounts_cursor
                    .insert(hashed_address, Account { nonce: 1, ..Default::default() })
                    .unwrap();
                storage_cursor
                    .insert(
                        hashed_address,
                        StorageEntry {
                            key: hashed_slot,
                            value: U256::from(1),
                            ..Default::default()
                        },
                    )
                    .unwrap();
            }
            provider_rw.commit().unwrap();
        }

        let mut hashed_state = HashedPostState::default();
        hashed_state.accounts.insert(destroyed_address_hashed, None);
        hashed_state.storages.insert(destroyed_address_hashed, HashedStorage::new(true));

        let provider_rw = provider_factory.provider_rw().unwrap();
        assert_eq!(provider_rw.write_hashed_state(&hashed_state.into_sorted()), Ok(()));
        provider_rw.commit().unwrap();

        let provider = provider_factory.provider().unwrap();
        assert_eq!(
            provider.tx_ref().get::<tables::HashedAccounts>(destroyed_address_hashed),
            Ok(None)
        );
        assert_eq!(
            provider
                .tx_ref()
                .cursor_read::<tables::HashedStorages>()
                .unwrap()
                .seek_by_key_subkey(destroyed_address_hashed, hashed_slot),
            Ok(None)
        );
    }

    #[test]
    fn write_to_db_account_info() {
        let factory = create_test_provider_factory();
        let provider = factory.provider_rw().unwrap();

        let address_a = Address::ZERO;
        let address_b = Address::repeat_byte(0xff);

        let account_a = RevmAccountInfo { balance: U256::from(1), nonce: 1, ..Default::default() };
        let account_b = RevmAccountInfo { balance: U256::from(2), nonce: 2, ..Default::default() };
        let account_b_changed =
            RevmAccountInfo { balance: U256::from(3), nonce: 3, ..Default::default() };

        let mut state = State::builder().with_bundle_update().build();
        state.insert_not_existing(address_a);
        state.insert_account(address_b, account_b.clone());

        // 0x00.. is created
        state.commit(HashMap::from_iter([(
            address_a,
            RevmAccount {
                info: account_a.clone(),
                status: AccountStatus::Touched | AccountStatus::Created,
                storage: HashMap::default(),
            },
        )]));

        // 0xff.. is changed (balance + 1, nonce + 1)
        state.commit(HashMap::from_iter([(
            address_b,
            RevmAccount {
                info: account_b_changed.clone(),
                status: AccountStatus::Touched,
                storage: HashMap::default(),
            },
        )]));

        state.merge_transitions(BundleRetention::Reverts);
        let mut revm_bundle_state = state.take_bundle();

        // Write plain state and reverts separately.
        let reverts = revm_bundle_state.take_all_reverts().to_plain_state_reverts();
        let plain_state = revm_bundle_state.to_plain_state(OriginalValuesKnown::Yes);
        assert!(plain_state.storage.is_empty());
        assert!(plain_state.contracts.is_empty());
        provider.write_state_changes(plain_state).expect("Could not write plain state to DB");

        assert_eq!(reverts.storage, [[]]);
        provider.write_state_reverts(reverts, 1).expect("Could not write reverts to DB");

        let reth_account_a = account_a.into();
        let reth_account_b = account_b.into();
        let reth_account_b_changed = (&account_b_changed).into();

        // Check plain state
        assert_eq!(
            provider.basic_account(address_a).expect("Could not read account state"),
            Some(reth_account_a),
            "Account A state is wrong"
        );
        assert_eq!(
            provider.basic_account(address_b).expect("Could not read account state"),
            Some(reth_account_b_changed),
            "Account B state is wrong"
        );

        // Check change set
        let mut changeset_cursor = provider
            .tx_ref()
            .cursor_dup_read::<tables::AccountChangeSets>()
            .expect("Could not open changeset cursor");
        assert_eq!(
            changeset_cursor.seek_exact(1).expect("Could not read account change set"),
            Some((1, AccountBeforeTx { address: address_a, info: None })),
            "Account A changeset is wrong"
        );
        assert_eq!(
            changeset_cursor.next_dup().expect("Changeset table is malformed"),
            Some((1, AccountBeforeTx { address: address_b, info: Some(reth_account_b) })),
            "Account B changeset is wrong"
        );

        let mut state = State::builder().with_bundle_update().build();
        state.insert_account(address_b, account_b_changed.clone());

        // 0xff.. is destroyed
        state.commit(HashMap::from_iter([(
            address_b,
            RevmAccount {
                status: AccountStatus::Touched | AccountStatus::SelfDestructed,
                info: account_b_changed,
                storage: HashMap::default(),
            },
        )]));

        state.merge_transitions(BundleRetention::Reverts);
        let mut revm_bundle_state = state.take_bundle();

        // Write plain state and reverts separately.
        let reverts = revm_bundle_state.take_all_reverts().to_plain_state_reverts();
        let plain_state = revm_bundle_state.to_plain_state(OriginalValuesKnown::Yes);
        // Account B selfdestructed so flag for it should be present.
        assert_eq!(
            plain_state.storage,
            [PlainStorageChangeset { address: address_b, wipe_storage: true, storage: vec![] }]
        );
        assert!(plain_state.contracts.is_empty());
        provider.write_state_changes(plain_state).expect("Could not write plain state to DB");

        assert_eq!(
            reverts.storage,
            [[PlainStorageRevert { address: address_b, wiped: true, storage_revert: vec![] }]]
        );
        provider.write_state_reverts(reverts, 2).expect("Could not write reverts to DB");

        // Check new plain state for account B
        assert_eq!(
            provider.basic_account(address_b).expect("Could not read account state"),
            None,
            "Account B should be deleted"
        );

        // Check change set
        assert_eq!(
            changeset_cursor.seek_exact(2).expect("Could not read account change set"),
            Some((2, AccountBeforeTx { address: address_b, info: Some(reth_account_b_changed) })),
            "Account B changeset is wrong after deletion"
        );
    }

    #[test]
    fn write_to_db_storage() {
        let factory = create_test_provider_factory();
        let provider = factory.database_provider_rw().unwrap();

        let address_a = Address::ZERO;
        let address_b = Address::repeat_byte(0xff);
        let address_c = Address::random();

        let account_b = RevmAccountInfo { balance: U256::from(2), nonce: 2, ..Default::default() };
        let account_c = RevmAccountInfo { balance: U256::from(1), nonce: 3, ..Default::default() };

        let mut state = State::builder().with_bundle_update().build();
        state.insert_not_existing(address_a);
        state.insert_account_with_storage(
            address_b,
            account_b.clone(),
<<<<<<< HEAD
            HashMap::from([(U256::from(1), FlaggedStorage::new(1, false))]),
        );
        state.insert_account_with_storage(
            address_c,
            account_c.clone(),
            HashMap::from([(U256::from(3), FlaggedStorage::new(1, false))]),
=======
            HashMap::from_iter([(U256::from(1), U256::from(1))]),
>>>>>>> 5ef21cdf
        );

        state.commit(HashMap::from_iter([
            (
                address_a,
                RevmAccount {
                    status: AccountStatus::Touched | AccountStatus::Created,
                    info: RevmAccountInfo::default(),
                    // 0x00 => 0 => 1
                    // 0x01 => 0 => 2
                    storage: HashMap::from_iter([
                        (
                            U256::from(0),
                            EvmStorageSlot {
                                present_value: FlaggedStorage::new(1, true),
                                ..Default::default()
                            },
                        ),
                        (
                            U256::from(1),
                            EvmStorageSlot {
                                present_value: FlaggedStorage::new(2, true),
                                ..Default::default()
                            },
                        ),
                    ]),
                },
            ),
            (
                address_b,
                RevmAccount {
                    status: AccountStatus::Touched,
                    info: account_b,
                    // 0x01 => 1 => 2
                    storage: HashMap::from_iter([(
                        U256::from(1),
                        EvmStorageSlot {
                            present_value: FlaggedStorage::new(2, false),
                            original_value: FlaggedStorage::new(1, false),
                            ..Default::default()
                        },
                    )]),
                },
            ),
            (
                address_c,
                RevmAccount {
                    status: AccountStatus::Touched,
                    info: account_c,
                    // 0x03 => {private: false, value: 1} => {private: true, value: 2}
                    storage: HashMap::from([(
                        U256::from(3),
                        EvmStorageSlot {
                            present_value: FlaggedStorage::new(2, true),
                            original_value: FlaggedStorage::new(1, false),
                            ..Default::default()
                        },
                    )]),
                },
            ),
        ]));

        state.merge_transitions(BundleRetention::Reverts);

        let outcome =
            ExecutionOutcome::new(state.take_bundle(), Receipts::default(), 1, Vec::new());
        provider
            .write_state(outcome, OriginalValuesKnown::Yes, StorageLocation::Database)
            .expect("Could not write bundle state to DB");

        // Check plain storage state
        let mut storage_cursor = provider
            .tx_ref()
            .cursor_dup_read::<tables::PlainStorageState>()
            .expect("Could not open plain storage state cursor");

        assert_eq!(
            storage_cursor.seek_exact(address_a).unwrap(),
            Some((
                address_a,
                StorageEntry { key: B256::ZERO, value: U256::from(1), is_private: true }
            )),
            "Slot 0 for account A should be a private 1"
        );
        assert_eq!(
            storage_cursor.next_dup().unwrap(),
            Some((
                address_a,
                StorageEntry {
                    key: B256::from(U256::from(1).to_be_bytes()),
                    value: U256::from(2),
                    is_private: true
                }
            )),
            "Slot 1 for account A should be a private 2"
        );
        assert_eq!(
            storage_cursor.next_dup().unwrap(),
            None,
            "Account A should only have 2 storage slots"
        );

        assert_eq!(
            storage_cursor.seek_exact(address_b).unwrap(),
            Some((
                address_b,
                StorageEntry {
                    key: B256::from(U256::from(1).to_be_bytes()),
                    value: U256::from(2),
                    is_private: false
                }
            )),
            "Slot 1 for account B should be a public 2"
        );
        assert_eq!(
            storage_cursor.next_dup().unwrap(),
            None,
            "Account B should only have 1 storage slot"
        );
        assert_eq!(
            storage_cursor.seek_exact(address_c).unwrap(),
            Some((
                address_c,
                StorageEntry {
                    key: B256::from(U256::from(3).to_be_bytes()),
                    value: U256::from(2),
                    is_private: true
                }
            )),
            "Slot 3 for account C should be a private 2"
        );
        assert_eq!(
            storage_cursor.next_dup().unwrap(),
            None,
            "Account C should only have 1 storage slot"
        );

        // Check change set
        let mut changeset_cursor = provider
            .tx_ref()
            .cursor_dup_read::<tables::StorageChangeSets>()
            .expect("Could not open storage changeset cursor");
        assert_eq!(
            changeset_cursor.seek_exact(BlockNumberAddress((1, address_a))).unwrap(),
            Some((
                BlockNumberAddress((1, address_a)),
                StorageEntry { key: B256::ZERO, value: U256::from(0), is_private: false }
            )),
            "Slot 0 for account A should have changed from a public 0"
        );
        assert_eq!(
            changeset_cursor.next_dup().unwrap(),
            Some((
                BlockNumberAddress((1, address_a)),
                StorageEntry {
                    key: B256::from(U256::from(1).to_be_bytes()),
                    value: U256::from(0),
                    is_private: false
                }
            )),
            "Slot 1 for account A should have changed from a public 0"
        );
        assert_eq!(
            changeset_cursor.next_dup().unwrap(),
            None,
            "Account A should only be in the changeset 2 times"
        );

        assert_eq!(
            changeset_cursor.seek_exact(BlockNumberAddress((1, address_b))).unwrap(),
            Some((
                BlockNumberAddress((1, address_b)),
                StorageEntry {
                    key: B256::from(U256::from(1).to_be_bytes()),
                    value: U256::from(1),
                    is_private: false
                }
            )),
            "Slot 1 for account B should have changed from a public 1"
        );
        assert_eq!(
            changeset_cursor.next_dup().unwrap(),
            None,
            "Account B should only be in the changeset 1 time"
        );

        assert_eq!(
            changeset_cursor.seek_exact(BlockNumberAddress((1, address_c))).unwrap(),
            Some((
                BlockNumberAddress((1, address_c)),
                StorageEntry {
                    key: B256::from(U256::from(3).to_be_bytes()),
                    value: U256::from(1),
                    is_private: false
                }
            )),
            "Slot 1 for account C should have changed from a public 1"
        );
        assert_eq!(
            changeset_cursor.next_dup().unwrap(),
            None,
            "Account C should only be in the changeset 1 time"
        );

        // Delete account A
        let mut state = State::builder().with_bundle_update().build();
        state.insert_account(address_a, RevmAccountInfo::default());

        state.commit(HashMap::from_iter([(
            address_a,
            RevmAccount {
                status: AccountStatus::Touched | AccountStatus::SelfDestructed,
                info: RevmAccountInfo::default(),
                storage: HashMap::default(),
            },
        )]));

        state.merge_transitions(BundleRetention::Reverts);
        let outcome =
            ExecutionOutcome::new(state.take_bundle(), Receipts::default(), 2, Vec::new());
        provider
            .write_state(outcome, OriginalValuesKnown::Yes, StorageLocation::Database)
            .expect("Could not write bundle state to DB");

        assert_eq!(
            storage_cursor.seek_exact(address_a).unwrap(),
            None,
            "Account A should have no storage slots after deletion"
        );

        assert_eq!(
            changeset_cursor.seek_exact(BlockNumberAddress((2, address_a))).unwrap(),
            Some((
                BlockNumberAddress((2, address_a)),
                StorageEntry { key: B256::ZERO, value: U256::from(1), is_private: true }
            )),
            "Slot 0 for account A should have changed from a private 1 on deletion"
        );
        assert_eq!(
            changeset_cursor.next_dup().unwrap(),
            Some((
                BlockNumberAddress((2, address_a)),
                StorageEntry {
                    key: B256::from(U256::from(1).to_be_bytes()),
                    value: U256::from(2),
                    is_private: true
                }
            )),
            "Slot 1 for account A should have changed from a private 2 on deletion"
        );
        assert_eq!(
            changeset_cursor.next_dup().unwrap(),
            None,
            "Account A should only be in the changeset 2 times on deletion"
        );
    }

    #[test]
    fn write_to_db_multiple_selfdestructs() {
        let factory = create_test_provider_factory();
        let provider = factory.database_provider_rw().unwrap();

        let address1 = Address::random();
        let account_info = RevmAccountInfo { nonce: 1, ..Default::default() };

        // Block #0: initial state.
        let mut init_state = State::builder().with_bundle_update().build();
        init_state.insert_not_existing(address1);
        init_state.commit(HashMap::from_iter([(
            address1,
            RevmAccount {
                info: account_info.clone(),
                status: AccountStatus::Touched | AccountStatus::Created,
                // 0x00 => 0 => 1
                // 0x01 => 0 => 2
                storage: HashMap::from_iter([
                    (
                        U256::ZERO,
                        EvmStorageSlot {
                            present_value: FlaggedStorage::new_from_value(1),
                            ..Default::default()
                        },
                    ),
                    (
                        U256::from(1),
                        EvmStorageSlot {
                            present_value: FlaggedStorage::new_from_value(2),
                            ..Default::default()
                        },
                    ),
                ]),
            },
        )]));
        init_state.merge_transitions(BundleRetention::Reverts);

        let outcome =
            ExecutionOutcome::new(init_state.take_bundle(), Receipts::default(), 0, Vec::new());
        provider
            .write_state(outcome, OriginalValuesKnown::Yes, StorageLocation::Database)
            .expect("Could not write bundle state to DB");

        let mut state = State::builder().with_bundle_update().build();
        state.insert_account_with_storage(
            address1,
            account_info.clone(),
<<<<<<< HEAD
            HashMap::from([
                (U256::ZERO, FlaggedStorage::new_from_value(1)),
                (U256::from(1), FlaggedStorage::new_from_value(2)),
            ]),
=======
            HashMap::from_iter([(U256::ZERO, U256::from(1)), (U256::from(1), U256::from(2))]),
>>>>>>> 5ef21cdf
        );

        // Block #1: change storage.
        state.commit(HashMap::from_iter([(
            address1,
            RevmAccount {
                status: AccountStatus::Touched,
                info: account_info.clone(),
                // 0x00 => 1 => 2
                storage: HashMap::from_iter([(
                    U256::ZERO,
                    EvmStorageSlot {
                        original_value: FlaggedStorage::new_from_value(1),
                        present_value: FlaggedStorage::new_from_value(2),
                        ..Default::default()
                    },
                )]),
            },
        )]));
        state.merge_transitions(BundleRetention::Reverts);

        // Block #2: destroy account.
        state.commit(HashMap::from_iter([(
            address1,
            RevmAccount {
                status: AccountStatus::Touched | AccountStatus::SelfDestructed,
                info: account_info.clone(),
                storage: HashMap::default(),
            },
        )]));
        state.merge_transitions(BundleRetention::Reverts);

        // Block #3: re-create account and change storage.
        state.commit(HashMap::from_iter([(
            address1,
            RevmAccount {
                status: AccountStatus::Touched | AccountStatus::Created,
                info: account_info.clone(),
                storage: HashMap::default(),
            },
        )]));
        state.merge_transitions(BundleRetention::Reverts);

        // Block #4: change storage.
        state.commit(HashMap::from_iter([(
            address1,
            RevmAccount {
                status: AccountStatus::Touched,
                info: account_info.clone(),
                // 0x00 => 0 => 2
                // 0x02 => 0 => 4
                // 0x06 => 0 => 6
                storage: HashMap::from_iter([
                    (
                        U256::ZERO,
                        EvmStorageSlot {
                            present_value: FlaggedStorage::new_from_value(2),
                            ..Default::default()
                        },
                    ),
                    (
                        U256::from(2),
                        EvmStorageSlot {
                            present_value: FlaggedStorage::new_from_value(4),
                            ..Default::default()
                        },
                    ),
                    (
                        U256::from(6),
                        EvmStorageSlot {
                            present_value: FlaggedStorage::new_from_value(6),
                            ..Default::default()
                        },
                    ),
                ]),
            },
        )]));
        state.merge_transitions(BundleRetention::Reverts);

        // Block #5: Destroy account again.
        state.commit(HashMap::from_iter([(
            address1,
            RevmAccount {
                status: AccountStatus::Touched | AccountStatus::SelfDestructed,
                info: account_info.clone(),
                storage: HashMap::default(),
            },
        )]));
        state.merge_transitions(BundleRetention::Reverts);

        // Block #6: Create, change, destroy and re-create in the same block.
        state.commit(HashMap::from_iter([(
            address1,
            RevmAccount {
                status: AccountStatus::Touched | AccountStatus::Created,
                info: account_info.clone(),
                storage: HashMap::default(),
            },
        )]));
        state.commit(HashMap::from_iter([(
            address1,
            RevmAccount {
                status: AccountStatus::Touched,
                info: account_info.clone(),
                // 0x00 => 0 => 2
                storage: HashMap::from_iter([(
                    U256::ZERO,
                    EvmStorageSlot {
                        present_value: FlaggedStorage::new_from_value(2),
                        ..Default::default()
                    },
                )]),
            },
        )]));
        state.commit(HashMap::from_iter([(
            address1,
            RevmAccount {
                status: AccountStatus::Touched | AccountStatus::SelfDestructed,
                info: account_info.clone(),
                storage: HashMap::default(),
            },
        )]));
        state.commit(HashMap::from_iter([(
            address1,
            RevmAccount {
                status: AccountStatus::Touched | AccountStatus::Created,
                info: account_info.clone(),
                storage: HashMap::default(),
            },
        )]));
        state.merge_transitions(BundleRetention::Reverts);

        // Block #7: Change storage.
        state.commit(HashMap::from_iter([(
            address1,
            RevmAccount {
                status: AccountStatus::Touched,
                info: account_info,
                // 0x00 => 0 => 9
                storage: HashMap::from_iter([(
                    U256::ZERO,
                    EvmStorageSlot {
                        present_value: FlaggedStorage::new_from_value(9),
                        ..Default::default()
                    },
                )]),
            },
        )]));
        state.merge_transitions(BundleRetention::Reverts);

        let bundle = state.take_bundle();

        let outcome: ExecutionOutcome =
            ExecutionOutcome::new(bundle, Receipts::default(), 1, Vec::new());
        provider
            .write_state(outcome, OriginalValuesKnown::Yes, StorageLocation::Database)
            .expect("Could not write bundle state to DB");

        let mut storage_changeset_cursor = provider
            .tx_ref()
            .cursor_dup_read::<tables::StorageChangeSets>()
            .expect("Could not open plain storage state cursor");
        let mut storage_changes = storage_changeset_cursor.walk_range(..).unwrap();

        // Iterate through all storage changes

        // Block <number>
        // <slot>: <expected value before>
        // ...

        // Block #0
        // 0x00: 0
        // 0x01: 0
        assert_eq!(
            storage_changes.next(),
            Some(Ok((
                BlockNumberAddress((0, address1)),
                StorageEntry {
                    key: B256::with_last_byte(0),
                    value: U256::ZERO,
                    ..Default::default()
                }
            )))
        );
        assert_eq!(
            storage_changes.next(),
            Some(Ok((
                BlockNumberAddress((0, address1)),
                StorageEntry {
                    key: B256::with_last_byte(1),
                    value: U256::ZERO,
                    ..Default::default()
                }
            )))
        );

        // Block #1
        // 0x00: 1
        assert_eq!(
            storage_changes.next(),
            Some(Ok((
                BlockNumberAddress((1, address1)),
                StorageEntry {
                    key: B256::with_last_byte(0),
                    value: U256::from(1),
                    ..Default::default()
                }
            )))
        );

        // Block #2 (destroyed)
        // 0x00: 2
        // 0x01: 2
        assert_eq!(
            storage_changes.next(),
            Some(Ok((
                BlockNumberAddress((2, address1)),
                StorageEntry {
                    key: B256::with_last_byte(0),
                    value: U256::from(2),
                    ..Default::default()
                }
            )))
        );
        assert_eq!(
            storage_changes.next(),
            Some(Ok((
                BlockNumberAddress((2, address1)),
                StorageEntry {
                    key: B256::with_last_byte(1),
                    value: U256::from(2),
                    ..Default::default()
                }
            )))
        );

        // Block #3
        // no storage changes

        // Block #4
        // 0x00: 0
        // 0x02: 0
        // 0x06: 0
        assert_eq!(
            storage_changes.next(),
            Some(Ok((
                BlockNumberAddress((4, address1)),
                StorageEntry {
                    key: B256::with_last_byte(0),
                    value: U256::ZERO,
                    ..Default::default()
                }
            )))
        );
        assert_eq!(
            storage_changes.next(),
            Some(Ok((
                BlockNumberAddress((4, address1)),
                StorageEntry {
                    key: B256::with_last_byte(2),
                    value: U256::ZERO,
                    ..Default::default()
                }
            )))
        );
        assert_eq!(
            storage_changes.next(),
            Some(Ok((
                BlockNumberAddress((4, address1)),
                StorageEntry {
                    key: B256::with_last_byte(6),
                    value: U256::ZERO,
                    ..Default::default()
                }
            )))
        );

        // Block #5 (destroyed)
        // 0x00: 2
        // 0x02: 4
        // 0x06: 6
        assert_eq!(
            storage_changes.next(),
            Some(Ok((
                BlockNumberAddress((5, address1)),
                StorageEntry {
                    key: B256::with_last_byte(0),
                    value: U256::from(2),
                    ..Default::default()
                }
            )))
        );
        assert_eq!(
            storage_changes.next(),
            Some(Ok((
                BlockNumberAddress((5, address1)),
                StorageEntry {
                    key: B256::with_last_byte(2),
                    value: U256::from(4),
                    ..Default::default()
                }
            )))
        );
        assert_eq!(
            storage_changes.next(),
            Some(Ok((
                BlockNumberAddress((5, address1)),
                StorageEntry {
                    key: B256::with_last_byte(6),
                    value: U256::from(6),
                    ..Default::default()
                }
            )))
        );

        // Block #6
        // no storage changes (only inter block changes)

        // Block #7
        // 0x00: 0
        assert_eq!(
            storage_changes.next(),
            Some(Ok((
                BlockNumberAddress((7, address1)),
                StorageEntry {
                    key: B256::with_last_byte(0),
                    value: U256::ZERO,
                    ..Default::default()
                }
            )))
        );
        assert_eq!(storage_changes.next(), None);
    }

    #[test]
    fn storage_change_after_selfdestruct_within_block() {
        let factory = create_test_provider_factory();
        let provider = factory.database_provider_rw().unwrap();

        let address1 = Address::random();
        let account1 = RevmAccountInfo { nonce: 1, ..Default::default() };

        // Block #0: initial state.
        let mut init_state = State::builder().with_bundle_update().build();
        init_state.insert_not_existing(address1);
        init_state.commit(HashMap::from_iter([(
            address1,
            RevmAccount {
                info: account1.clone(),
                status: AccountStatus::Touched | AccountStatus::Created,
                // 0x00 => 0 => 1
                // 0x01 => 0 => 2
                storage: HashMap::from_iter([
                    (
                        U256::ZERO,
                        EvmStorageSlot {
                            present_value: FlaggedStorage::new_from_value(1),
                            ..Default::default()
                        },
                    ),
                    (
                        U256::from(1),
                        EvmStorageSlot {
                            present_value: FlaggedStorage::new_from_value(2),
                            ..Default::default()
                        },
                    ),
                ]),
            },
        )]));
        init_state.merge_transitions(BundleRetention::Reverts);
        let outcome =
            ExecutionOutcome::new(init_state.take_bundle(), Receipts::default(), 0, Vec::new());
        provider
            .write_state(outcome, OriginalValuesKnown::Yes, StorageLocation::Database)
            .expect("Could not write bundle state to DB");

        let mut state = State::builder().with_bundle_update().build();
        state.insert_account_with_storage(
            address1,
            account1.clone(),
<<<<<<< HEAD
            HashMap::from([
                (U256::ZERO, FlaggedStorage::new_from_value(1)),
                (U256::from(1), FlaggedStorage::new_from_value(2)),
            ]),
=======
            HashMap::from_iter([(U256::ZERO, U256::from(1)), (U256::from(1), U256::from(2))]),
>>>>>>> 5ef21cdf
        );

        // Block #1: Destroy, re-create, change storage.
        state.commit(HashMap::from_iter([(
            address1,
            RevmAccount {
                status: AccountStatus::Touched | AccountStatus::SelfDestructed,
                info: account1.clone(),
                storage: HashMap::default(),
            },
        )]));

        state.commit(HashMap::from_iter([(
            address1,
            RevmAccount {
                status: AccountStatus::Touched | AccountStatus::Created,
                info: account1.clone(),
                storage: HashMap::default(),
            },
        )]));

        state.commit(HashMap::from_iter([(
            address1,
            RevmAccount {
                status: AccountStatus::Touched,
                info: account1,
                // 0x01 => 0 => 5
                storage: HashMap::from_iter([(
                    U256::from(1),
                    EvmStorageSlot {
                        present_value: FlaggedStorage::new_from_value(5),
                        ..Default::default()
                    },
                )]),
            },
        )]));

        // Commit block #1 changes to the database.
        state.merge_transitions(BundleRetention::Reverts);
        let outcome =
            ExecutionOutcome::new(state.take_bundle(), Receipts::default(), 1, Vec::new());
        provider
            .write_state(outcome, OriginalValuesKnown::Yes, StorageLocation::Database)
            .expect("Could not write bundle state to DB");

        let mut storage_changeset_cursor = provider
            .tx_ref()
            .cursor_dup_read::<tables::StorageChangeSets>()
            .expect("Could not open plain storage state cursor");
        let range = BlockNumberAddress::range(1..=1);
        let mut storage_changes = storage_changeset_cursor.walk_range(range).unwrap();

        assert_eq!(
            storage_changes.next(),
            Some(Ok((
                BlockNumberAddress((1, address1)),
                StorageEntry {
                    key: B256::with_last_byte(0),
                    value: U256::from(1),
                    ..Default::default()
                }
            )))
        );
        assert_eq!(
            storage_changes.next(),
            Some(Ok((
                BlockNumberAddress((1, address1)),
                StorageEntry {
                    key: B256::with_last_byte(1),
                    value: U256::from(2),
                    ..Default::default()
                }
            )))
        );
        assert_eq!(storage_changes.next(), None);
    }

    #[test]
    fn revert_to_indices() {
        let base: ExecutionOutcome = ExecutionOutcome {
            bundle: BundleState::default(),
            receipts: vec![vec![Some(Receipt::default()); 2]; 7].into(),
            first_block: 10,
            requests: Vec::new(),
        };

        let mut this = base.clone();
        assert!(this.revert_to(10));
        assert_eq!(this.receipts.len(), 1);

        let mut this = base.clone();
        assert!(!this.revert_to(9));
        assert_eq!(this.receipts.len(), 7);

        let mut this = base.clone();
        assert!(this.revert_to(15));
        assert_eq!(this.receipts.len(), 6);

        let mut this = base.clone();
        assert!(this.revert_to(16));
        assert_eq!(this.receipts.len(), 7);

        let mut this = base;
        assert!(!this.revert_to(17));
        assert_eq!(this.receipts.len(), 7);
    }

    #[test]
    fn bundle_state_state_root() {
        type PreState = BTreeMap<Address, (Account, BTreeMap<B256, U256>)>;
        let mut prestate: PreState = (0..10)
            .map(|key| {
                let account = Account { nonce: 1, balance: U256::from(key), bytecode_hash: None };
                let storage =
                    (1..11).map(|key| (B256::with_last_byte(key), U256::from(key))).collect();
                (Address::with_last_byte(key), (account, storage))
            })
            .collect();

        let provider_factory = create_test_provider_factory();
        let provider_rw = provider_factory.database_provider_rw().unwrap();

        // insert initial state to the database
        let tx = provider_rw.tx_ref();
        for (address, (account, storage)) in &prestate {
            let hashed_address = keccak256(address);
            tx.put::<tables::HashedAccounts>(hashed_address, *account).unwrap();
            for (slot, value) in storage {
                tx.put::<tables::HashedStorages>(
                    hashed_address,
                    StorageEntry { key: keccak256(slot), value: *value, ..Default::default() },
                )
                .unwrap();
            }
        }

        let (_, updates) = StateRoot::from_tx(tx).root_with_updates().unwrap();
        provider_rw.write_trie_updates(&updates).unwrap();

        let mut state = State::builder().with_bundle_update().build();

        let assert_state_root = |state: &State<EmptyDB>, expected: &PreState, msg| {
            assert_eq!(
                StateRoot::overlay_root(
                    tx,
                    provider_factory.hashed_post_state(&state.bundle_state)
                )
                .unwrap(),
                state_root(expected.clone().into_iter().map(|(address, (account, storage))| (
                    address,
                    (account, storage.into_iter())
                ))),
                "{msg}"
            );
        };

        // database only state root is correct
        assert_state_root(&state, &prestate, "empty");

        // destroy account 1
        let address1 = Address::with_last_byte(1);
        let account1_old = prestate.remove(&address1).unwrap();
        state.insert_account(address1, account1_old.0.into());
        state.commit(HashMap::from_iter([(
            address1,
            RevmAccount {
                status: AccountStatus::Touched | AccountStatus::SelfDestructed,
                info: RevmAccountInfo::default(),
                storage: HashMap::default(),
            },
        )]));
        state.merge_transitions(BundleRetention::PlainState);
        assert_state_root(&state, &prestate, "destroyed account");

        // change slot 2 in account 2
        let address2 = Address::with_last_byte(2);
        let slot2 = U256::from(2);
        let slot2_key = B256::from(slot2);
        let account2 = prestate.get_mut(&address2).unwrap();
        let account2_slot2_old_value = *account2.1.get(&slot2_key).unwrap();
        state.insert_account_with_storage(
            address2,
            account2.0.into(),
<<<<<<< HEAD
            HashMap::from([(slot2, FlaggedStorage::new_from_value(account2_slot2_old_value))]),
=======
            HashMap::from_iter([(slot2, account2_slot2_old_value)]),
>>>>>>> 5ef21cdf
        );

        let account2_slot2_new_value = U256::from(100);
        account2.1.insert(slot2_key, account2_slot2_new_value);
        state.commit(HashMap::from_iter([(
            address2,
            RevmAccount {
                status: AccountStatus::Touched,
                info: account2.0.into(),
                storage: HashMap::from_iter([(
                    slot2,
                    EvmStorageSlot::new_changed(
                        FlaggedStorage::new_from_value(account2_slot2_old_value),
                        FlaggedStorage::new_from_value(account2_slot2_new_value),
                    ),
                )]),
            },
        )]));
        state.merge_transitions(BundleRetention::PlainState);
        assert_state_root(&state, &prestate, "changed storage");

        // change balance of account 3
        let address3 = Address::with_last_byte(3);
        let account3 = prestate.get_mut(&address3).unwrap();
        state.insert_account(address3, account3.0.into());

        account3.0.balance = U256::from(24);
        state.commit(HashMap::from_iter([(
            address3,
            RevmAccount {
                status: AccountStatus::Touched,
                info: account3.0.into(),
                storage: HashMap::default(),
            },
        )]));
        state.merge_transitions(BundleRetention::PlainState);
        assert_state_root(&state, &prestate, "changed balance");

        // change nonce of account 4
        let address4 = Address::with_last_byte(4);
        let account4 = prestate.get_mut(&address4).unwrap();
        state.insert_account(address4, account4.0.into());

        account4.0.nonce = 128;
        state.commit(HashMap::from_iter([(
            address4,
            RevmAccount {
                status: AccountStatus::Touched,
                info: account4.0.into(),
                storage: HashMap::default(),
            },
        )]));
        state.merge_transitions(BundleRetention::PlainState);
        assert_state_root(&state, &prestate, "changed nonce");

        // recreate account 1
        let account1_new =
            Account { nonce: 56, balance: U256::from(123), bytecode_hash: Some(B256::random()) };
        prestate.insert(address1, (account1_new, BTreeMap::default()));
        state.commit(HashMap::from_iter([(
            address1,
            RevmAccount {
                status: AccountStatus::Touched | AccountStatus::Created,
                info: account1_new.into(),
                storage: HashMap::default(),
            },
        )]));
        state.merge_transitions(BundleRetention::PlainState);
        assert_state_root(&state, &prestate, "recreated");

        // update storage for account 1
        let slot20 = U256::from(20);
        let slot20_key = B256::from(slot20);
        let account1_slot20_value = U256::from(12345);
        prestate.get_mut(&address1).unwrap().1.insert(slot20_key, account1_slot20_value);
        state.commit(HashMap::from_iter([(
            address1,
            RevmAccount {
                status: AccountStatus::Touched | AccountStatus::Created,
                info: account1_new.into(),
                storage: HashMap::from_iter([(
                    slot20,
                    EvmStorageSlot::new_changed(
                        FlaggedStorage::ZERO,
                        FlaggedStorage::new_from_value(account1_slot20_value),
                    ),
                )]),
            },
        )]));
        state.merge_transitions(BundleRetention::PlainState);
        assert_state_root(&state, &prestate, "recreated changed storage");
    }

    #[test]
    fn prepend_state() {
        let address1 = Address::random();
        let address2 = Address::random();

        let account1 = RevmAccountInfo { nonce: 1, ..Default::default() };
        let account1_changed = RevmAccountInfo { nonce: 1, ..Default::default() };
        let account2 = RevmAccountInfo { nonce: 1, ..Default::default() };

        let present_state = BundleState::builder(2..=2)
            .state_present_account_info(address1, account1_changed.clone())
            .build();
        assert_eq!(present_state.reverts.len(), 1);
        let previous_state = BundleState::builder(1..=1)
            .state_present_account_info(address1, account1)
            .state_present_account_info(address2, account2.clone())
            .build();
        assert_eq!(previous_state.reverts.len(), 1);

        let mut test: ExecutionOutcome = ExecutionOutcome {
            bundle: present_state,
            receipts: vec![vec![Some(Receipt::default()); 2]; 1].into(),
            first_block: 2,
            requests: Vec::new(),
        };

        test.prepend_state(previous_state);

        assert_eq!(test.receipts.len(), 1);
        let end_state = test.state();
        assert_eq!(end_state.state.len(), 2);
        // reverts num should stay the same.
        assert_eq!(end_state.reverts.len(), 1);
        // account1 is not overwritten.
        assert_eq!(end_state.state.get(&address1).unwrap().info, Some(account1_changed));
        // account2 got inserted
        assert_eq!(end_state.state.get(&address2).unwrap().info, Some(account2));
    }

    #[test]
    fn hashed_state_storage_root() {
        let address = Address::random();
        let hashed_address = keccak256(address);
        let provider_factory = create_test_provider_factory();
        let provider_rw = provider_factory.provider_rw().unwrap();
        let tx = provider_rw.tx_ref();

        // insert initial account storage
        let init_storage = HashedStorage::from_iter(
            false,
            [
                "50000000000000000000000000000004253371b55351a08cb3267d4d265530b6",
                "512428ed685fff57294d1a9cbb147b18ae5db9cf6ae4b312fa1946ba0561882e",
                "51e6784c736ef8548f856909870b38e49ef7a4e3e77e5e945e0d5e6fcaa3037f",
            ]
            .into_iter()
            .map(|str| (B256::from_str(str).unwrap(), FlaggedStorage::new(1, false))),
        );
        let mut state = HashedPostState::default();
        state.storages.insert(hashed_address, init_storage.clone());
        provider_rw.write_hashed_state(&state.clone().into_sorted()).unwrap();

        // calculate database storage root and write intermediate storage nodes.
        let (storage_root, _, storage_updates) =
            StorageRoot::from_tx_hashed(tx, hashed_address).calculate(true).unwrap();
        assert_eq!(
            storage_root,
            storage_root_prehashed(FlaggedStorage::collect_value(init_storage.storage))
        );
        assert!(!storage_updates.is_empty());
        provider_rw
            .write_individual_storage_trie_updates(hashed_address, &storage_updates)
            .unwrap();

        // destroy the storage and re-create with new slots
        let updated_storage = HashedStorage::from_iter(
            true,
            [
                "00deb8486ad8edccfdedfc07109b3667b38a03a8009271aac250cce062d90917",
                "88d233b7380bb1bcdc866f6871c94685848f54cf0ee033b1480310b4ddb75fc9",
            ]
            .into_iter()
            .map(|str| (B256::from_str(str).unwrap(), FlaggedStorage::new(1, true))),
        );
        let mut state = HashedPostState::default();
        state.storages.insert(hashed_address, updated_storage.clone());
        provider_rw.write_hashed_state(&state.clone().into_sorted()).unwrap();

        // re-calculate database storage root
        let storage_root = StorageRoot::overlay_root(tx, address, updated_storage.clone()).unwrap();
        assert_eq!(
            storage_root,
            storage_root_prehashed(FlaggedStorage::collect_value(updated_storage.storage))
        );
    }
}<|MERGE_RESOLUTION|>--- conflicted
+++ resolved
@@ -460,16 +460,12 @@
         state.insert_account_with_storage(
             address_b,
             account_b.clone(),
-<<<<<<< HEAD
             HashMap::from([(U256::from(1), FlaggedStorage::new(1, false))]),
         );
         state.insert_account_with_storage(
             address_c,
             account_c.clone(),
             HashMap::from([(U256::from(3), FlaggedStorage::new(1, false))]),
-=======
-            HashMap::from_iter([(U256::from(1), U256::from(1))]),
->>>>>>> 5ef21cdf
         );
 
         state.commit(HashMap::from_iter([
@@ -775,14 +771,10 @@
         state.insert_account_with_storage(
             address1,
             account_info.clone(),
-<<<<<<< HEAD
             HashMap::from([
                 (U256::ZERO, FlaggedStorage::new_from_value(1)),
                 (U256::from(1), FlaggedStorage::new_from_value(2)),
             ]),
-=======
-            HashMap::from_iter([(U256::ZERO, U256::from(1)), (U256::from(1), U256::from(2))]),
->>>>>>> 5ef21cdf
         );
 
         // Block #1: change storage.
@@ -1164,14 +1156,10 @@
         state.insert_account_with_storage(
             address1,
             account1.clone(),
-<<<<<<< HEAD
             HashMap::from([
                 (U256::ZERO, FlaggedStorage::new_from_value(1)),
                 (U256::from(1), FlaggedStorage::new_from_value(2)),
             ]),
-=======
-            HashMap::from_iter([(U256::ZERO, U256::from(1)), (U256::from(1), U256::from(2))]),
->>>>>>> 5ef21cdf
         );
 
         // Block #1: Destroy, re-create, change storage.
@@ -1355,11 +1343,7 @@
         state.insert_account_with_storage(
             address2,
             account2.0.into(),
-<<<<<<< HEAD
             HashMap::from([(slot2, FlaggedStorage::new_from_value(account2_slot2_old_value))]),
-=======
-            HashMap::from_iter([(slot2, account2_slot2_old_value)]),
->>>>>>> 5ef21cdf
         );
 
         let account2_slot2_new_value = U256::from(100);
