use crate::{
    providers::{StaticFileProvider, StaticFileWriter as SfWriter},
    BlockExecutionWriter, BlockWriter, HistoryWriter, StateWriter, StaticFileProviderFactory,
    StorageLocation, TrieWriter,
};
use alloy_consensus::BlockHeader;
use reth_chain_state::{ExecutedBlock, ExecutedBlockWithTrieUpdates};
use reth_db_api::transaction::{DbTx, DbTxMut};
use reth_errors::ProviderResult;
use reth_primitives_traits::{NodePrimitives, SignedTransaction};
use reth_static_file_types::StaticFileSegment;
use reth_storage_api::{DBProvider, StageCheckpointWriter, TransactionsProviderExt};
use reth_storage_errors::writer::UnifiedStorageWriterError;
use revm_database::OriginalValuesKnown;
use std::sync::Arc;
use tracing::debug;

/// [`UnifiedStorageWriter`] is responsible for managing the writing to storage with both database
/// and static file providers.
#[derive(Debug)]
pub struct UnifiedStorageWriter<'a, ProviderDB, ProviderSF> {
    database: &'a ProviderDB,
    static_file: Option<ProviderSF>,
}

impl<'a, ProviderDB, ProviderSF> UnifiedStorageWriter<'a, ProviderDB, ProviderSF> {
    /// Creates a new instance of [`UnifiedStorageWriter`].
    ///
    /// # Parameters
    /// - `database`: An optional reference to a database provider.
    /// - `static_file`: An optional mutable reference to a static file instance.
    pub const fn new(database: &'a ProviderDB, static_file: Option<ProviderSF>) -> Self {
        Self { database, static_file }
    }

    /// Creates a new instance of [`UnifiedStorageWriter`] from a database provider and a static
    /// file instance.
    pub fn from<P>(database: &'a P, static_file: ProviderSF) -> Self
    where
        P: AsRef<ProviderDB>,
    {
        Self::new(database.as_ref(), Some(static_file))
    }

    /// Creates a new instance of [`UnifiedStorageWriter`] from a database provider.
    pub fn from_database<P>(database: &'a P) -> Self
    where
        P: AsRef<ProviderDB>,
    {
        Self::new(database.as_ref(), None)
    }

    /// Returns a reference to the database writer.
    ///
    /// # Panics
    /// If the database provider is not set.
    const fn database(&self) -> &ProviderDB {
        self.database
    }

    /// Returns a reference to the static file instance.
    ///
    /// # Panics
    /// If the static file instance is not set.
    fn static_file(&self) -> &ProviderSF {
        self.static_file.as_ref().expect("should exist")
    }

    /// Ensures that the static file instance is set.
    ///
    /// # Returns
    /// - `Ok(())` if the static file instance is set.
    /// - `Err(StorageWriterError::MissingStaticFileWriter)` if the static file instance is not set.
    #[expect(unused)]
    const fn ensure_static_file(&self) -> Result<(), UnifiedStorageWriterError> {
        if self.static_file.is_none() {
            return Err(UnifiedStorageWriterError::MissingStaticFileWriter)
        }
        Ok(())
    }
}

impl UnifiedStorageWriter<'_, (), ()> {
    /// Commits both storage types in the right order.
    ///
    /// For non-unwinding operations it makes more sense to commit the static files first, since if
    /// it is interrupted before the database commit, we can just truncate
    /// the static files according to the checkpoints on the next
    /// start-up.
    ///
    /// NOTE: If unwinding data from storage, use `commit_unwind` instead!
    pub fn commit<P>(provider: P) -> ProviderResult<()>
    where
        P: DBProvider<Tx: DbTxMut> + StaticFileProviderFactory,
    {
        let static_file = provider.static_file_provider();
        static_file.commit()?;
        provider.commit()?;
        Ok(())
    }

    /// Commits both storage types in the right order for an unwind operation.
    ///
    /// For unwinding it makes more sense to commit the database first, since if
    /// it is interrupted before the static files commit, we can just
    /// truncate the static files according to the
    /// checkpoints on the next start-up.
    ///
    /// NOTE: Should only be used after unwinding data from storage!
    pub fn commit_unwind<P>(provider: P) -> ProviderResult<()>
    where
        P: DBProvider<Tx: DbTxMut> + StaticFileProviderFactory,
    {
        let static_file = provider.static_file_provider();
        provider.commit()?;
        static_file.commit()?;
        Ok(())
    }
}

impl<ProviderDB> UnifiedStorageWriter<'_, ProviderDB, &StaticFileProvider<ProviderDB::Primitives>>
where
    ProviderDB: DBProvider<Tx: DbTx + DbTxMut>
        + BlockWriter
        + TransactionsProviderExt
        + TrieWriter
        + StateWriter
        + HistoryWriter
        + StageCheckpointWriter
        + BlockExecutionWriter
        + AsRef<ProviderDB>
        + StaticFileProviderFactory,
{
    /// Writes executed blocks and receipts to storage.
    pub fn save_blocks<N>(&self, blocks: Vec<ExecutedBlockWithTrieUpdates<N>>) -> ProviderResult<()>
    where
        N: NodePrimitives<SignedTx: SignedTransaction>,
        ProviderDB: BlockWriter<Block = N::Block> + StateWriter<Receipt = N::Receipt>,
    {
        if blocks.is_empty() {
            debug!(target: "provider::storage_writer", "Attempted to write empty block range");
            return Ok(())
        }

        // NOTE: checked non-empty above
        let first_block = blocks.first().unwrap().recovered_block();

        let last_block = blocks.last().unwrap().recovered_block();
        let first_number = first_block.number();
        let last_block_number = last_block.number();

        debug!(target: "provider::storage_writer", block_count = %blocks.len(), "Writing blocks and execution data to storage");

        // TODO: Do performant / batched writes for each type of object
        // instead of a loop over all blocks,
        // meaning:
        //  * blocks
        //  * state
        //  * hashed state
        //  * trie updates (cannot naively extend, need helper)
        //  * indices (already done basically)
        // Insert the blocks
        for ExecutedBlockWithTrieUpdates {
            block: ExecutedBlock { recovered_block, execution_output, hashed_state },
            trie,
        } in blocks
        {
            self.database()
                .insert_block(Arc::unwrap_or_clone(recovered_block), StorageLocation::Both)?;

            // Write state and changesets to the database.
            // Must be written after blocks because of the receipt lookup.
            self.database().write_state(
                &execution_output,
                OriginalValuesKnown::No,
                StorageLocation::StaticFiles,
            )?;

            // insert hashes and intermediate merkle nodes
            self.database()
                .write_hashed_state(&Arc::unwrap_or_clone(hashed_state).into_sorted())?;
            self.database().write_trie_updates(&trie)?;
        }

        // update history indices
        self.database().update_history_indices(first_number..=last_block_number)?;

        // Update pipeline progress
        self.database().update_pipeline_stages(last_block_number, false)?;

        debug!(target: "provider::storage_writer", range = ?first_number..=last_block_number, "Appended block data");

        Ok(())
    }

    /// Removes all block, transaction and receipt data above the given block number from the
    /// database and static files. This is exclusive, i.e., it only removes blocks above
    /// `block_number`, and does not remove `block_number`.
    pub fn remove_blocks_above(&self, block_number: u64) -> ProviderResult<()> {
        // IMPORTANT: we use `block_number+1` to make sure we remove only what is ABOVE the block
        debug!(target: "provider::storage_writer", ?block_number, "Removing blocks from database above block_number");
        self.database().remove_block_and_execution_above(block_number, StorageLocation::Both)?;

        // Get highest static file block for the total block range
        let highest_static_file_block = self
            .static_file()
            .get_highest_static_file_block(StaticFileSegment::Headers)
            .expect("todo: error handling, headers should exist");

        // IMPORTANT: we use `highest_static_file_block.saturating_sub(block_number)` to make sure
        // we remove only what is ABOVE the block.
        //
        // i.e., if the highest static file block is 8, we want to remove above block 5 only, we
        // will have three blocks to remove, which will be block 8, 7, and 6.
        debug!(target: "provider::storage_writer", ?block_number, "Removing static file blocks above block_number");
        self.static_file()
            .get_writer(block_number, StaticFileSegment::Headers)?
            .prune_headers(highest_static_file_block.saturating_sub(block_number))?;

        Ok(())
    }
}

#[cfg(test)]
mod tests {
    use super::*;
    use crate::{
        test_utils::create_test_provider_factory, AccountReader, StorageTrieWriter, TrieWriter,
    };
    use alloy_primitives::{keccak256, map::HashMap, Address, B256, U256};
    use reth_db_api::{
        cursor::{DbCursorRO, DbCursorRW, DbDupCursorRO},
        models::{AccountBeforeTx, BlockNumberAddress},
        tables,
        transaction::{DbTx, DbTxMut},
    };
    use reth_ethereum_primitives::Receipt;
    use reth_execution_types::ExecutionOutcome;
    use reth_primitives_traits::{Account, StorageEntry};
    use reth_storage_api::{DatabaseProviderFactory, HashedPostStateProvider};
    use reth_trie::{
        test_utils::{state_root, storage_root_prehashed},
        HashedPostState, HashedStorage, StateRoot, StorageRoot,
    };
    use reth_trie_db::{DatabaseStateRoot, DatabaseStorageRoot};
<<<<<<< HEAD
    use revm::{
        db::{
            states::{
                bundle_state::BundleRetention, changes::PlainStorageRevert, PlainStorageChangeset,
            },
            BundleState, EmptyDB,
        },
        primitives::{
            Account as RevmAccount, AccountInfo as RevmAccountInfo, AccountStatus, EvmStorageSlot,
            FlaggedStorage,
=======
    use revm_database::{
        states::{
            bundle_state::BundleRetention, changes::PlainStorageRevert, PlainStorageChangeset,
>>>>>>> 3ea3b68f
        },
        BundleState, State,
    };
    use revm_database_interface::{DatabaseCommit, EmptyDB};
    use revm_state::{
        Account as RevmAccount, AccountInfo as RevmAccountInfo, AccountStatus, EvmStorageSlot,
    };
    use std::{collections::BTreeMap, str::FromStr};

    #[test]
    fn wiped_entries_are_removed() {
        let provider_factory = create_test_provider_factory();

        let addresses = (0..10).map(|_| Address::random()).collect::<Vec<_>>();
        let destroyed_address = *addresses.first().unwrap();
        let destroyed_address_hashed = keccak256(destroyed_address);
        let slot = B256::with_last_byte(1);
        let hashed_slot = keccak256(slot);
        {
            let provider_rw = provider_factory.provider_rw().unwrap();
            let mut accounts_cursor =
                provider_rw.tx_ref().cursor_write::<tables::HashedAccounts>().unwrap();
            let mut storage_cursor =
                provider_rw.tx_ref().cursor_write::<tables::HashedStorages>().unwrap();

            for address in addresses {
                let hashed_address = keccak256(address);
                accounts_cursor
                    .insert(hashed_address, &Account { nonce: 1, ..Default::default() })
                    .unwrap();
                storage_cursor
                    .insert(
                        hashed_address,
<<<<<<< HEAD
                        StorageEntry { key: hashed_slot, value: U256::from(1), is_private: false },
=======
                        &StorageEntry { key: hashed_slot, value: U256::from(1) },
>>>>>>> 3ea3b68f
                    )
                    .unwrap();
            }
            provider_rw.commit().unwrap();
        }

        let mut hashed_state = HashedPostState::default();
        hashed_state.accounts.insert(destroyed_address_hashed, None);
        hashed_state.storages.insert(destroyed_address_hashed, HashedStorage::new(true));

        let provider_rw = provider_factory.provider_rw().unwrap();
        assert!(matches!(provider_rw.write_hashed_state(&hashed_state.into_sorted()), Ok(())));
        provider_rw.commit().unwrap();

        let provider = provider_factory.provider().unwrap();
        assert_eq!(
            provider.tx_ref().get::<tables::HashedAccounts>(destroyed_address_hashed),
            Ok(None)
        );
        assert_eq!(
            provider
                .tx_ref()
                .cursor_read::<tables::HashedStorages>()
                .unwrap()
                .seek_by_key_subkey(destroyed_address_hashed, hashed_slot),
            Ok(None)
        );
    }

    #[test]
    fn write_to_db_account_info() {
        let factory = create_test_provider_factory();
        let provider = factory.provider_rw().unwrap();

        let address_a = Address::ZERO;
        let address_b = Address::repeat_byte(0xff);

        let account_a = RevmAccountInfo { balance: U256::from(1), nonce: 1, ..Default::default() };
        let account_b = RevmAccountInfo { balance: U256::from(2), nonce: 2, ..Default::default() };
        let account_b_changed =
            RevmAccountInfo { balance: U256::from(3), nonce: 3, ..Default::default() };

        let mut state = State::builder().with_bundle_update().build();
        state.insert_not_existing(address_a);
        state.insert_account(address_b, account_b.clone());

        // 0x00.. is created
        state.commit(HashMap::from_iter([(
            address_a,
            RevmAccount {
                info: account_a.clone(),
                status: AccountStatus::Touched | AccountStatus::Created,
                storage: HashMap::default(),
            },
        )]));

        // 0xff.. is changed (balance + 1, nonce + 1)
        state.commit(HashMap::from_iter([(
            address_b,
            RevmAccount {
                info: account_b_changed.clone(),
                status: AccountStatus::Touched,
                storage: HashMap::default(),
            },
        )]));

        state.merge_transitions(BundleRetention::Reverts);
        let mut revm_bundle_state = state.take_bundle();

        // Write plain state and reverts separately.
        let reverts = revm_bundle_state.take_all_reverts().to_plain_state_reverts();
        let plain_state = revm_bundle_state.to_plain_state(OriginalValuesKnown::Yes);
        assert!(plain_state.storage.is_empty());
        assert!(plain_state.contracts.is_empty());
        provider.write_state_changes(plain_state).expect("Could not write plain state to DB");

        assert_eq!(reverts.storage, [[]]);
        provider.write_state_reverts(reverts, 1).expect("Could not write reverts to DB");

        let reth_account_a = account_a.into();
        let reth_account_b = account_b.into();
        let reth_account_b_changed = (&account_b_changed).into();

        // Check plain state
        assert_eq!(
            provider.basic_account(&address_a).expect("Could not read account state"),
            Some(reth_account_a),
            "Account A state is wrong"
        );
        assert_eq!(
            provider.basic_account(&address_b).expect("Could not read account state"),
            Some(reth_account_b_changed),
            "Account B state is wrong"
        );

        // Check change set
        let mut changeset_cursor = provider
            .tx_ref()
            .cursor_dup_read::<tables::AccountChangeSets>()
            .expect("Could not open changeset cursor");
        assert_eq!(
            changeset_cursor.seek_exact(1).expect("Could not read account change set"),
            Some((1, AccountBeforeTx { address: address_a, info: None })),
            "Account A changeset is wrong"
        );
        assert_eq!(
            changeset_cursor.next_dup().expect("Changeset table is malformed"),
            Some((1, AccountBeforeTx { address: address_b, info: Some(reth_account_b) })),
            "Account B changeset is wrong"
        );

        let mut state = State::builder().with_bundle_update().build();
        state.insert_account(address_b, account_b_changed.clone());

        // 0xff.. is destroyed
        state.commit(HashMap::from_iter([(
            address_b,
            RevmAccount {
                status: AccountStatus::Touched | AccountStatus::SelfDestructed,
                info: account_b_changed,
                storage: HashMap::default(),
            },
        )]));

        state.merge_transitions(BundleRetention::Reverts);
        let mut revm_bundle_state = state.take_bundle();

        // Write plain state and reverts separately.
        let reverts = revm_bundle_state.take_all_reverts().to_plain_state_reverts();
        let plain_state = revm_bundle_state.to_plain_state(OriginalValuesKnown::Yes);
        // Account B selfdestructed so flag for it should be present.
        assert_eq!(
            plain_state.storage,
            [PlainStorageChangeset { address: address_b, wipe_storage: true, storage: vec![] }]
        );
        assert!(plain_state.contracts.is_empty());
        provider.write_state_changes(plain_state).expect("Could not write plain state to DB");

        assert_eq!(
            reverts.storage,
            [[PlainStorageRevert { address: address_b, wiped: true, storage_revert: vec![] }]]
        );
        provider.write_state_reverts(reverts, 2).expect("Could not write reverts to DB");

        // Check new plain state for account B
        assert_eq!(
            provider.basic_account(&address_b).expect("Could not read account state"),
            None,
            "Account B should be deleted"
        );

        // Check change set
        assert_eq!(
            changeset_cursor.seek_exact(2).expect("Could not read account change set"),
            Some((2, AccountBeforeTx { address: address_b, info: Some(reth_account_b_changed) })),
            "Account B changeset is wrong after deletion"
        );
    }

    #[test]
    fn write_to_db_storage() {
        let factory = create_test_provider_factory();
        let provider = factory.database_provider_rw().unwrap();

        let address_a = Address::ZERO;
        let address_b = Address::repeat_byte(0xff);
        let address_c = Address::random();

        let account_b = RevmAccountInfo { balance: U256::from(2), nonce: 2, ..Default::default() };
        let account_c = RevmAccountInfo { balance: U256::from(1), nonce: 3, ..Default::default() };

        let mut state = State::builder().with_bundle_update().build();
        state.insert_not_existing(address_a);
        state.insert_account_with_storage(
            address_b,
            account_b.clone(),
            HashMap::from_iter([(U256::from(1), FlaggedStorage::new(1, false))]),
        );
        state.insert_account_with_storage(
            address_c,
            account_c.clone(),
            HashMap::from_iter([(U256::from(3), FlaggedStorage::new(1, false))]),
        );

        state.commit(HashMap::from_iter([
            (
                address_a,
                RevmAccount {
                    status: AccountStatus::Touched | AccountStatus::Created,
                    info: RevmAccountInfo::default(),
                    // 0x00 => 0 => 1
                    // 0x01 => 0 => 2
                    storage: HashMap::from_iter([
                        (
                            U256::from(0),
                            EvmStorageSlot {
                                present_value: FlaggedStorage::new(1, true),
                                ..Default::default()
                            },
                        ),
                        (
                            U256::from(1),
                            EvmStorageSlot {
                                present_value: FlaggedStorage::new(2, true),
                                ..Default::default()
                            },
                        ),
                    ]),
                },
            ),
            (
                address_b,
                RevmAccount {
                    status: AccountStatus::Touched,
                    info: account_b,
                    // 0x01 => 1 => 2
                    storage: HashMap::from_iter([(
                        U256::from(1),
                        EvmStorageSlot {
                            present_value: FlaggedStorage::new(2, false),
                            original_value: FlaggedStorage::new(1, false),
                            ..Default::default()
                        },
                    )]),
                },
            ),
            (
                address_c,
                RevmAccount {
                    status: AccountStatus::Touched,
                    info: account_c,
                    // 0x03 => {private: false, value: 1} => {private: true, value: 2}
                    storage: HashMap::from_iter([(
                        U256::from(3),
                        EvmStorageSlot {
                            present_value: FlaggedStorage::new(2, true),
                            original_value: FlaggedStorage::new(1, false),
                            ..Default::default()
                        },
                    )]),
                },
            ),
        ]));

        state.merge_transitions(BundleRetention::Reverts);

        let outcome = ExecutionOutcome::new(state.take_bundle(), Default::default(), 1, Vec::new());
        provider
            .write_state(&outcome, OriginalValuesKnown::Yes, StorageLocation::Database)
            .expect("Could not write bundle state to DB");

        // Check plain storage state
        let mut storage_cursor = provider
            .tx_ref()
            .cursor_dup_read::<tables::PlainStorageState>()
            .expect("Could not open plain storage state cursor");

        assert_eq!(
            storage_cursor.seek_exact(address_a).unwrap(),
            Some((
                address_a,
                StorageEntry { key: B256::ZERO, value: U256::from(1), is_private: true }
            )),
            "Slot 0 for account A should be a private 1"
        );
        assert_eq!(
            storage_cursor.next_dup().unwrap(),
            Some((
                address_a,
                StorageEntry {
                    key: B256::from(U256::from(1).to_be_bytes()),
                    value: U256::from(2),
                    is_private: true
                }
            )),
            "Slot 1 for account A should be a private 2"
        );
        assert_eq!(
            storage_cursor.next_dup().unwrap(),
            None,
            "Account A should only have 2 storage slots"
        );

        assert_eq!(
            storage_cursor.seek_exact(address_b).unwrap(),
            Some((
                address_b,
                StorageEntry {
                    key: B256::from(U256::from(1).to_be_bytes()),
                    value: U256::from(2),
                    is_private: false
                }
            )),
            "Slot 1 for account B should be a public 2"
        );
        assert_eq!(
            storage_cursor.next_dup().unwrap(),
            None,
            "Account B should only have 1 storage slot"
        );
        assert_eq!(
            storage_cursor.seek_exact(address_c).unwrap(),
            Some((
                address_c,
                StorageEntry {
                    key: B256::from(U256::from(3).to_be_bytes()),
                    value: U256::from(2),
                    is_private: true
                }
            )),
            "Slot 3 for account C should be a private 2"
        );
        assert_eq!(
            storage_cursor.next_dup().unwrap(),
            None,
            "Account C should only have 1 storage slot"
        );

        // Check change set
        let mut changeset_cursor = provider
            .tx_ref()
            .cursor_dup_read::<tables::StorageChangeSets>()
            .expect("Could not open storage changeset cursor");
        assert_eq!(
            changeset_cursor.seek_exact(BlockNumberAddress((1, address_a))).unwrap(),
            Some((
                BlockNumberAddress((1, address_a)),
                StorageEntry { key: B256::ZERO, value: U256::from(0), is_private: false }
            )),
            "Slot 0 for account A should have changed from a public 0"
        );
        assert_eq!(
            changeset_cursor.next_dup().unwrap(),
            Some((
                BlockNumberAddress((1, address_a)),
                StorageEntry {
                    key: B256::from(U256::from(1).to_be_bytes()),
                    value: U256::from(0),
                    is_private: false
                }
            )),
            "Slot 1 for account A should have changed from a public 0"
        );
        assert_eq!(
            changeset_cursor.next_dup().unwrap(),
            None,
            "Account A should only be in the changeset 2 times"
        );

        assert_eq!(
            changeset_cursor.seek_exact(BlockNumberAddress((1, address_b))).unwrap(),
            Some((
                BlockNumberAddress((1, address_b)),
                StorageEntry {
                    key: B256::from(U256::from(1).to_be_bytes()),
                    value: U256::from(1),
                    is_private: false
                }
            )),
            "Slot 1 for account B should have changed from a public 1"
        );
        assert_eq!(
            changeset_cursor.next_dup().unwrap(),
            None,
            "Account B should only be in the changeset 1 time"
        );

        assert_eq!(
            changeset_cursor.seek_exact(BlockNumberAddress((1, address_c))).unwrap(),
            Some((
                BlockNumberAddress((1, address_c)),
                StorageEntry {
                    key: B256::from(U256::from(3).to_be_bytes()),
                    value: U256::from(1),
                    is_private: false
                }
            )),
            "Slot 1 for account C should have changed from a public 1"
        );
        assert_eq!(
            changeset_cursor.next_dup().unwrap(),
            None,
            "Account C should only be in the changeset 1 time"
        );

        // Delete account A
        let mut state = State::builder().with_bundle_update().build();
        state.insert_account(address_a, RevmAccountInfo::default());

        state.commit(HashMap::from_iter([(
            address_a,
            RevmAccount {
                status: AccountStatus::Touched | AccountStatus::SelfDestructed,
                info: RevmAccountInfo::default(),
                storage: HashMap::default(),
            },
        )]));

        state.merge_transitions(BundleRetention::Reverts);
        let outcome = ExecutionOutcome::new(state.take_bundle(), Default::default(), 2, Vec::new());
        provider
            .write_state(&outcome, OriginalValuesKnown::Yes, StorageLocation::Database)
            .expect("Could not write bundle state to DB");

        assert_eq!(
            storage_cursor.seek_exact(address_a).unwrap(),
            None,
            "Account A should have no storage slots after deletion"
        );

        assert_eq!(
            changeset_cursor.seek_exact(BlockNumberAddress((2, address_a))).unwrap(),
            Some((
                BlockNumberAddress((2, address_a)),
                StorageEntry { key: B256::ZERO, value: U256::from(1), is_private: true }
            )),
            "Slot 0 for account A should have changed from a private 1 on deletion"
        );
        assert_eq!(
            changeset_cursor.next_dup().unwrap(),
            Some((
                BlockNumberAddress((2, address_a)),
                StorageEntry {
                    key: B256::from(U256::from(1).to_be_bytes()),
                    value: U256::from(2),
                    is_private: true
                }
            )),
            "Slot 1 for account A should have changed from a private 2 on deletion"
        );
        assert_eq!(
            changeset_cursor.next_dup().unwrap(),
            None,
            "Account A should only be in the changeset 2 times on deletion"
        );
    }

    #[test]
    fn write_to_db_multiple_selfdestructs() {
        let factory = create_test_provider_factory();
        let provider = factory.database_provider_rw().unwrap();

        let address1 = Address::random();
        let account_info = RevmAccountInfo { nonce: 1, ..Default::default() };

        // Block #0: initial state.
        let mut init_state = State::builder().with_bundle_update().build();
        init_state.insert_not_existing(address1);
        init_state.commit(HashMap::from_iter([(
            address1,
            RevmAccount {
                info: account_info.clone(),
                status: AccountStatus::Touched | AccountStatus::Created,
                // 0x00 => 0 => 1
                // 0x01 => 0 => 2
                storage: HashMap::from_iter([
                    (
                        U256::ZERO,
                        EvmStorageSlot {
                            present_value: FlaggedStorage::new_from_value(1),
                            ..Default::default()
                        },
                    ),
                    (
                        U256::from(1),
                        EvmStorageSlot {
                            present_value: FlaggedStorage::new_from_value(2),
                            ..Default::default()
                        },
                    ),
                ]),
            },
        )]));
        init_state.merge_transitions(BundleRetention::Reverts);

        let outcome =
            ExecutionOutcome::new(init_state.take_bundle(), Default::default(), 0, Vec::new());
        provider
            .write_state(&outcome, OriginalValuesKnown::Yes, StorageLocation::Database)
            .expect("Could not write bundle state to DB");

        let mut state = State::builder().with_bundle_update().build();
        state.insert_account_with_storage(
            address1,
            account_info.clone(),
            HashMap::from_iter([
                (U256::ZERO, FlaggedStorage::new_from_value(1)),
                (U256::from(1), FlaggedStorage::new_from_value(2)),
            ]),
        );

        // Block #1: change storage.
        state.commit(HashMap::from_iter([(
            address1,
            RevmAccount {
                status: AccountStatus::Touched,
                info: account_info.clone(),
                // 0x00 => 1 => 2
                storage: HashMap::from_iter([(
                    U256::ZERO,
                    EvmStorageSlot {
                        original_value: FlaggedStorage::new_from_value(1),
                        present_value: FlaggedStorage::new_from_value(2),
                        ..Default::default()
                    },
                )]),
            },
        )]));
        state.merge_transitions(BundleRetention::Reverts);

        // Block #2: destroy account.
        state.commit(HashMap::from_iter([(
            address1,
            RevmAccount {
                status: AccountStatus::Touched | AccountStatus::SelfDestructed,
                info: account_info.clone(),
                storage: HashMap::default(),
            },
        )]));
        state.merge_transitions(BundleRetention::Reverts);

        // Block #3: re-create account and change storage.
        state.commit(HashMap::from_iter([(
            address1,
            RevmAccount {
                status: AccountStatus::Touched | AccountStatus::Created,
                info: account_info.clone(),
                storage: HashMap::default(),
            },
        )]));
        state.merge_transitions(BundleRetention::Reverts);

        // Block #4: change storage.
        state.commit(HashMap::from_iter([(
            address1,
            RevmAccount {
                status: AccountStatus::Touched,
                info: account_info.clone(),
                // 0x00 => 0 => 2
                // 0x02 => 0 => 4
                // 0x06 => 0 => 6
                storage: HashMap::from_iter([
                    (
                        U256::ZERO,
                        EvmStorageSlot {
                            present_value: FlaggedStorage::new_from_value(2),
                            ..Default::default()
                        },
                    ),
                    (
                        U256::from(2),
                        EvmStorageSlot {
                            present_value: FlaggedStorage::new_from_value(4),
                            ..Default::default()
                        },
                    ),
                    (
                        U256::from(6),
                        EvmStorageSlot {
                            present_value: FlaggedStorage::new_from_value(6),
                            ..Default::default()
                        },
                    ),
                ]),
            },
        )]));
        state.merge_transitions(BundleRetention::Reverts);

        // Block #5: Destroy account again.
        state.commit(HashMap::from_iter([(
            address1,
            RevmAccount {
                status: AccountStatus::Touched | AccountStatus::SelfDestructed,
                info: account_info.clone(),
                storage: HashMap::default(),
            },
        )]));
        state.merge_transitions(BundleRetention::Reverts);

        // Block #6: Create, change, destroy and re-create in the same block.
        state.commit(HashMap::from_iter([(
            address1,
            RevmAccount {
                status: AccountStatus::Touched | AccountStatus::Created,
                info: account_info.clone(),
                storage: HashMap::default(),
            },
        )]));
        state.commit(HashMap::from_iter([(
            address1,
            RevmAccount {
                status: AccountStatus::Touched,
                info: account_info.clone(),
                // 0x00 => 0 => 2
                storage: HashMap::from_iter([(
                    U256::ZERO,
                    EvmStorageSlot {
                        present_value: FlaggedStorage::new_from_value(2),
                        ..Default::default()
                    },
                )]),
            },
        )]));
        state.commit(HashMap::from_iter([(
            address1,
            RevmAccount {
                status: AccountStatus::Touched | AccountStatus::SelfDestructed,
                info: account_info.clone(),
                storage: HashMap::default(),
            },
        )]));
        state.commit(HashMap::from_iter([(
            address1,
            RevmAccount {
                status: AccountStatus::Touched | AccountStatus::Created,
                info: account_info.clone(),
                storage: HashMap::default(),
            },
        )]));
        state.merge_transitions(BundleRetention::Reverts);

        // Block #7: Change storage.
        state.commit(HashMap::from_iter([(
            address1,
            RevmAccount {
                status: AccountStatus::Touched,
                info: account_info,
                // 0x00 => 0 => 9
                storage: HashMap::from_iter([(
                    U256::ZERO,
                    EvmStorageSlot {
                        present_value: FlaggedStorage::new_from_value(9),
                        ..Default::default()
                    },
                )]),
            },
        )]));
        state.merge_transitions(BundleRetention::Reverts);

        let bundle = state.take_bundle();

        let outcome: ExecutionOutcome =
            ExecutionOutcome::new(bundle, Default::default(), 1, Vec::new());
        provider
            .write_state(&outcome, OriginalValuesKnown::Yes, StorageLocation::Database)
            .expect("Could not write bundle state to DB");

        let mut storage_changeset_cursor = provider
            .tx_ref()
            .cursor_dup_read::<tables::StorageChangeSets>()
            .expect("Could not open plain storage state cursor");
        let mut storage_changes = storage_changeset_cursor.walk_range(..).unwrap();

        // Iterate through all storage changes

        // Block <number>
        // <slot>: <expected value before>
        // ...

        // Block #0
        // 0x00: 0
        // 0x01: 0
        assert_eq!(
            storage_changes.next(),
            Some(Ok((
                BlockNumberAddress((0, address1)),
                StorageEntry { key: B256::with_last_byte(0), value: U256::ZERO, is_private: false }
            )))
        );
        assert_eq!(
            storage_changes.next(),
            Some(Ok((
                BlockNumberAddress((0, address1)),
                StorageEntry { key: B256::with_last_byte(1), value: U256::ZERO, is_private: false }
            )))
        );

        // Block #1
        // 0x00: 1
        assert_eq!(
            storage_changes.next(),
            Some(Ok((
                BlockNumberAddress((1, address1)),
                StorageEntry {
                    key: B256::with_last_byte(0),
                    value: U256::from(1),
                    is_private: false
                }
            )))
        );

        // Block #2 (destroyed)
        // 0x00: 2
        // 0x01: 2
        assert_eq!(
            storage_changes.next(),
            Some(Ok((
                BlockNumberAddress((2, address1)),
                StorageEntry {
                    key: B256::with_last_byte(0),
                    value: U256::from(2),
                    is_private: false
                }
            )))
        );
        assert_eq!(
            storage_changes.next(),
            Some(Ok((
                BlockNumberAddress((2, address1)),
                StorageEntry {
                    key: B256::with_last_byte(1),
                    value: U256::from(2),
                    is_private: false
                }
            )))
        );

        // Block #3
        // no storage changes

        // Block #4
        // 0x00: 0
        // 0x02: 0
        // 0x06: 0
        assert_eq!(
            storage_changes.next(),
            Some(Ok((
                BlockNumberAddress((4, address1)),
                StorageEntry { key: B256::with_last_byte(0), value: U256::ZERO, is_private: false }
            )))
        );
        assert_eq!(
            storage_changes.next(),
            Some(Ok((
                BlockNumberAddress((4, address1)),
                StorageEntry { key: B256::with_last_byte(2), value: U256::ZERO, is_private: false }
            )))
        );
        assert_eq!(
            storage_changes.next(),
            Some(Ok((
                BlockNumberAddress((4, address1)),
                StorageEntry { key: B256::with_last_byte(6), value: U256::ZERO, is_private: false }
            )))
        );

        // Block #5 (destroyed)
        // 0x00: 2
        // 0x02: 4
        // 0x06: 6
        assert_eq!(
            storage_changes.next(),
            Some(Ok((
                BlockNumberAddress((5, address1)),
                StorageEntry {
                    key: B256::with_last_byte(0),
                    value: U256::from(2),
                    is_private: false
                }
            )))
        );
        assert_eq!(
            storage_changes.next(),
            Some(Ok((
                BlockNumberAddress((5, address1)),
                StorageEntry {
                    key: B256::with_last_byte(2),
                    value: U256::from(4),
                    is_private: false
                }
            )))
        );
        assert_eq!(
            storage_changes.next(),
            Some(Ok((
                BlockNumberAddress((5, address1)),
                StorageEntry {
                    key: B256::with_last_byte(6),
                    value: U256::from(6),
                    is_private: false
                }
            )))
        );

        // Block #6
        // no storage changes (only inter block changes)

        // Block #7
        // 0x00: 0
        assert_eq!(
            storage_changes.next(),
            Some(Ok((
                BlockNumberAddress((7, address1)),
                StorageEntry { key: B256::with_last_byte(0), value: U256::ZERO, is_private: false }
            )))
        );
        assert_eq!(storage_changes.next(), None);
    }

    #[test]
    fn storage_change_after_selfdestruct_within_block() {
        let factory = create_test_provider_factory();
        let provider = factory.database_provider_rw().unwrap();

        let address1 = Address::random();
        let account1 = RevmAccountInfo { nonce: 1, ..Default::default() };

        // Block #0: initial state.
        let mut init_state = State::builder().with_bundle_update().build();
        init_state.insert_not_existing(address1);
        init_state.commit(HashMap::from_iter([(
            address1,
            RevmAccount {
                info: account1.clone(),
                status: AccountStatus::Touched | AccountStatus::Created,
                // 0x00 => 0 => 1
                // 0x01 => 0 => 2
                storage: HashMap::from_iter([
                    (
                        U256::ZERO,
                        EvmStorageSlot {
                            present_value: FlaggedStorage::new_from_value(1),
                            ..Default::default()
                        },
                    ),
                    (
                        U256::from(1),
                        EvmStorageSlot {
                            present_value: FlaggedStorage::new_from_value(2),
                            ..Default::default()
                        },
                    ),
                ]),
            },
        )]));
        init_state.merge_transitions(BundleRetention::Reverts);
        let outcome =
            ExecutionOutcome::new(init_state.take_bundle(), Default::default(), 0, Vec::new());
        provider
            .write_state(&outcome, OriginalValuesKnown::Yes, StorageLocation::Database)
            .expect("Could not write bundle state to DB");

        let mut state = State::builder().with_bundle_update().build();
        state.insert_account_with_storage(
            address1,
            account1.clone(),
            HashMap::from_iter([
                (U256::ZERO, FlaggedStorage::new_from_value(1)),
                (U256::from(1), FlaggedStorage::new_from_value(2)),
            ]),
        );

        // Block #1: Destroy, re-create, change storage.
        state.commit(HashMap::from_iter([(
            address1,
            RevmAccount {
                status: AccountStatus::Touched | AccountStatus::SelfDestructed,
                info: account1.clone(),
                storage: HashMap::default(),
            },
        )]));

        state.commit(HashMap::from_iter([(
            address1,
            RevmAccount {
                status: AccountStatus::Touched | AccountStatus::Created,
                info: account1.clone(),
                storage: HashMap::default(),
            },
        )]));

        state.commit(HashMap::from_iter([(
            address1,
            RevmAccount {
                status: AccountStatus::Touched,
                info: account1,
                // 0x01 => 0 => 5
                storage: HashMap::from_iter([(
                    U256::from(1),
                    EvmStorageSlot {
                        present_value: FlaggedStorage::new_from_value(5),
                        ..Default::default()
                    },
                )]),
            },
        )]));

        // Commit block #1 changes to the database.
        state.merge_transitions(BundleRetention::Reverts);
        let outcome = ExecutionOutcome::new(state.take_bundle(), Default::default(), 1, Vec::new());
        provider
            .write_state(&outcome, OriginalValuesKnown::Yes, StorageLocation::Database)
            .expect("Could not write bundle state to DB");

        let mut storage_changeset_cursor = provider
            .tx_ref()
            .cursor_dup_read::<tables::StorageChangeSets>()
            .expect("Could not open plain storage state cursor");
        let range = BlockNumberAddress::range(1..=1);
        let mut storage_changes = storage_changeset_cursor.walk_range(range).unwrap();

        assert_eq!(
            storage_changes.next(),
            Some(Ok((
                BlockNumberAddress((1, address1)),
                StorageEntry {
                    key: B256::with_last_byte(0),
                    value: U256::from(1),
                    is_private: false
                }
            )))
        );
        assert_eq!(
            storage_changes.next(),
            Some(Ok((
                BlockNumberAddress((1, address1)),
                StorageEntry {
                    key: B256::with_last_byte(1),
                    value: U256::from(2),
                    is_private: false
                }
            )))
        );
        assert_eq!(storage_changes.next(), None);
    }

    #[test]
    fn revert_to_indices() {
        let base: ExecutionOutcome = ExecutionOutcome {
            bundle: BundleState::default(),
            receipts: vec![vec![Receipt::default(); 2]; 7],
            first_block: 10,
            requests: Vec::new(),
        };

        let mut this = base.clone();
        assert!(this.revert_to(10));
        assert_eq!(this.receipts.len(), 1);

        let mut this = base.clone();
        assert!(!this.revert_to(9));
        assert_eq!(this.receipts.len(), 7);

        let mut this = base.clone();
        assert!(this.revert_to(15));
        assert_eq!(this.receipts.len(), 6);

        let mut this = base.clone();
        assert!(this.revert_to(16));
        assert_eq!(this.receipts.len(), 7);

        let mut this = base;
        assert!(!this.revert_to(17));
        assert_eq!(this.receipts.len(), 7);
    }

    #[test]
    fn bundle_state_state_root() {
        type PreState = BTreeMap<Address, (Account, BTreeMap<B256, U256>)>;
        let mut prestate: PreState = (0..10)
            .map(|key| {
                let account = Account { nonce: 1, balance: U256::from(key), bytecode_hash: None };
                let storage =
                    (1..11).map(|key| (B256::with_last_byte(key), U256::from(key))).collect();
                (Address::with_last_byte(key), (account, storage))
            })
            .collect();

        let provider_factory = create_test_provider_factory();
        let provider_rw = provider_factory.database_provider_rw().unwrap();

        // insert initial state to the database
        let tx = provider_rw.tx_ref();
        for (address, (account, storage)) in &prestate {
            let hashed_address = keccak256(address);
            tx.put::<tables::HashedAccounts>(hashed_address, *account).unwrap();
            for (slot, value) in storage {
                tx.put::<tables::HashedStorages>(
                    hashed_address,
                    StorageEntry { key: keccak256(slot), value: *value, is_private: false },
                )
                .unwrap();
            }
        }

        let (_, updates) = StateRoot::from_tx(tx).root_with_updates().unwrap();
        provider_rw.write_trie_updates(&updates).unwrap();

        let mut state = State::builder().with_bundle_update().build();

        let assert_state_root = |state: &State<EmptyDB>, expected: &PreState, msg| {
            assert_eq!(
                StateRoot::overlay_root(
                    tx,
                    provider_factory.hashed_post_state(&state.bundle_state)
                )
                .unwrap(),
                state_root(expected.clone().into_iter().map(|(address, (account, storage))| (
                    address,
                    (account, storage.into_iter())
                ))),
                "{msg}"
            );
        };

        // database only state root is correct
        assert_state_root(&state, &prestate, "empty");

        // destroy account 1
        let address1 = Address::with_last_byte(1);
        let account1_old = prestate.remove(&address1).unwrap();
        state.insert_account(address1, account1_old.0.into());
        state.commit(HashMap::from_iter([(
            address1,
            RevmAccount {
                status: AccountStatus::Touched | AccountStatus::SelfDestructed,
                info: RevmAccountInfo::default(),
                storage: HashMap::default(),
            },
        )]));
        state.merge_transitions(BundleRetention::PlainState);
        assert_state_root(&state, &prestate, "destroyed account");

        // change slot 2 in account 2
        let address2 = Address::with_last_byte(2);
        let slot2 = U256::from(2);
        let slot2_key = B256::from(slot2);
        let account2 = prestate.get_mut(&address2).unwrap();
        let account2_slot2_old_value = *account2.1.get(&slot2_key).unwrap();
        state.insert_account_with_storage(
            address2,
            account2.0.into(),
            HashMap::from_iter([(slot2, FlaggedStorage::new_from_value(account2_slot2_old_value))]),
        );

        let account2_slot2_new_value = U256::from(100);
        account2.1.insert(slot2_key, account2_slot2_new_value);
        state.commit(HashMap::from_iter([(
            address2,
            RevmAccount {
                status: AccountStatus::Touched,
                info: account2.0.into(),
                storage: HashMap::from_iter([(
                    slot2,
                    EvmStorageSlot::new_changed(
                        FlaggedStorage::new_from_value(account2_slot2_old_value),
                        FlaggedStorage::new_from_value(account2_slot2_new_value),
                    ),
                )]),
            },
        )]));
        state.merge_transitions(BundleRetention::PlainState);
        assert_state_root(&state, &prestate, "changed storage");

        // change balance of account 3
        let address3 = Address::with_last_byte(3);
        let account3 = prestate.get_mut(&address3).unwrap();
        state.insert_account(address3, account3.0.into());

        account3.0.balance = U256::from(24);
        state.commit(HashMap::from_iter([(
            address3,
            RevmAccount {
                status: AccountStatus::Touched,
                info: account3.0.into(),
                storage: HashMap::default(),
            },
        )]));
        state.merge_transitions(BundleRetention::PlainState);
        assert_state_root(&state, &prestate, "changed balance");

        // change nonce of account 4
        let address4 = Address::with_last_byte(4);
        let account4 = prestate.get_mut(&address4).unwrap();
        state.insert_account(address4, account4.0.into());

        account4.0.nonce = 128;
        state.commit(HashMap::from_iter([(
            address4,
            RevmAccount {
                status: AccountStatus::Touched,
                info: account4.0.into(),
                storage: HashMap::default(),
            },
        )]));
        state.merge_transitions(BundleRetention::PlainState);
        assert_state_root(&state, &prestate, "changed nonce");

        // recreate account 1
        let account1_new =
            Account { nonce: 56, balance: U256::from(123), bytecode_hash: Some(B256::random()) };
        prestate.insert(address1, (account1_new, BTreeMap::default()));
        state.commit(HashMap::from_iter([(
            address1,
            RevmAccount {
                status: AccountStatus::Touched | AccountStatus::Created,
                info: account1_new.into(),
                storage: HashMap::default(),
            },
        )]));
        state.merge_transitions(BundleRetention::PlainState);
        assert_state_root(&state, &prestate, "recreated");

        // update storage for account 1
        let slot20 = U256::from(20);
        let slot20_key = B256::from(slot20);
        let account1_slot20_value = U256::from(12345);
        prestate.get_mut(&address1).unwrap().1.insert(slot20_key, account1_slot20_value);
        state.commit(HashMap::from_iter([(
            address1,
            RevmAccount {
                status: AccountStatus::Touched | AccountStatus::Created,
                info: account1_new.into(),
                storage: HashMap::from_iter([(
                    slot20,
                    EvmStorageSlot::new_changed(
                        FlaggedStorage::ZERO,
                        FlaggedStorage::new_from_value(account1_slot20_value),
                    ),
                )]),
            },
        )]));
        state.merge_transitions(BundleRetention::PlainState);
        assert_state_root(&state, &prestate, "recreated changed storage");
    }

    #[test]
    fn prepend_state() {
        let address1 = Address::random();
        let address2 = Address::random();

        let account1 = RevmAccountInfo { nonce: 1, ..Default::default() };
        let account1_changed = RevmAccountInfo { nonce: 1, ..Default::default() };
        let account2 = RevmAccountInfo { nonce: 1, ..Default::default() };

        let present_state = BundleState::builder(2..=2)
            .state_present_account_info(address1, account1_changed.clone())
            .build();
        assert_eq!(present_state.reverts.len(), 1);
        let previous_state = BundleState::builder(1..=1)
            .state_present_account_info(address1, account1)
            .state_present_account_info(address2, account2.clone())
            .build();
        assert_eq!(previous_state.reverts.len(), 1);

        let mut test: ExecutionOutcome = ExecutionOutcome {
            bundle: present_state,
            receipts: vec![vec![Receipt::default(); 2]; 1],
            first_block: 2,
            requests: Vec::new(),
        };

        test.prepend_state(previous_state);

        assert_eq!(test.receipts.len(), 1);
        let end_state = test.state();
        assert_eq!(end_state.state.len(), 2);
        // reverts num should stay the same.
        assert_eq!(end_state.reverts.len(), 1);
        // account1 is not overwritten.
        assert_eq!(end_state.state.get(&address1).unwrap().info, Some(account1_changed));
        // account2 got inserted
        assert_eq!(end_state.state.get(&address2).unwrap().info, Some(account2));
    }

    #[test]
    fn hashed_state_storage_root() {
        let address = Address::random();
        let hashed_address = keccak256(address);
        let provider_factory = create_test_provider_factory();
        let provider_rw = provider_factory.provider_rw().unwrap();
        let tx = provider_rw.tx_ref();

        // insert initial account storage
        let init_storage = HashedStorage::from_iter(
            false,
            [
                "50000000000000000000000000000004253371b55351a08cb3267d4d265530b6",
                "512428ed685fff57294d1a9cbb147b18ae5db9cf6ae4b312fa1946ba0561882e",
                "51e6784c736ef8548f856909870b38e49ef7a4e3e77e5e945e0d5e6fcaa3037f",
            ]
            .into_iter()
            .map(|str| (B256::from_str(str).unwrap(), FlaggedStorage::new_from_value(1))),
        );
        let mut state = HashedPostState::default();
        state.storages.insert(hashed_address, init_storage.clone());
        provider_rw.write_hashed_state(&state.clone().into_sorted()).unwrap();

        // calculate database storage root and write intermediate storage nodes.
        let (storage_root, _, storage_updates) =
            StorageRoot::from_tx_hashed(tx, hashed_address).calculate(true).unwrap();
        assert_eq!(
            storage_root,
            storage_root_prehashed(FlaggedStorage::collect_value(init_storage.storage))
        );
        assert!(!storage_updates.is_empty());
        provider_rw
            .write_individual_storage_trie_updates(hashed_address, &storage_updates)
            .unwrap();

        // destroy the storage and re-create with new slots
        let updated_storage = HashedStorage::from_iter(
            true,
            [
                "00deb8486ad8edccfdedfc07109b3667b38a03a8009271aac250cce062d90917",
                "88d233b7380bb1bcdc866f6871c94685848f54cf0ee033b1480310b4ddb75fc9",
            ]
            .into_iter()
            .map(|str| (B256::from_str(str).unwrap(), FlaggedStorage::new_from_value(1))),
        );
        let mut state = HashedPostState::default();
        state.storages.insert(hashed_address, updated_storage.clone());
        provider_rw.write_hashed_state(&state.clone().into_sorted()).unwrap();

        // re-calculate database storage root
        let storage_root = StorageRoot::overlay_root(tx, address, updated_storage.clone()).unwrap();
        assert_eq!(
            storage_root,
            storage_root_prehashed(FlaggedStorage::collect_value(updated_storage.storage))
        );
    }
}<|MERGE_RESOLUTION|>--- conflicted
+++ resolved
@@ -243,28 +243,16 @@
         HashedPostState, HashedStorage, StateRoot, StorageRoot,
     };
     use reth_trie_db::{DatabaseStateRoot, DatabaseStorageRoot};
-<<<<<<< HEAD
-    use revm::{
-        db::{
-            states::{
-                bundle_state::BundleRetention, changes::PlainStorageRevert, PlainStorageChangeset,
-            },
-            BundleState, EmptyDB,
-        },
-        primitives::{
-            Account as RevmAccount, AccountInfo as RevmAccountInfo, AccountStatus, EvmStorageSlot,
-            FlaggedStorage,
-=======
     use revm_database::{
         states::{
             bundle_state::BundleRetention, changes::PlainStorageRevert, PlainStorageChangeset,
->>>>>>> 3ea3b68f
         },
         BundleState, State,
     };
     use revm_database_interface::{DatabaseCommit, EmptyDB};
     use revm_state::{
         Account as RevmAccount, AccountInfo as RevmAccountInfo, AccountStatus, EvmStorageSlot,
+        FlaggedStorage,
     };
     use std::{collections::BTreeMap, str::FromStr};
 
@@ -292,11 +280,7 @@
                 storage_cursor
                     .insert(
                         hashed_address,
-<<<<<<< HEAD
-                        StorageEntry { key: hashed_slot, value: U256::from(1), is_private: false },
-=======
-                        &StorageEntry { key: hashed_slot, value: U256::from(1) },
->>>>>>> 3ea3b68f
+                        &StorageEntry { key: hashed_slot, value: U256::from(1), is_private: false },
                     )
                     .unwrap();
             }
