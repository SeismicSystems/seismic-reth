--- conflicted
+++ resolved
@@ -6,9 +6,6 @@
 };
 use alloy_primitives::bytes::BufMut;
 
-<<<<<<< HEAD
-cond_mod!(eip1559, eip2930, eip4844, eip7702, legacy, txtype, seismic);
-=======
 impl<Eip4844> Compact for EthereumTypedTransaction<Eip4844>
 where
     Eip4844: Compact + RlpEcdsaEncodableTx,
@@ -56,8 +53,7 @@
     }
 }
 
-cond_mod!(eip1559, eip2930, eip4844, eip7702, legacy, txtype);
->>>>>>> 3ea3b68f
+cond_mod!(eip1559, eip2930, eip4844, eip7702, legacy, seismic, txtype);
 
 mod ethereum;
 #[cfg(all(feature = "test-utils", feature = "op"))]
