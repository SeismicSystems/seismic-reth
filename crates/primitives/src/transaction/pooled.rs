//! Defines the types for blob transactions, legacy, and other EIP-2718 transactions included in a
//! response to `GetPooledTransactions`.

<<<<<<< HEAD
use super::{error::TransactionConversionError, TxEip7702, TxSeismic};
use crate::{
    Address, BlobTransaction, BlobTransactionSidecar, Bytes, Signature, Transaction,
    TransactionSigned, TransactionSignedEcRecovered, TxEip1559, TxEip2930, TxEip4844, TxHash,
    TxLegacy, B256, EIP4844_TX_TYPE_ID,
=======
use super::{
    recover_signer_unchecked, signature::recover_signer, TransactionConversionError, TxEip7702,
>>>>>>> 5ef21cdf
};
use crate::{BlobTransaction, RecoveredTx, Transaction, TransactionSigned};
use alloc::vec::Vec;
use alloy_consensus::{
    constants::EIP4844_TX_TYPE_ID,
    transaction::{TxEip1559, TxEip2930, TxEip4844, TxLegacy},
    SignableTransaction, Signed, TxEip4844WithSidecar, Typed2718,
};
use alloy_eips::{
    eip2718::{Decodable2718, Eip2718Result, Encodable2718},
    eip2930::AccessList,
    eip4844::BlobTransactionSidecar,
    eip7702::SignedAuthorization,
};
use alloy_primitives::{
    Address, Bytes, ChainId, PrimitiveSignature as Signature, TxHash, TxKind, B256, U256,
};
use alloy_rlp::{Decodable, Encodable, Error as RlpError, Header};
use bytes::Buf;
use core::hash::{Hash, Hasher};
use reth_primitives_traits::{InMemorySize, SignedTransaction};
use revm_primitives::keccak256;
use serde::{Deserialize, Serialize};

/// A response to `GetPooledTransactions`. This can include either a blob transaction, or a
/// non-4844 signed transaction.
#[cfg_attr(any(test, feature = "reth-codec"), reth_codecs::add_arbitrary_tests)]
#[derive(Clone, Debug, PartialEq, Eq, Serialize, Deserialize)]
pub enum PooledTransactionsElement {
    /// An untagged [`TxLegacy`].
    Legacy(Signed<TxLegacy>),
    /// A [`TxEip2930`] tagged with type 1.
    Eip2930(Signed<TxEip2930>),
    /// A [`TxEip1559`] tagged with type 2.
    Eip1559(Signed<TxEip1559>),
    /// A [`TxEip7702`] tagged with type 4.
    Eip7702(Signed<TxEip7702>),
    /// A blob transaction, which includes the transaction, blob data, commitments, and proofs.
    BlobTransaction(BlobTransaction),
    /// A Seismic transaction
    Seismic {
        /// The inner transaction
        transaction: TxSeismic,
        /// The signature
        signature: Signature,
        /// The hash of the transaction
        hash: TxHash,
    },
}

impl PooledTransactionsElement {
<<<<<<< HEAD
    /// Tries to convert a [`TransactionSigned`] into a [`PooledTransactionsElement`].
    ///
    /// This function used as a helper to convert from a decoded p2p broadcast message to
    /// [`PooledTransactionsElement`]. Since [`BlobTransaction`] is disallowed to be broadcasted on
    /// p2p, return an err if `tx` is [`Transaction::Eip4844`].
    pub fn try_from_broadcast(tx: TransactionSigned) -> Result<Self, TransactionSigned> {
        match tx {
            TransactionSigned { transaction: Transaction::Legacy(tx), signature, hash } => {
                Ok(Self::Legacy { transaction: tx, signature, hash })
            }
            TransactionSigned { transaction: Transaction::Seismic(tx), signature, hash } => {
                Ok(Self::Seismic { transaction: tx, signature, hash })
            }
            TransactionSigned { transaction: Transaction::Eip2930(tx), signature, hash } => {
                Ok(Self::Eip2930 { transaction: tx, signature, hash })
            }
            TransactionSigned { transaction: Transaction::Eip1559(tx), signature, hash } => {
                Ok(Self::Eip1559 { transaction: tx, signature, hash })
            }
            TransactionSigned { transaction: Transaction::Eip7702(tx), signature, hash } => {
                Ok(Self::Eip7702 { transaction: tx, signature, hash })
            }
            // Not supported because missing blob sidecar
            tx @ TransactionSigned { transaction: Transaction::Eip4844(_), .. } => Err(tx),
            #[cfg(feature = "optimism")]
            // Not supported because deposit transactions are never pooled
            tx @ TransactionSigned { transaction: Transaction::Deposit(_), .. } => Err(tx),
        }
    }

    /// Converts from an EIP-4844 [`TransactionSignedEcRecovered`] to a
=======
    /// Converts from an EIP-4844 [`RecoveredTx`] to a
>>>>>>> 5ef21cdf
    /// [`PooledTransactionsElementEcRecovered`] with the given sidecar.
    ///
    /// Returns an `Err` containing the original `TransactionSigned` if the transaction is not
    /// EIP-4844.
    pub fn try_from_blob_transaction(
        tx: TransactionSigned,
        sidecar: BlobTransactionSidecar,
    ) -> Result<Self, TransactionSigned> {
        let hash = tx.hash();
        Ok(match tx {
            // If the transaction is an EIP-4844 transaction...
            TransactionSigned { transaction: Transaction::Eip4844(tx), signature, .. } => {
                // Construct a `PooledTransactionsElement::BlobTransaction` with provided sidecar.
                Self::BlobTransaction(BlobTransaction(Signed::new_unchecked(
                    TxEip4844WithSidecar { tx, sidecar },
                    signature,
                    hash,
                )))
            }
            // If the transaction is not EIP-4844, return an error with the original
            // transaction.
            _ => return Err(tx),
        })
    }

    /// Heavy operation that return signature hash over rlp encoded transaction.
    /// It is only for signature signing or signer recovery.
    pub fn signature_hash(&self) -> B256 {
        match self {
<<<<<<< HEAD
            Self::Legacy { transaction, .. } => transaction.signature_hash(),
            Self::Seismic { transaction, .. } => transaction.signature_hash(),
            Self::Eip2930 { transaction, .. } => transaction.signature_hash(),
            Self::Eip1559 { transaction, .. } => transaction.signature_hash(),
            Self::Eip7702 { transaction, .. } => transaction.signature_hash(),
            Self::BlobTransaction(blob_tx) => blob_tx.transaction.signature_hash(),
=======
            Self::Legacy(tx) => tx.signature_hash(),
            Self::Eip2930(tx) => tx.signature_hash(),
            Self::Eip1559(tx) => tx.signature_hash(),
            Self::Eip7702(tx) => tx.signature_hash(),
            Self::BlobTransaction(tx) => tx.signature_hash(),
>>>>>>> 5ef21cdf
        }
    }

    /// Reference to transaction hash. Used to identify transaction.
    pub const fn hash(&self) -> &TxHash {
        match self {
<<<<<<< HEAD
            Self::Legacy { hash, .. } |
            Self::Eip2930 { hash, .. } |
            Self::Eip1559 { hash, .. } |
            Self::Seismic { hash, .. } |
            Self::Eip7702 { hash, .. } => hash,
            Self::BlobTransaction(tx) => &tx.hash,
=======
            Self::Legacy(tx) => tx.hash(),
            Self::Eip2930(tx) => tx.hash(),
            Self::Eip1559(tx) => tx.hash(),
            Self::Eip7702(tx) => tx.hash(),
            Self::BlobTransaction(tx) => tx.0.hash(),
>>>>>>> 5ef21cdf
        }
    }

    /// Returns the signature of the transaction.
    pub const fn signature(&self) -> &Signature {
        match self {
<<<<<<< HEAD
            Self::Legacy { signature, .. } |
            Self::Seismic { signature, .. } |
            Self::Eip2930 { signature, .. } |
            Self::Eip1559 { signature, .. } |
            Self::Eip7702 { signature, .. } => signature,
            Self::BlobTransaction(blob_tx) => &blob_tx.signature,
        }
    }

    /// Returns the transaction nonce.
    pub const fn nonce(&self) -> u64 {
        match self {
            Self::Legacy { transaction, .. } => transaction.nonce,
            Self::Eip2930 { transaction, .. } => transaction.nonce,
            Self::Eip1559 { transaction, .. } => transaction.nonce,
            Self::Eip7702 { transaction, .. } => transaction.nonce,
            Self::BlobTransaction(blob_tx) => blob_tx.transaction.nonce,
            Self::Seismic { transaction, .. } => *transaction.nonce(),
=======
            Self::Legacy(tx) => tx.signature(),
            Self::Eip2930(tx) => tx.signature(),
            Self::Eip1559(tx) => tx.signature(),
            Self::Eip7702(tx) => tx.signature(),
            Self::BlobTransaction(tx) => tx.0.signature(),
>>>>>>> 5ef21cdf
        }
    }

    /// Recover signer from signature and hash.
    ///
    /// Returns `None` if the transaction's signature is invalid, see also [`Self::recover_signer`].
    pub fn recover_signer(&self) -> Option<Address> {
        recover_signer(self.signature(), self.signature_hash())
    }

    /// Tries to recover signer and return [`PooledTransactionsElementEcRecovered`].
    ///
    /// Returns `Err(Self)` if the transaction's signature is invalid, see also
    /// [`Self::recover_signer`].
    pub fn try_into_ecrecovered(self) -> Result<PooledTransactionsElementEcRecovered, Self> {
        match self.recover_signer() {
            None => Err(self),
            Some(signer) => Ok(RecoveredTx { signed_transaction: self, signer }),
        }
    }

<<<<<<< HEAD
    /// Decodes the "raw" format of transaction (e.g. `eth_sendRawTransaction`).
    ///
    /// This should be used for `eth_sendRawTransaction`, for any transaction type. Blob
    /// transactions **must** include the blob sidecar as part of the raw encoding.
    ///
    /// This method can not be used for decoding the `transactions` field of `engine_newPayload`,
    /// because EIP-4844 transactions for that method do not include the blob sidecar. The blobs
    /// are supplied in an argument separate from the payload.
    ///
    /// A raw transaction is either a legacy transaction or EIP-2718 typed transaction, with a
    /// special case for EIP-4844 transactions.
    ///
    /// For legacy transactions, the format is encoded as: `rlp(tx)`. This format will start with a
    /// RLP list header.
    ///
    /// For EIP-2718 typed transactions, the format is encoded as the type of the transaction
    /// followed by the rlp of the transaction: `type || rlp(tx)`.
    ///
    /// For EIP-4844 transactions, the format includes a blob sidecar (the blobs, commitments, and
    /// proofs) after the transaction:
    /// `type || rlp([tx_payload_body, blobs, commitments, proofs])`
    ///
    /// Where `tx_payload_body` is encoded as a RLP list:
    /// `[chain_id, nonce, max_priority_fee_per_gas, ..., y_parity, r, s]`
    pub fn decode_enveloped(data: &mut &[u8]) -> alloy_rlp::Result<Self> {
        if data.is_empty() {
            return Err(RlpError::InputTooShort)
        }

        // Check if the tx is a list - tx types are less than EMPTY_LIST_CODE (0xc0)
        if data[0] >= EMPTY_LIST_CODE {
            // decode as legacy transaction
            let (transaction, hash, signature) =
                TransactionSigned::decode_rlp_legacy_transaction_tuple(data)?;

            Ok(Self::Legacy { transaction, signature, hash })
        } else {
            // decode the type byte, only decode BlobTransaction if it is a 4844 transaction
            let tx_type = *data.first().ok_or(RlpError::InputTooShort)?;

            if tx_type == EIP4844_TX_TYPE_ID {
                // Recall that the blob transaction response `TransactionPayload` is encoded like
                // this: `rlp([tx_payload_body, blobs, commitments, proofs])`
                //
                // Note that `tx_payload_body` is a list:
                // `[chain_id, nonce, max_priority_fee_per_gas, ..., y_parity, r, s]`
                //
                // This makes the full encoding:
                // `tx_type (0x03) || rlp([[chain_id, nonce, ...], blobs, commitments, proofs])`
                //
                // First, we advance the buffer past the type byte
                data.advance(1);

                // Now, we decode the inner blob transaction:
                // `rlp([[chain_id, nonce, ...], blobs, commitments, proofs])`
                let blob_tx = BlobTransaction::decode_inner(data)?;
                Ok(Self::BlobTransaction(blob_tx))
            } else {
                // DO NOT advance the buffer for the type, since we want the enveloped decoding to
                // decode it again and advance the buffer on its own.
                let typed_tx = TransactionSigned::decode_enveloped_typed_transaction(data)?;

                // because we checked the tx type, we can be sure that the transaction is not a
                // blob transaction or legacy
                match typed_tx.transaction {
                    Transaction::Legacy(_) => Err(RlpError::Custom(
                        "legacy transactions should not be a result of EIP-2718 decoding",
                    )),
                    Transaction::Seismic(tx) => Ok(Self::Seismic {
                        transaction: tx,
                        signature: typed_tx.signature,
                        hash: typed_tx.hash,
                    }),
                    Transaction::Eip4844(_) => Err(RlpError::Custom(
                        "EIP-4844 transactions can only be decoded with transaction type 0x03",
                    )),
                    Transaction::Eip2930(tx) => Ok(Self::Eip2930 {
                        transaction: tx,
                        signature: typed_tx.signature,
                        hash: typed_tx.hash,
                    }),
                    Transaction::Eip1559(tx) => Ok(Self::Eip1559 {
                        transaction: tx,
                        signature: typed_tx.signature,
                        hash: typed_tx.hash,
                    }),
                    Transaction::Eip7702(tx) => {Ok(Self::Eip7702 {
                        transaction: tx,
                        signature: typed_tx.signature,
                        hash: typed_tx.hash,
                    })},
                    #[cfg(feature = "optimism")]
                    Transaction::Deposit(_) => Err(RlpError::Custom("Optimism deposit transaction cannot be decoded to PooledTransactionsElement"))
                }
            }
=======
    /// This encodes the transaction _without_ the signature, and is only suitable for creating a
    /// hash intended for signing.
    pub fn encode_for_signing(&self, out: &mut dyn bytes::BufMut) {
        match self {
            Self::Legacy(tx) => tx.tx().encode_for_signing(out),
            Self::Eip2930(tx) => tx.tx().encode_for_signing(out),
            Self::Eip1559(tx) => tx.tx().encode_for_signing(out),
            Self::BlobTransaction(tx) => tx.tx().encode_for_signing(out),
            Self::Eip7702(tx) => tx.tx().encode_for_signing(out),
>>>>>>> 5ef21cdf
        }
    }

    /// Create [`RecoveredTx`] by converting this transaction into
    /// [`TransactionSigned`] and [`Address`] of the signer.
    pub fn into_ecrecovered_transaction(self, signer: Address) -> RecoveredTx {
        RecoveredTx::from_signed_transaction(self.into_transaction(), signer)
    }

    /// Returns the inner [`TransactionSigned`].
    pub fn into_transaction(self) -> TransactionSigned {
        match self {
<<<<<<< HEAD
            Self::Legacy { transaction, signature, hash } => {
                TransactionSigned { transaction: Transaction::Legacy(transaction), signature, hash }
            }
            Self::Seismic { transaction, signature, hash } => TransactionSigned {
                transaction: Transaction::Seismic(transaction),
                signature,
                hash,
            },
            Self::Eip2930 { transaction, signature, hash } => TransactionSigned {
                transaction: Transaction::Eip2930(transaction),
                signature,
                hash,
            },
            Self::Eip1559 { transaction, signature, hash } => TransactionSigned {
                transaction: Transaction::Eip1559(transaction),
                signature,
                hash,
            },
            Self::Eip7702 { transaction, signature, hash } => TransactionSigned {
                transaction: Transaction::Eip7702(transaction),
                signature,
                hash,
            },
=======
            Self::Legacy(tx) => tx.into(),
            Self::Eip2930(tx) => tx.into(),
            Self::Eip1559(tx) => tx.into(),
            Self::Eip7702(tx) => tx.into(),
>>>>>>> 5ef21cdf
            Self::BlobTransaction(blob_tx) => blob_tx.into_parts().0,
        }
    }

<<<<<<< HEAD
    /// Returns the length without an RLP header - this is used for eth/68 sizes.
    pub fn length_without_header(&self) -> usize {
        match self {
            Self::Legacy { transaction, signature, .. } => {
                // method computes the payload len with a RLP header
                transaction.payload_len_with_signature(signature)
            }
            Self::Seismic { transaction, signature, .. } => {
                // method computes the payload len with a RLP header
                transaction.payload_len_with_signature(signature)
            }
            Self::Eip2930 { transaction, signature, .. } => {
                // method computes the payload len without a RLP header
                transaction.payload_len_with_signature_without_header(signature)
            }
            Self::Eip1559 { transaction, signature, .. } => {
                // method computes the payload len without a RLP header
                transaction.payload_len_with_signature_without_header(signature)
            }
            Self::Eip7702 { transaction, signature, .. } => {
                // method computes the payload len without a RLP header
                transaction.payload_len_with_signature_without_header(signature)
            }
            Self::BlobTransaction(blob_tx) => {
                // the encoding does not use a header, so we set `with_header` to false
                blob_tx.payload_len_with_type(false)
            }
        }
    }

    /// Returns the enveloped encoded transactions.
    ///
    /// See also [`TransactionSigned::encode_enveloped`]
    pub fn envelope_encoded(&self) -> Bytes {
        let mut buf = Vec::new();
        self.encode_enveloped(&mut buf);
        buf.into()
    }

    /// Encodes the transaction into the "raw" format (e.g. `eth_sendRawTransaction`).
    /// This format is also referred to as "binary" encoding.
    ///
    /// For legacy transactions, it encodes the RLP of the transaction into the buffer:
    /// `rlp(tx-data)`
    /// For EIP-2718 typed it encodes the type of the transaction followed by the rlp of the
    /// transaction: `tx-type || rlp(tx-data)`
    pub fn encode_enveloped(&self, out: &mut dyn bytes::BufMut) {
        // The encoding of `tx-data` depends on the transaction type. Refer to these docs for more
        // information on the exact format:
        // - Legacy: TxLegacy::encode_with_signature
        // - EIP-2930: TxEip2930::encode_with_signature
        // - EIP-1559: TxEip1559::encode_with_signature
        // - EIP-4844: BlobTransaction::encode_with_type_inner
        // - EIP-7702: TxEip7702::encode_with_signature
        match self {
            Self::Legacy { transaction, signature, .. } => {
                transaction.encode_with_signature(signature, out)
            }
            Self::Seismic { transaction, signature, .. } => {
                transaction.encode_with_signature(signature, out, false)
            }
            Self::Eip2930 { transaction, signature, .. } => {
                transaction.encode_with_signature(signature, out, false)
            }
            Self::Eip1559 { transaction, signature, .. } => {
                transaction.encode_with_signature(signature, out, false)
            }
            Self::Eip7702 { transaction, signature, .. } => {
                transaction.encode_with_signature(signature, out, false)
            }
            Self::BlobTransaction(blob_tx) => {
                // The inner encoding is used with `with_header` set to true, making the final
                // encoding:
                // `tx_type || rlp([transaction_payload_body, blobs, commitments, proofs]))`
                blob_tx.encode_with_type_inner(out, false);
            }
        }
    }

=======
>>>>>>> 5ef21cdf
    /// Returns true if the transaction is an EIP-4844 transaction.
    #[inline]
    pub const fn is_eip4844(&self) -> bool {
        matches!(self, Self::BlobTransaction(_))
    }

    /// Returns the [`TxLegacy`] variant if the transaction is a legacy transaction.
    pub const fn as_legacy(&self) -> Option<&TxLegacy> {
        match self {
            Self::Legacy(tx) => Some(tx.tx()),
            _ => None,
        }
    }

    /// Returns the [`TxEip2930`] variant if the transaction is an EIP-2930 transaction.
    pub const fn as_eip2930(&self) -> Option<&TxEip2930> {
        match self {
            Self::Eip2930(tx) => Some(tx.tx()),
            _ => None,
        }
    }

    /// Returns the [`TxEip1559`] variant if the transaction is an EIP-1559 transaction.
    pub const fn as_eip1559(&self) -> Option<&TxEip1559> {
        match self {
            Self::Eip1559(tx) => Some(tx.tx()),
            _ => None,
        }
    }

    /// Returns the [`TxEip4844`] variant if the transaction is an EIP-4844 transaction.
    pub const fn as_eip4844(&self) -> Option<&TxEip4844> {
        match self {
            Self::BlobTransaction(tx) => Some(tx.0.tx().tx()),
            _ => None,
        }
    }

    /// Returns the [`TxEip7702`] variant if the transaction is an EIP-7702 transaction.
    pub const fn as_eip7702(&self) -> Option<&TxEip7702> {
        match self {
            Self::Eip7702(tx) => Some(tx.tx()),
            _ => None,
        }
    }

    /// Returns the blob gas used for all blobs of the EIP-4844 transaction if it is an EIP-4844
    /// transaction.
    ///
    /// This is the number of blobs times the
    /// [`DATA_GAS_PER_BLOB`](alloy_eips::eip4844::DATA_GAS_PER_BLOB) a single blob consumes.
    pub fn blob_gas_used(&self) -> Option<u64> {
        self.as_eip4844().map(TxEip4844::blob_gas)
    }
}

<<<<<<< HEAD
    /// Max fee per blob gas for eip4844 transaction [`TxEip4844`].
    ///
    /// Returns `None` for non-eip4844 transactions.
    ///
    /// This is also commonly referred to as the "Blob Gas Fee Cap" (`BlobGasFeeCap`).
    pub const fn max_fee_per_blob_gas(&self) -> Option<u128> {
        match self {
            Self::BlobTransaction(tx) => Some(tx.transaction.max_fee_per_blob_gas),
            _ => None,
        }
    }

    /// Max priority fee per gas for eip1559 transaction, for legacy and eip2930 transactions this
    /// is `None`
    ///
    /// This is also commonly referred to as the "Gas Tip Cap" (`GasTipCap`).
    pub const fn max_priority_fee_per_gas(&self) -> Option<u128> {
        match self {
            Self::Legacy { .. } | Self::Seismic { .. } | Self::Eip2930 { .. } => None,
            Self::Eip1559 { transaction, .. } => Some(transaction.max_priority_fee_per_gas),
            Self::Eip7702 { transaction, .. } => Some(transaction.max_priority_fee_per_gas),
            Self::BlobTransaction(tx) => Some(tx.transaction.max_priority_fee_per_gas),
        }
    }

    /// Max fee per gas for eip1559 transaction, for legacy transactions this is `gas_price`.
    ///
    /// This is also commonly referred to as the "Gas Fee Cap" (`GasFeeCap`).
    pub const fn max_fee_per_gas(&self) -> u128 {
        match self {
            Self::Legacy { transaction, .. } => transaction.gas_price,
            Self::Seismic { transaction, .. } => *transaction.gas_price(),
            Self::Eip2930 { transaction, .. } => transaction.gas_price,
            Self::Eip1559 { transaction, .. } => transaction.max_fee_per_gas,
            Self::Eip7702 { transaction, .. } => transaction.max_fee_per_gas,
            Self::BlobTransaction(tx) => tx.transaction.max_fee_per_gas,
        }
=======
impl Hash for PooledTransactionsElement {
    fn hash<H: Hasher>(&self, state: &mut H) {
        self.trie_hash().hash(state);
>>>>>>> 5ef21cdf
    }
}

impl Encodable for PooledTransactionsElement {
    /// This encodes the transaction _with_ the signature, and an rlp header.
    ///
    /// For legacy transactions, it encodes the transaction data:
    /// `rlp(tx-data)`
    ///
    /// For EIP-2718 typed transactions, it encodes the transaction type followed by the rlp of the
    /// transaction:
    /// `rlp(tx-type || rlp(tx-data))`
    fn encode(&self, out: &mut dyn bytes::BufMut) {
<<<<<<< HEAD
        // The encoding of `tx-data` depends on the transaction type. Refer to these docs for more
        // information on the exact format:
        // - Legacy: TxLegacy::encode_with_signature
        // - EIP-2930: TxEip2930::encode_with_signature
        // - EIP-1559: TxEip1559::encode_with_signature
        // - EIP-4844: BlobTransaction::encode_with_type_inner
        // - EIP-7702: TxEip7702::encode_with_signature
        match self {
            Self::Legacy { transaction, signature, .. } => {
                transaction.encode_with_signature(signature, out)
            }
            Self::Seismic { transaction, signature, .. } => {
                transaction.encode_with_signature(signature, out, true)
            }
            Self::Eip2930 { transaction, signature, .. } => {
                // encodes with string header
                transaction.encode_with_signature(signature, out, true)
            }
            Self::Eip1559 { transaction, signature, .. } => {
                // encodes with string header
                transaction.encode_with_signature(signature, out, true)
            }
            Self::Eip7702 { transaction, signature, .. } => {
                // encodes with string header
                transaction.encode_with_signature(signature, out, true)
            }
            Self::BlobTransaction(blob_tx) => {
                // The inner encoding is used with `with_header` set to true, making the final
                // encoding:
                // `rlp(tx_type || rlp([transaction_payload_body, blobs, commitments, proofs]))`
                blob_tx.encode_with_type_inner(out, true);
            }
        }
    }

    fn length(&self) -> usize {
        match self {
            Self::Legacy { transaction, signature, .. } => {
                // method computes the payload len with a RLP header
                transaction.payload_len_with_signature(signature)
            }
            Self::Seismic { transaction, signature, .. } => {
                // method computes the payload len with a RLP header
                transaction.payload_len_with_signature(signature)
            }
            Self::Eip2930 { transaction, signature, .. } => {
                // method computes the payload len with a RLP header
                transaction.payload_len_with_signature(signature)
            }
            Self::Eip1559 { transaction, signature, .. } => {
                // method computes the payload len with a RLP header
                transaction.payload_len_with_signature(signature)
            }
            Self::Eip7702 { transaction, signature, .. } => {
                // method computes the payload len with a RLP header
                transaction.payload_len_with_signature(signature)
            }
            Self::BlobTransaction(blob_tx) => {
                // the encoding uses a header, so we set `with_header` to true
                blob_tx.payload_len_with_type(true)
            }
=======
        self.network_encode(out);
    }

    fn length(&self) -> usize {
        let mut payload_length = self.encode_2718_len();
        if !Encodable2718::is_legacy(self) {
            payload_length += Header { list: false, payload_length }.length();
>>>>>>> 5ef21cdf
        }

        payload_length
    }
}

impl Decodable for PooledTransactionsElement {
    /// Decodes an enveloped post EIP-4844 [`PooledTransactionsElement`].
    ///
    /// CAUTION: this expects that `buf` is `rlp(tx_type || rlp(tx-data))`
    fn decode(buf: &mut &[u8]) -> alloy_rlp::Result<Self> {
        // From the EIP-4844 spec:
        // Blob transactions have two network representations. During transaction gossip responses
        // (`PooledTransactions`), the EIP-2718 `TransactionPayload` of the blob transaction is
        // wrapped to become:
        //
        // `rlp([tx_payload_body, blobs, commitments, proofs])`
        //
        // This means the full wire encoding is:
        // `rlp(tx_type || rlp([transaction_payload_body, blobs, commitments, proofs]))`
        //
        // First, we check whether or not the transaction is a legacy transaction.
        if buf.is_empty() {
            return Err(RlpError::InputTooShort)
        }

        // keep the original buf around for legacy decoding
        let mut original_encoding = *buf;

        // If the header is a list header, it is a legacy transaction. Otherwise, it is a typed
        // transaction
        let header = Header::decode(buf)?;

        // Check if the tx is a list
        if header.list {
            // decode as legacy transaction
            let tx = Self::fallback_decode(&mut original_encoding)?;

            // advance the buffer by however long the legacy transaction decoding advanced the
            // buffer
            *buf = original_encoding;

            Ok(tx)
        } else {
            // decode the type byte, only decode BlobTransaction if it is a 4844 transaction
            let tx_type = *buf.first().ok_or(RlpError::InputTooShort)?;
            let remaining_len = buf.len();

            // Advance the buffer past the type byte
            buf.advance(1);

            let tx = Self::typed_decode(tx_type, buf).map_err(RlpError::from)?;

            // check that the bytes consumed match the payload length
            let bytes_consumed = remaining_len - buf.len();
            if bytes_consumed != header.payload_length {
                return Err(RlpError::UnexpectedLength)
            }

            Ok(tx)
        }
    }
}

impl Encodable2718 for PooledTransactionsElement {
    fn type_flag(&self) -> Option<u8> {
        match self {
            Self::Legacy(_) => None,
            Self::Eip2930(_) => Some(0x01),
            Self::Eip1559(_) => Some(0x02),
            Self::BlobTransaction(_) => Some(0x03),
            Self::Eip7702(_) => Some(0x04),
        }
    }

    fn encode_2718_len(&self) -> usize {
        match self {
            Self::Legacy(tx) => tx.eip2718_encoded_length(),
            Self::Eip2930(tx) => tx.eip2718_encoded_length(),
            Self::Eip1559(tx) => tx.eip2718_encoded_length(),
            Self::Eip7702(tx) => tx.eip2718_encoded_length(),
            Self::BlobTransaction(tx) => tx.eip2718_encoded_length(),
        }
    }

    fn encode_2718(&self, out: &mut dyn alloy_rlp::BufMut) {
        match self {
            Self::Legacy(tx) => tx.eip2718_encode(out),
            Self::Eip2930(tx) => tx.eip2718_encode(out),
            Self::Eip1559(tx) => tx.eip2718_encode(out),
            Self::Eip7702(tx) => tx.eip2718_encode(out),
            Self::BlobTransaction(tx) => tx.eip2718_encode(out),
        }
    }

    fn trie_hash(&self) -> B256 {
        *self.hash()
    }
}

impl Decodable2718 for PooledTransactionsElement {
    fn typed_decode(ty: u8, buf: &mut &[u8]) -> Eip2718Result<Self> {
        match ty {
            EIP4844_TX_TYPE_ID => {
                // Recall that the blob transaction response `TransactionPayload` is encoded like
                // this: `rlp([tx_payload_body, blobs, commitments, proofs])`
                //
                // Note that `tx_payload_body` is a list:
                // `[chain_id, nonce, max_priority_fee_per_gas, ..., y_parity, r, s]`
                //
                // This makes the full encoding:
                // `tx_type (0x03) || rlp([[chain_id, nonce, ...], blobs, commitments, proofs])`

                // Now, we decode the inner blob transaction:
                // `rlp([[chain_id, nonce, ...], blobs, commitments, proofs])`
                let blob_tx = BlobTransaction::decode_inner(buf)?;
                Ok(Self::BlobTransaction(blob_tx))
            }
            tx_type => {
                let typed_tx = TransactionSigned::typed_decode(tx_type, buf)?;
                let hash = typed_tx.hash();
                match typed_tx.transaction {
                    Transaction::Legacy(_) => Err(RlpError::Custom(
<<<<<<< HEAD
                        "legacy transactions should not be a result of EIP-2718 decoding",
                    )),
                    Transaction::Seismic(_) => Err(RlpError::Custom(
                        "Seismic transactions should not be a result of EIP-2718 decoding",
                    )),
=======
                        "legacy transactions should not be a result of typed decoding",
                    ).into()),
                    // because we checked the tx type, we can be sure that the transaction is not a
                    // blob transaction
>>>>>>> 5ef21cdf
                    Transaction::Eip4844(_) => Err(RlpError::Custom(
                        "EIP-4844 transactions can only be decoded with transaction type 0x03",
                    ).into()),
                    Transaction::Eip2930(tx) => Ok(Self::Eip2930 (
                        Signed::new_unchecked(tx, typed_tx.signature, hash)
                    )),
                    Transaction::Eip1559(tx) => Ok(Self::Eip1559( Signed::new_unchecked(tx, typed_tx.signature, hash))),
                    Transaction::Eip7702(tx) => Ok(Self::Eip7702( Signed::new_unchecked(tx, typed_tx.signature, hash))),
                    #[cfg(feature = "optimism")]
                    Transaction::Deposit(_) => Err(RlpError::Custom("Optimism deposit transaction cannot be decoded to PooledTransactionsElement").into())
                }
            }
        }
    }

    fn fallback_decode(buf: &mut &[u8]) -> Eip2718Result<Self> {
        // decode as legacy transaction
        let (transaction, hash, signature) =
            TransactionSigned::decode_rlp_legacy_transaction_tuple(buf)?;

        Ok(Self::Legacy(Signed::new_unchecked(transaction, signature, hash)))
    }
}

impl Typed2718 for PooledTransactionsElement {
    fn ty(&self) -> u8 {
        match self {
            Self::Legacy(tx) => tx.tx().ty(),
            Self::Eip2930(tx) => tx.tx().ty(),
            Self::Eip1559(tx) => tx.tx().ty(),
            Self::BlobTransaction(tx) => tx.tx().ty(),
            Self::Eip7702(tx) => tx.tx().ty(),
        }
    }
}

impl alloy_consensus::Transaction for PooledTransactionsElement {
    fn chain_id(&self) -> Option<ChainId> {
        match self {
            Self::Legacy(tx) => tx.tx().chain_id(),
            Self::Eip2930(tx) => tx.tx().chain_id(),
            Self::Eip1559(tx) => tx.tx().chain_id(),
            Self::Eip7702(tx) => tx.tx().chain_id(),
            Self::BlobTransaction(tx) => tx.tx().chain_id(),
        }
    }

    fn nonce(&self) -> u64 {
        match self {
            Self::Legacy(tx) => tx.tx().nonce(),
            Self::Eip2930(tx) => tx.tx().nonce(),
            Self::Eip1559(tx) => tx.tx().nonce(),
            Self::Eip7702(tx) => tx.tx().nonce(),
            Self::BlobTransaction(tx) => tx.tx().nonce(),
        }
    }

    fn gas_limit(&self) -> u64 {
        match self {
            Self::Legacy(tx) => tx.tx().gas_limit(),
            Self::Eip2930(tx) => tx.tx().gas_limit(),
            Self::Eip1559(tx) => tx.tx().gas_limit(),
            Self::Eip7702(tx) => tx.tx().gas_limit(),
            Self::BlobTransaction(tx) => tx.tx().gas_limit(),
        }
    }

    fn gas_price(&self) -> Option<u128> {
        match self {
            Self::Legacy(tx) => tx.tx().gas_price(),
            Self::Eip2930(tx) => tx.tx().gas_price(),
            Self::Eip1559(tx) => tx.tx().gas_price(),
            Self::Eip7702(tx) => tx.tx().gas_price(),
            Self::BlobTransaction(tx) => tx.tx().gas_price(),
        }
    }

    fn max_fee_per_gas(&self) -> u128 {
        match self {
            Self::Legacy(tx) => tx.tx().max_fee_per_gas(),
            Self::Eip2930(tx) => tx.tx().max_fee_per_gas(),
            Self::Eip1559(tx) => tx.tx().max_fee_per_gas(),
            Self::Eip7702(tx) => tx.tx().max_fee_per_gas(),
            Self::BlobTransaction(tx) => tx.tx().max_fee_per_gas(),
        }
    }

    fn max_priority_fee_per_gas(&self) -> Option<u128> {
        match self {
            Self::Legacy(tx) => tx.tx().max_priority_fee_per_gas(),
            Self::Eip2930(tx) => tx.tx().max_priority_fee_per_gas(),
            Self::Eip1559(tx) => tx.tx().max_priority_fee_per_gas(),
            Self::Eip7702(tx) => tx.tx().max_priority_fee_per_gas(),
            Self::BlobTransaction(tx) => tx.tx().max_priority_fee_per_gas(),
        }
    }

    fn max_fee_per_blob_gas(&self) -> Option<u128> {
        match self {
            Self::Legacy(tx) => tx.tx().max_fee_per_blob_gas(),
            Self::Eip2930(tx) => tx.tx().max_fee_per_blob_gas(),
            Self::Eip1559(tx) => tx.tx().max_fee_per_blob_gas(),
            Self::Eip7702(tx) => tx.tx().max_fee_per_blob_gas(),
            Self::BlobTransaction(tx) => tx.tx().max_fee_per_blob_gas(),
        }
    }

    fn priority_fee_or_price(&self) -> u128 {
        match self {
            Self::Legacy(tx) => tx.tx().priority_fee_or_price(),
            Self::Eip2930(tx) => tx.tx().priority_fee_or_price(),
            Self::Eip1559(tx) => tx.tx().priority_fee_or_price(),
            Self::Eip7702(tx) => tx.tx().priority_fee_or_price(),
            Self::BlobTransaction(tx) => tx.tx().priority_fee_or_price(),
        }
    }

    fn effective_gas_price(&self, base_fee: Option<u64>) -> u128 {
        match self {
            Self::Legacy(tx) => tx.tx().effective_gas_price(base_fee),
            Self::Eip2930(tx) => tx.tx().effective_gas_price(base_fee),
            Self::Eip1559(tx) => tx.tx().effective_gas_price(base_fee),
            Self::Eip7702(tx) => tx.tx().effective_gas_price(base_fee),
            Self::BlobTransaction(tx) => tx.tx().effective_gas_price(base_fee),
        }
    }

    fn is_dynamic_fee(&self) -> bool {
        match self {
            Self::Legacy(tx) => tx.tx().is_dynamic_fee(),
            Self::Eip2930(tx) => tx.tx().is_dynamic_fee(),
            Self::Eip1559(tx) => tx.tx().is_dynamic_fee(),
            Self::Eip7702(tx) => tx.tx().is_dynamic_fee(),
            Self::BlobTransaction(tx) => tx.tx().is_dynamic_fee(),
        }
    }

    fn kind(&self) -> TxKind {
        match self {
            Self::Legacy(tx) => tx.tx().kind(),
            Self::Eip2930(tx) => tx.tx().kind(),
            Self::Eip1559(tx) => tx.tx().kind(),
            Self::Eip7702(tx) => tx.tx().kind(),
            Self::BlobTransaction(tx) => tx.tx().kind(),
        }
    }

    fn is_create(&self) -> bool {
        match self {
            Self::Legacy(tx) => tx.tx().is_create(),
            Self::Eip2930(tx) => tx.tx().is_create(),
            Self::Eip1559(tx) => tx.tx().is_create(),
            Self::Eip7702(tx) => tx.tx().is_create(),
            Self::BlobTransaction(tx) => tx.tx().is_create(),
        }
    }

    fn value(&self) -> U256 {
        match self {
            Self::Legacy(tx) => tx.tx().value(),
            Self::Eip2930(tx) => tx.tx().value(),
            Self::Eip1559(tx) => tx.tx().value(),
            Self::Eip7702(tx) => tx.tx().value(),
            Self::BlobTransaction(tx) => tx.tx().value(),
        }
    }

    fn input(&self) -> &Bytes {
        match self {
            Self::Legacy(tx) => tx.tx().input(),
            Self::Eip2930(tx) => tx.tx().input(),
            Self::Eip1559(tx) => tx.tx().input(),
            Self::Eip7702(tx) => tx.tx().input(),
            Self::BlobTransaction(tx) => tx.tx().input(),
        }
    }

    fn access_list(&self) -> Option<&AccessList> {
        match self {
            Self::Legacy(tx) => tx.tx().access_list(),
            Self::Eip2930(tx) => tx.tx().access_list(),
            Self::Eip1559(tx) => tx.tx().access_list(),
            Self::Eip7702(tx) => tx.tx().access_list(),
            Self::BlobTransaction(tx) => tx.tx().access_list(),
        }
    }

    fn blob_versioned_hashes(&self) -> Option<&[B256]> {
        match self {
            Self::Legacy(tx) => tx.tx().blob_versioned_hashes(),
            Self::Eip2930(tx) => tx.tx().blob_versioned_hashes(),
            Self::Eip1559(tx) => tx.tx().blob_versioned_hashes(),
            Self::Eip7702(tx) => tx.tx().blob_versioned_hashes(),
            Self::BlobTransaction(tx) => tx.tx().blob_versioned_hashes(),
        }
    }

    fn authorization_list(&self) -> Option<&[SignedAuthorization]> {
        match self {
            Self::Legacy(tx) => tx.tx().authorization_list(),
            Self::Eip2930(tx) => tx.tx().authorization_list(),
            Self::Eip1559(tx) => tx.tx().authorization_list(),
            Self::Eip7702(tx) => tx.tx().authorization_list(),
            Self::BlobTransaction(tx) => tx.tx().authorization_list(),
        }
    }
}

impl SignedTransaction for PooledTransactionsElement {
    fn tx_hash(&self) -> &TxHash {
        match self {
            Self::Legacy(tx) => tx.hash(),
            Self::Eip2930(tx) => tx.hash(),
            Self::Eip1559(tx) => tx.hash(),
            Self::Eip7702(tx) => tx.hash(),
            Self::BlobTransaction(tx) => tx.hash(),
        }
    }

    fn signature(&self) -> &Signature {
        match self {
            Self::Legacy(tx) => tx.signature(),
            Self::Eip2930(tx) => tx.signature(),
            Self::Eip1559(tx) => tx.signature(),
            Self::Eip7702(tx) => tx.signature(),
            Self::BlobTransaction(tx) => tx.signature(),
        }
    }

    fn recover_signer(&self) -> Option<Address> {
        let signature_hash = self.signature_hash();
        recover_signer(self.signature(), signature_hash)
    }

    fn recover_signer_unchecked_with_buf(&self, buf: &mut Vec<u8>) -> Option<Address> {
        self.encode_for_signing(buf);
        let signature_hash = keccak256(buf);
        recover_signer_unchecked(self.signature(), signature_hash)
    }
}

impl InMemorySize for PooledTransactionsElement {
    fn size(&self) -> usize {
        match self {
            Self::Legacy(tx) => tx.size(),
            Self::Eip2930(tx) => tx.size(),
            Self::Eip1559(tx) => tx.size(),
            Self::Eip7702(tx) => tx.size(),
            Self::BlobTransaction(tx) => tx.size(),
        }
    }
}

impl From<PooledTransactionsElementEcRecovered> for PooledTransactionsElement {
    fn from(recovered: PooledTransactionsElementEcRecovered) -> Self {
        recovered.into_signed()
    }
}

impl TryFrom<TransactionSigned> for PooledTransactionsElement {
    type Error = TransactionConversionError;

    fn try_from(tx: TransactionSigned) -> Result<Self, Self::Error> {
        tx.try_into_pooled().map_err(|_| TransactionConversionError::UnsupportedForP2P)
    }
}

impl From<PooledTransactionsElement> for TransactionSigned {
    fn from(element: PooledTransactionsElement) -> Self {
        match element {
            PooledTransactionsElement::Legacy(tx) => tx.into(),
            PooledTransactionsElement::Eip2930(tx) => tx.into(),
            PooledTransactionsElement::Eip1559(tx) => tx.into(),
            PooledTransactionsElement::Eip7702(tx) => tx.into(),
            PooledTransactionsElement::BlobTransaction(blob_tx) => blob_tx.into_parts().0,
        }
    }
}

#[cfg(any(test, feature = "arbitrary"))]
impl<'a> arbitrary::Arbitrary<'a> for PooledTransactionsElement {
    /// Generates an arbitrary `PooledTransactionsElement`.
    ///
    /// This function generates an arbitrary `PooledTransactionsElement` by creating a transaction
    /// and, if applicable, generating a sidecar for blob transactions.
    ///
    /// It handles the generation of sidecars and constructs the resulting
    /// `PooledTransactionsElement`.
    fn arbitrary(u: &mut arbitrary::Unstructured<'a>) -> arbitrary::Result<Self> {
        // Attempt to create a `TransactionSigned` with arbitrary data.
        let tx_signed = TransactionSigned::arbitrary(u)?;
        // Attempt to create a `PooledTransactionsElement` with arbitrary data, handling the Result.
        match tx_signed.try_into_pooled() {
            Ok(tx) => Ok(tx),
            Err(tx) => {
                let (tx, sig, hash) = tx.into_parts();
                match tx {
                    Transaction::Eip4844(tx) => {
                        let sidecar = BlobTransactionSidecar::arbitrary(u)?;
                        Ok(Self::BlobTransaction(BlobTransaction(Signed::new_unchecked(
                            TxEip4844WithSidecar { tx, sidecar },
                            sig,
                            hash,
                        ))))
                    }
                    _ => Err(arbitrary::Error::IncorrectFormat),
                }
            }
        }
    }
}

/// A signed pooled transaction with recovered signer.
pub type PooledTransactionsElementEcRecovered<T = PooledTransactionsElement> = RecoveredTx<T>;

impl PooledTransactionsElementEcRecovered {
    /// Transform back to [`RecoveredTx`]
    pub fn into_ecrecovered_transaction(self) -> RecoveredTx {
        let (tx, signer) = self.to_components();
        tx.into_ecrecovered_transaction(signer)
    }

    /// Converts from an EIP-4844 [`RecoveredTx`] to a
    /// [`PooledTransactionsElementEcRecovered`] with the given sidecar.
    ///
    /// Returns the transaction is not an EIP-4844 transaction.
    pub fn try_from_blob_transaction(
        tx: RecoveredTx,
        sidecar: BlobTransactionSidecar,
    ) -> Result<Self, RecoveredTx> {
        let RecoveredTx { signer, signed_transaction } = tx;
        let transaction =
            PooledTransactionsElement::try_from_blob_transaction(signed_transaction, sidecar)
                .map_err(|tx| RecoveredTx { signer, signed_transaction: tx })?;
        Ok(Self::from_signed_transaction(transaction, signer))
    }
}

/// Converts a `Recovered` into a `PooledTransactionsElementEcRecovered`.
impl TryFrom<RecoveredTx> for PooledTransactionsElementEcRecovered {
    type Error = TransactionConversionError;

    fn try_from(tx: RecoveredTx) -> Result<Self, Self::Error> {
        match PooledTransactionsElement::try_from(tx.signed_transaction) {
            Ok(pooled_transaction) => {
                Ok(Self::from_signed_transaction(pooled_transaction, tx.signer))
            }
            Err(_) => Err(TransactionConversionError::UnsupportedForP2P),
        }
    }
}

#[cfg(test)]
mod tests {
    use super::*;
    use alloy_consensus::Transaction as _;
    use alloy_primitives::{address, hex};
    use assert_matches::assert_matches;
    use bytes::Bytes;

    #[test]
    fn invalid_legacy_pooled_decoding_input_too_short() {
        let input_too_short = [
            // this should fail because the payload length is longer than expected
            &hex!("d90b0280808bc5cd028083c5cdfd9e407c56565656")[..],
            // these should fail decoding
            //
            // The `c1` at the beginning is a list header, and the rest is a valid legacy
            // transaction, BUT the payload length of the list header is 1, and the payload is
            // obviously longer than one byte.
            &hex!("c10b02808083c5cd028883c5cdfd9e407c56565656"),
            &hex!("c10b0280808bc5cd028083c5cdfd9e407c56565656"),
            // this one is 19 bytes, and the buf is long enough, but the transaction will not
            // consume that many bytes.
            &hex!("d40b02808083c5cdeb8783c5acfd9e407c5656565656"),
            &hex!("d30102808083c5cd02887dc5cdfd9e64fd9e407c56"),
        ];

        for hex_data in &input_too_short {
            let input_rlp = &mut &hex_data[..];
            let res = PooledTransactionsElement::decode(input_rlp);

            assert!(
                res.is_err(),
                "expected err after decoding rlp input: {:x?}",
                Bytes::copy_from_slice(hex_data)
            );

            // this is a legacy tx so we can attempt the same test with decode_enveloped
            let input_rlp = &mut &hex_data[..];
            let res = PooledTransactionsElement::decode_2718(input_rlp);

            assert!(
                res.is_err(),
                "expected err after decoding enveloped rlp input: {:x?}",
                Bytes::copy_from_slice(hex_data)
            );
        }
    }

    // <https://holesky.etherscan.io/tx/0x7f60faf8a410a80d95f7ffda301d5ab983545913d3d789615df3346579f6c849>
    #[test]
    fn decode_eip1559_enveloped() {
        let data = hex!("02f903d382426882ba09832dc6c0848674742682ed9694714b6a4ea9b94a8a7d9fd362ed72630688c8898c80b90364492d24749189822d8512430d3f3ff7a2ede675ac08265c08e2c56ff6fdaa66dae1cdbe4a5d1d7809f3e99272d067364e597542ac0c369d69e22a6399c3e9bee5da4b07e3f3fdc34c32c3d88aa2268785f3e3f8086df0934b10ef92cfffc2e7f3d90f5e83302e31382e302d64657600000000000000000000000000000000000000000000569e75fc77c1a856f6daaf9e69d8a9566ca34aa47f9133711ce065a571af0cfd000000000000000000000000e1e210594771824dad216568b91c9cb4ceed361c00000000000000000000000000000000000000000000000000000000000546e00000000000000000000000000000000000000000000000000000000000e4e1c00000000000000000000000000000000000000000000000000000000065d6750c00000000000000000000000000000000000000000000000000000000000f288000000000000000000000000000000000000000000000000000000000000000000000000000000000000000000000000000000000000000000000000000002cf600000000000000000000000000000000000000000000000000000000000000640000000000000000000000000000000000000000000000000000000000000000f1628e56fa6d8c50e5b984a58c0df14de31c7b857ce7ba499945b99252976a93d06dcda6776fc42167fbe71cb59f978f5ef5b12577a90b132d14d9c6efa528076f0161d7bf03643cfc5490ec5084f4a041db7f06c50bd97efa08907ba79ddcac8b890f24d12d8db31abbaaf18985d54f400449ee0559a4452afe53de5853ce090000000000000000000000000000000000000000000000000000000000000000000000000000000000000000000000000000000000000000000000000000028000000000000000000000000000000000000000000000000000000000000003e800000000000000000000000000000000000000000000000000000000000000400000000000000000000000000000000000000000000000000000000000000064ffffffffffffffffffffffffffffffffffffffffffffffffffffffffffffffffffffffffffffffffffffffffffffffffffffffffffffffffffffffffffffffffffffffffffffffffffffffffffffffffffffffffffffffffffffffffffffffffffffffff00000000000000000000000000000000000000000000000000000000c080a01428023fc54a27544abc421d5d017b9a7c5936ad501cbdecd0d9d12d04c1a033a0753104bbf1c87634d6ff3f0ffa0982710612306003eb022363b57994bdef445a"
);

        let res = PooledTransactionsElement::decode_2718(&mut &data[..]).unwrap();
        assert_eq!(
            res.into_transaction().to(),
            Some(address!("714b6a4ea9b94a8a7d9fd362ed72630688c8898c"))
        );
    }

    #[test]
    fn legacy_valid_pooled_decoding() {
        // d3 <- payload length, d3 - c0 = 0x13 = 19
        // 0b <- nonce
        // 02 <- gas_price
        // 80 <- gas_limit
        // 80 <- to (Create)
        // 83 c5cdeb <- value
        // 87 83c5acfd9e407c <- input
        // 56 <- v (eip155, so modified with a chain id)
        // 56 <- r
        // 56 <- s
        let data = &hex!("d30b02808083c5cdeb8783c5acfd9e407c565656")[..];

        let input_rlp = &mut &data[..];
        let res = PooledTransactionsElement::decode(input_rlp);
        assert_matches!(res, Ok(_tx));
        assert!(input_rlp.is_empty());

        // this is a legacy tx so we can attempt the same test with
        // decode_rlp_legacy_transaction_tuple
        let input_rlp = &mut &data[..];
        let res = TransactionSigned::decode_rlp_legacy_transaction_tuple(input_rlp);
        assert_matches!(res, Ok(_tx));
        assert!(input_rlp.is_empty());

        // we can also decode_enveloped
        let res = PooledTransactionsElement::decode_2718(&mut &data[..]);
        assert_matches!(res, Ok(_tx));
    }
}<|MERGE_RESOLUTION|>--- conflicted
+++ resolved
@@ -1,16 +1,8 @@
 //! Defines the types for blob transactions, legacy, and other EIP-2718 transactions included in a
 //! response to `GetPooledTransactions`.
 
-<<<<<<< HEAD
-use super::{error::TransactionConversionError, TxEip7702, TxSeismic};
-use crate::{
-    Address, BlobTransaction, BlobTransactionSidecar, Bytes, Signature, Transaction,
-    TransactionSigned, TransactionSignedEcRecovered, TxEip1559, TxEip2930, TxEip4844, TxHash,
-    TxLegacy, B256, EIP4844_TX_TYPE_ID,
-=======
 use super::{
     recover_signer_unchecked, signature::recover_signer, TransactionConversionError, TxEip7702,
->>>>>>> 5ef21cdf
 };
 use crate::{BlobTransaction, RecoveredTx, Transaction, TransactionSigned};
 use alloc::vec::Vec;
@@ -50,53 +42,10 @@
     Eip7702(Signed<TxEip7702>),
     /// A blob transaction, which includes the transaction, blob data, commitments, and proofs.
     BlobTransaction(BlobTransaction),
-    /// A Seismic transaction
-    Seismic {
-        /// The inner transaction
-        transaction: TxSeismic,
-        /// The signature
-        signature: Signature,
-        /// The hash of the transaction
-        hash: TxHash,
-    },
 }
 
 impl PooledTransactionsElement {
-<<<<<<< HEAD
-    /// Tries to convert a [`TransactionSigned`] into a [`PooledTransactionsElement`].
-    ///
-    /// This function used as a helper to convert from a decoded p2p broadcast message to
-    /// [`PooledTransactionsElement`]. Since [`BlobTransaction`] is disallowed to be broadcasted on
-    /// p2p, return an err if `tx` is [`Transaction::Eip4844`].
-    pub fn try_from_broadcast(tx: TransactionSigned) -> Result<Self, TransactionSigned> {
-        match tx {
-            TransactionSigned { transaction: Transaction::Legacy(tx), signature, hash } => {
-                Ok(Self::Legacy { transaction: tx, signature, hash })
-            }
-            TransactionSigned { transaction: Transaction::Seismic(tx), signature, hash } => {
-                Ok(Self::Seismic { transaction: tx, signature, hash })
-            }
-            TransactionSigned { transaction: Transaction::Eip2930(tx), signature, hash } => {
-                Ok(Self::Eip2930 { transaction: tx, signature, hash })
-            }
-            TransactionSigned { transaction: Transaction::Eip1559(tx), signature, hash } => {
-                Ok(Self::Eip1559 { transaction: tx, signature, hash })
-            }
-            TransactionSigned { transaction: Transaction::Eip7702(tx), signature, hash } => {
-                Ok(Self::Eip7702 { transaction: tx, signature, hash })
-            }
-            // Not supported because missing blob sidecar
-            tx @ TransactionSigned { transaction: Transaction::Eip4844(_), .. } => Err(tx),
-            #[cfg(feature = "optimism")]
-            // Not supported because deposit transactions are never pooled
-            tx @ TransactionSigned { transaction: Transaction::Deposit(_), .. } => Err(tx),
-        }
-    }
-
-    /// Converts from an EIP-4844 [`TransactionSignedEcRecovered`] to a
-=======
     /// Converts from an EIP-4844 [`RecoveredTx`] to a
->>>>>>> 5ef21cdf
     /// [`PooledTransactionsElementEcRecovered`] with the given sidecar.
     ///
     /// Returns an `Err` containing the original `TransactionSigned` if the transaction is not
@@ -126,72 +75,33 @@
     /// It is only for signature signing or signer recovery.
     pub fn signature_hash(&self) -> B256 {
         match self {
-<<<<<<< HEAD
-            Self::Legacy { transaction, .. } => transaction.signature_hash(),
-            Self::Seismic { transaction, .. } => transaction.signature_hash(),
-            Self::Eip2930 { transaction, .. } => transaction.signature_hash(),
-            Self::Eip1559 { transaction, .. } => transaction.signature_hash(),
-            Self::Eip7702 { transaction, .. } => transaction.signature_hash(),
-            Self::BlobTransaction(blob_tx) => blob_tx.transaction.signature_hash(),
-=======
             Self::Legacy(tx) => tx.signature_hash(),
             Self::Eip2930(tx) => tx.signature_hash(),
             Self::Eip1559(tx) => tx.signature_hash(),
             Self::Eip7702(tx) => tx.signature_hash(),
             Self::BlobTransaction(tx) => tx.signature_hash(),
->>>>>>> 5ef21cdf
         }
     }
 
     /// Reference to transaction hash. Used to identify transaction.
     pub const fn hash(&self) -> &TxHash {
         match self {
-<<<<<<< HEAD
-            Self::Legacy { hash, .. } |
-            Self::Eip2930 { hash, .. } |
-            Self::Eip1559 { hash, .. } |
-            Self::Seismic { hash, .. } |
-            Self::Eip7702 { hash, .. } => hash,
-            Self::BlobTransaction(tx) => &tx.hash,
-=======
             Self::Legacy(tx) => tx.hash(),
             Self::Eip2930(tx) => tx.hash(),
             Self::Eip1559(tx) => tx.hash(),
             Self::Eip7702(tx) => tx.hash(),
             Self::BlobTransaction(tx) => tx.0.hash(),
->>>>>>> 5ef21cdf
         }
     }
 
     /// Returns the signature of the transaction.
     pub const fn signature(&self) -> &Signature {
         match self {
-<<<<<<< HEAD
-            Self::Legacy { signature, .. } |
-            Self::Seismic { signature, .. } |
-            Self::Eip2930 { signature, .. } |
-            Self::Eip1559 { signature, .. } |
-            Self::Eip7702 { signature, .. } => signature,
-            Self::BlobTransaction(blob_tx) => &blob_tx.signature,
-        }
-    }
-
-    /// Returns the transaction nonce.
-    pub const fn nonce(&self) -> u64 {
-        match self {
-            Self::Legacy { transaction, .. } => transaction.nonce,
-            Self::Eip2930 { transaction, .. } => transaction.nonce,
-            Self::Eip1559 { transaction, .. } => transaction.nonce,
-            Self::Eip7702 { transaction, .. } => transaction.nonce,
-            Self::BlobTransaction(blob_tx) => blob_tx.transaction.nonce,
-            Self::Seismic { transaction, .. } => *transaction.nonce(),
-=======
             Self::Legacy(tx) => tx.signature(),
             Self::Eip2930(tx) => tx.signature(),
             Self::Eip1559(tx) => tx.signature(),
             Self::Eip7702(tx) => tx.signature(),
             Self::BlobTransaction(tx) => tx.0.signature(),
->>>>>>> 5ef21cdf
         }
     }
 
@@ -213,103 +123,6 @@
         }
     }
 
-<<<<<<< HEAD
-    /// Decodes the "raw" format of transaction (e.g. `eth_sendRawTransaction`).
-    ///
-    /// This should be used for `eth_sendRawTransaction`, for any transaction type. Blob
-    /// transactions **must** include the blob sidecar as part of the raw encoding.
-    ///
-    /// This method can not be used for decoding the `transactions` field of `engine_newPayload`,
-    /// because EIP-4844 transactions for that method do not include the blob sidecar. The blobs
-    /// are supplied in an argument separate from the payload.
-    ///
-    /// A raw transaction is either a legacy transaction or EIP-2718 typed transaction, with a
-    /// special case for EIP-4844 transactions.
-    ///
-    /// For legacy transactions, the format is encoded as: `rlp(tx)`. This format will start with a
-    /// RLP list header.
-    ///
-    /// For EIP-2718 typed transactions, the format is encoded as the type of the transaction
-    /// followed by the rlp of the transaction: `type || rlp(tx)`.
-    ///
-    /// For EIP-4844 transactions, the format includes a blob sidecar (the blobs, commitments, and
-    /// proofs) after the transaction:
-    /// `type || rlp([tx_payload_body, blobs, commitments, proofs])`
-    ///
-    /// Where `tx_payload_body` is encoded as a RLP list:
-    /// `[chain_id, nonce, max_priority_fee_per_gas, ..., y_parity, r, s]`
-    pub fn decode_enveloped(data: &mut &[u8]) -> alloy_rlp::Result<Self> {
-        if data.is_empty() {
-            return Err(RlpError::InputTooShort)
-        }
-
-        // Check if the tx is a list - tx types are less than EMPTY_LIST_CODE (0xc0)
-        if data[0] >= EMPTY_LIST_CODE {
-            // decode as legacy transaction
-            let (transaction, hash, signature) =
-                TransactionSigned::decode_rlp_legacy_transaction_tuple(data)?;
-
-            Ok(Self::Legacy { transaction, signature, hash })
-        } else {
-            // decode the type byte, only decode BlobTransaction if it is a 4844 transaction
-            let tx_type = *data.first().ok_or(RlpError::InputTooShort)?;
-
-            if tx_type == EIP4844_TX_TYPE_ID {
-                // Recall that the blob transaction response `TransactionPayload` is encoded like
-                // this: `rlp([tx_payload_body, blobs, commitments, proofs])`
-                //
-                // Note that `tx_payload_body` is a list:
-                // `[chain_id, nonce, max_priority_fee_per_gas, ..., y_parity, r, s]`
-                //
-                // This makes the full encoding:
-                // `tx_type (0x03) || rlp([[chain_id, nonce, ...], blobs, commitments, proofs])`
-                //
-                // First, we advance the buffer past the type byte
-                data.advance(1);
-
-                // Now, we decode the inner blob transaction:
-                // `rlp([[chain_id, nonce, ...], blobs, commitments, proofs])`
-                let blob_tx = BlobTransaction::decode_inner(data)?;
-                Ok(Self::BlobTransaction(blob_tx))
-            } else {
-                // DO NOT advance the buffer for the type, since we want the enveloped decoding to
-                // decode it again and advance the buffer on its own.
-                let typed_tx = TransactionSigned::decode_enveloped_typed_transaction(data)?;
-
-                // because we checked the tx type, we can be sure that the transaction is not a
-                // blob transaction or legacy
-                match typed_tx.transaction {
-                    Transaction::Legacy(_) => Err(RlpError::Custom(
-                        "legacy transactions should not be a result of EIP-2718 decoding",
-                    )),
-                    Transaction::Seismic(tx) => Ok(Self::Seismic {
-                        transaction: tx,
-                        signature: typed_tx.signature,
-                        hash: typed_tx.hash,
-                    }),
-                    Transaction::Eip4844(_) => Err(RlpError::Custom(
-                        "EIP-4844 transactions can only be decoded with transaction type 0x03",
-                    )),
-                    Transaction::Eip2930(tx) => Ok(Self::Eip2930 {
-                        transaction: tx,
-                        signature: typed_tx.signature,
-                        hash: typed_tx.hash,
-                    }),
-                    Transaction::Eip1559(tx) => Ok(Self::Eip1559 {
-                        transaction: tx,
-                        signature: typed_tx.signature,
-                        hash: typed_tx.hash,
-                    }),
-                    Transaction::Eip7702(tx) => {Ok(Self::Eip7702 {
-                        transaction: tx,
-                        signature: typed_tx.signature,
-                        hash: typed_tx.hash,
-                    })},
-                    #[cfg(feature = "optimism")]
-                    Transaction::Deposit(_) => Err(RlpError::Custom("Optimism deposit transaction cannot be decoded to PooledTransactionsElement"))
-                }
-            }
-=======
     /// This encodes the transaction _without_ the signature, and is only suitable for creating a
     /// hash intended for signing.
     pub fn encode_for_signing(&self, out: &mut dyn bytes::BufMut) {
@@ -319,7 +132,6 @@
             Self::Eip1559(tx) => tx.tx().encode_for_signing(out),
             Self::BlobTransaction(tx) => tx.tx().encode_for_signing(out),
             Self::Eip7702(tx) => tx.tx().encode_for_signing(out),
->>>>>>> 5ef21cdf
         }
     }
 
@@ -332,122 +144,14 @@
     /// Returns the inner [`TransactionSigned`].
     pub fn into_transaction(self) -> TransactionSigned {
         match self {
-<<<<<<< HEAD
-            Self::Legacy { transaction, signature, hash } => {
-                TransactionSigned { transaction: Transaction::Legacy(transaction), signature, hash }
-            }
-            Self::Seismic { transaction, signature, hash } => TransactionSigned {
-                transaction: Transaction::Seismic(transaction),
-                signature,
-                hash,
-            },
-            Self::Eip2930 { transaction, signature, hash } => TransactionSigned {
-                transaction: Transaction::Eip2930(transaction),
-                signature,
-                hash,
-            },
-            Self::Eip1559 { transaction, signature, hash } => TransactionSigned {
-                transaction: Transaction::Eip1559(transaction),
-                signature,
-                hash,
-            },
-            Self::Eip7702 { transaction, signature, hash } => TransactionSigned {
-                transaction: Transaction::Eip7702(transaction),
-                signature,
-                hash,
-            },
-=======
             Self::Legacy(tx) => tx.into(),
             Self::Eip2930(tx) => tx.into(),
             Self::Eip1559(tx) => tx.into(),
             Self::Eip7702(tx) => tx.into(),
->>>>>>> 5ef21cdf
             Self::BlobTransaction(blob_tx) => blob_tx.into_parts().0,
         }
     }
 
-<<<<<<< HEAD
-    /// Returns the length without an RLP header - this is used for eth/68 sizes.
-    pub fn length_without_header(&self) -> usize {
-        match self {
-            Self::Legacy { transaction, signature, .. } => {
-                // method computes the payload len with a RLP header
-                transaction.payload_len_with_signature(signature)
-            }
-            Self::Seismic { transaction, signature, .. } => {
-                // method computes the payload len with a RLP header
-                transaction.payload_len_with_signature(signature)
-            }
-            Self::Eip2930 { transaction, signature, .. } => {
-                // method computes the payload len without a RLP header
-                transaction.payload_len_with_signature_without_header(signature)
-            }
-            Self::Eip1559 { transaction, signature, .. } => {
-                // method computes the payload len without a RLP header
-                transaction.payload_len_with_signature_without_header(signature)
-            }
-            Self::Eip7702 { transaction, signature, .. } => {
-                // method computes the payload len without a RLP header
-                transaction.payload_len_with_signature_without_header(signature)
-            }
-            Self::BlobTransaction(blob_tx) => {
-                // the encoding does not use a header, so we set `with_header` to false
-                blob_tx.payload_len_with_type(false)
-            }
-        }
-    }
-
-    /// Returns the enveloped encoded transactions.
-    ///
-    /// See also [`TransactionSigned::encode_enveloped`]
-    pub fn envelope_encoded(&self) -> Bytes {
-        let mut buf = Vec::new();
-        self.encode_enveloped(&mut buf);
-        buf.into()
-    }
-
-    /// Encodes the transaction into the "raw" format (e.g. `eth_sendRawTransaction`).
-    /// This format is also referred to as "binary" encoding.
-    ///
-    /// For legacy transactions, it encodes the RLP of the transaction into the buffer:
-    /// `rlp(tx-data)`
-    /// For EIP-2718 typed it encodes the type of the transaction followed by the rlp of the
-    /// transaction: `tx-type || rlp(tx-data)`
-    pub fn encode_enveloped(&self, out: &mut dyn bytes::BufMut) {
-        // The encoding of `tx-data` depends on the transaction type. Refer to these docs for more
-        // information on the exact format:
-        // - Legacy: TxLegacy::encode_with_signature
-        // - EIP-2930: TxEip2930::encode_with_signature
-        // - EIP-1559: TxEip1559::encode_with_signature
-        // - EIP-4844: BlobTransaction::encode_with_type_inner
-        // - EIP-7702: TxEip7702::encode_with_signature
-        match self {
-            Self::Legacy { transaction, signature, .. } => {
-                transaction.encode_with_signature(signature, out)
-            }
-            Self::Seismic { transaction, signature, .. } => {
-                transaction.encode_with_signature(signature, out, false)
-            }
-            Self::Eip2930 { transaction, signature, .. } => {
-                transaction.encode_with_signature(signature, out, false)
-            }
-            Self::Eip1559 { transaction, signature, .. } => {
-                transaction.encode_with_signature(signature, out, false)
-            }
-            Self::Eip7702 { transaction, signature, .. } => {
-                transaction.encode_with_signature(signature, out, false)
-            }
-            Self::BlobTransaction(blob_tx) => {
-                // The inner encoding is used with `with_header` set to true, making the final
-                // encoding:
-                // `tx_type || rlp([transaction_payload_body, blobs, commitments, proofs]))`
-                blob_tx.encode_with_type_inner(out, false);
-            }
-        }
-    }
-
-=======
->>>>>>> 5ef21cdf
     /// Returns true if the transaction is an EIP-4844 transaction.
     #[inline]
     pub const fn is_eip4844(&self) -> bool {
@@ -504,49 +208,9 @@
     }
 }
 
-<<<<<<< HEAD
-    /// Max fee per blob gas for eip4844 transaction [`TxEip4844`].
-    ///
-    /// Returns `None` for non-eip4844 transactions.
-    ///
-    /// This is also commonly referred to as the "Blob Gas Fee Cap" (`BlobGasFeeCap`).
-    pub const fn max_fee_per_blob_gas(&self) -> Option<u128> {
-        match self {
-            Self::BlobTransaction(tx) => Some(tx.transaction.max_fee_per_blob_gas),
-            _ => None,
-        }
-    }
-
-    /// Max priority fee per gas for eip1559 transaction, for legacy and eip2930 transactions this
-    /// is `None`
-    ///
-    /// This is also commonly referred to as the "Gas Tip Cap" (`GasTipCap`).
-    pub const fn max_priority_fee_per_gas(&self) -> Option<u128> {
-        match self {
-            Self::Legacy { .. } | Self::Seismic { .. } | Self::Eip2930 { .. } => None,
-            Self::Eip1559 { transaction, .. } => Some(transaction.max_priority_fee_per_gas),
-            Self::Eip7702 { transaction, .. } => Some(transaction.max_priority_fee_per_gas),
-            Self::BlobTransaction(tx) => Some(tx.transaction.max_priority_fee_per_gas),
-        }
-    }
-
-    /// Max fee per gas for eip1559 transaction, for legacy transactions this is `gas_price`.
-    ///
-    /// This is also commonly referred to as the "Gas Fee Cap" (`GasFeeCap`).
-    pub const fn max_fee_per_gas(&self) -> u128 {
-        match self {
-            Self::Legacy { transaction, .. } => transaction.gas_price,
-            Self::Seismic { transaction, .. } => *transaction.gas_price(),
-            Self::Eip2930 { transaction, .. } => transaction.gas_price,
-            Self::Eip1559 { transaction, .. } => transaction.max_fee_per_gas,
-            Self::Eip7702 { transaction, .. } => transaction.max_fee_per_gas,
-            Self::BlobTransaction(tx) => tx.transaction.max_fee_per_gas,
-        }
-=======
 impl Hash for PooledTransactionsElement {
     fn hash<H: Hasher>(&self, state: &mut H) {
         self.trie_hash().hash(state);
->>>>>>> 5ef21cdf
     }
 }
 
@@ -560,69 +224,6 @@
     /// transaction:
     /// `rlp(tx-type || rlp(tx-data))`
     fn encode(&self, out: &mut dyn bytes::BufMut) {
-<<<<<<< HEAD
-        // The encoding of `tx-data` depends on the transaction type. Refer to these docs for more
-        // information on the exact format:
-        // - Legacy: TxLegacy::encode_with_signature
-        // - EIP-2930: TxEip2930::encode_with_signature
-        // - EIP-1559: TxEip1559::encode_with_signature
-        // - EIP-4844: BlobTransaction::encode_with_type_inner
-        // - EIP-7702: TxEip7702::encode_with_signature
-        match self {
-            Self::Legacy { transaction, signature, .. } => {
-                transaction.encode_with_signature(signature, out)
-            }
-            Self::Seismic { transaction, signature, .. } => {
-                transaction.encode_with_signature(signature, out, true)
-            }
-            Self::Eip2930 { transaction, signature, .. } => {
-                // encodes with string header
-                transaction.encode_with_signature(signature, out, true)
-            }
-            Self::Eip1559 { transaction, signature, .. } => {
-                // encodes with string header
-                transaction.encode_with_signature(signature, out, true)
-            }
-            Self::Eip7702 { transaction, signature, .. } => {
-                // encodes with string header
-                transaction.encode_with_signature(signature, out, true)
-            }
-            Self::BlobTransaction(blob_tx) => {
-                // The inner encoding is used with `with_header` set to true, making the final
-                // encoding:
-                // `rlp(tx_type || rlp([transaction_payload_body, blobs, commitments, proofs]))`
-                blob_tx.encode_with_type_inner(out, true);
-            }
-        }
-    }
-
-    fn length(&self) -> usize {
-        match self {
-            Self::Legacy { transaction, signature, .. } => {
-                // method computes the payload len with a RLP header
-                transaction.payload_len_with_signature(signature)
-            }
-            Self::Seismic { transaction, signature, .. } => {
-                // method computes the payload len with a RLP header
-                transaction.payload_len_with_signature(signature)
-            }
-            Self::Eip2930 { transaction, signature, .. } => {
-                // method computes the payload len with a RLP header
-                transaction.payload_len_with_signature(signature)
-            }
-            Self::Eip1559 { transaction, signature, .. } => {
-                // method computes the payload len with a RLP header
-                transaction.payload_len_with_signature(signature)
-            }
-            Self::Eip7702 { transaction, signature, .. } => {
-                // method computes the payload len with a RLP header
-                transaction.payload_len_with_signature(signature)
-            }
-            Self::BlobTransaction(blob_tx) => {
-                // the encoding uses a header, so we set `with_header` to true
-                blob_tx.payload_len_with_type(true)
-            }
-=======
         self.network_encode(out);
     }
 
@@ -630,7 +231,6 @@
         let mut payload_length = self.encode_2718_len();
         if !Encodable2718::is_legacy(self) {
             payload_length += Header { list: false, payload_length }.length();
->>>>>>> 5ef21cdf
         }
 
         payload_length
@@ -754,18 +354,10 @@
                 let hash = typed_tx.hash();
                 match typed_tx.transaction {
                     Transaction::Legacy(_) => Err(RlpError::Custom(
-<<<<<<< HEAD
-                        "legacy transactions should not be a result of EIP-2718 decoding",
-                    )),
-                    Transaction::Seismic(_) => Err(RlpError::Custom(
-                        "Seismic transactions should not be a result of EIP-2718 decoding",
-                    )),
-=======
                         "legacy transactions should not be a result of typed decoding",
                     ).into()),
                     // because we checked the tx type, we can be sure that the transaction is not a
                     // blob transaction
->>>>>>> 5ef21cdf
                     Transaction::Eip4844(_) => Err(RlpError::Custom(
                         "EIP-4844 transactions can only be decoded with transaction type 0x03",
                     ).into()),
