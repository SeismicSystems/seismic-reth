//! Utility functions for signature.

<<<<<<< HEAD
#[cfg(feature = "secp256k1")]
pub(crate) mod secp256k1 {
    pub use super::impl_secp256k1::*;
}

#[cfg(not(feature = "secp256k1"))]
pub(crate) mod secp256k1 {
    pub use super::impl_k256::*;
}

#[cfg(feature = "secp256k1")]
mod impl_secp256k1 {
    use super::*;
    use crate::keccak256;
    pub(crate) use ::secp256k1::Error;
    use ::secp256k1::{
        ecdsa::{RecoverableSignature, RecoveryId},
        Message, PublicKey, SecretKey, SECP256K1,
    };
    use revm_primitives::U256;

    /// Recovers the address of the sender using secp256k1 pubkey recovery.
    ///
    /// Converts the public key into an ethereum address by hashing the public key with keccak256.
    ///
    /// This does not ensure that the `s` value in the signature is low, and _just_ wraps the
    /// underlying secp256k1 library.
    pub fn recover_signer_unchecked(sig: &[u8; 65], msg: &[u8; 32]) -> Result<Address, Error> {
        let sig =
            RecoverableSignature::from_compact(&sig[0..64], RecoveryId::from_i32(sig[64] as i32)?)?;

        let public = SECP256K1.recover_ecdsa(&Message::from_digest(*msg), &sig)?;
        Ok(public_key_to_address(public))
    }

    /// Recovers the public key of the sender using secp256k1 pubkey recovery.
    pub fn recover_pubkey_unchecked(sig: &[u8; 65], msg: &[u8; 32]) -> Result<PublicKey, Error> {
        let sig =
            RecoverableSignature::from_compact(&sig[0..64], RecoveryId::from_i32(sig[64] as i32)?)?;

        let public = SECP256K1.recover_ecdsa(&Message::from_digest(*msg), &sig)?;
        Ok(public)
    }

    /// Signs message with the given secret key.
    /// Returns the corresponding signature.
    pub fn sign_message(secret: B256, message: B256) -> Result<Signature, Error> {
        let sec = SecretKey::from_slice(secret.as_ref())?;
        let s = SECP256K1.sign_ecdsa_recoverable(&Message::from_digest(message.0), &sec);
        let (rec_id, data) = s.serialize_compact();

        let signature = Signature {
            r: U256::try_from_be_slice(&data[..32]).expect("The slice has at most 32 bytes"),
            s: U256::try_from_be_slice(&data[32..64]).expect("The slice has at most 32 bytes"),
            odd_y_parity: rec_id.to_i32() != 0,
        };
        Ok(signature)
    }

    /// Converts a public key into an ethereum address by hashing the encoded public key with
    /// keccak256.
    pub fn public_key_to_address(public: PublicKey) -> Address {
        // strip out the first byte because that should be the SECP256K1_TAG_PUBKEY_UNCOMPRESSED
        // tag returned by libsecp's uncompressed pubkey serialization
        let hash = keccak256(&public.serialize_uncompressed()[1..]);
        Address::from_slice(&hash[12..])
    }
}

#[cfg_attr(feature = "secp256k1", allow(unused, unreachable_pub))]
mod impl_k256 {
    use super::*;
    use crate::keccak256;
    use ::secp256k1::PublicKey;
    pub(crate) use k256::ecdsa::Error;
    use k256::ecdsa::{RecoveryId, SigningKey, VerifyingKey};
    use revm_primitives::U256;

    /// Recovers the address of the sender using secp256k1 pubkey recovery.
    ///
    /// Converts the public key into an ethereum address by hashing the public key with keccak256.
    ///
    /// This does not ensure that the `s` value in the signature is low, and _just_ wraps the
    /// underlying secp256k1 library.
    pub fn recover_signer_unchecked(sig: &[u8; 65], msg: &[u8; 32]) -> Result<Address, Error> {
        let mut signature = k256::ecdsa::Signature::from_slice(&sig[0..64])?;
        let mut recid = sig[64];

        // normalize signature and flip recovery id if needed.
        if let Some(sig_normalized) = signature.normalize_s() {
            signature = sig_normalized;
            recid ^= 1;
        }
        let recid = RecoveryId::from_byte(recid).expect("recovery ID is valid");

        // recover key
        let recovered_key = VerifyingKey::recover_from_prehash(&msg[..], &signature, recid)?;
        Ok(public_key_to_address(recovered_key))
    }

    /// Signs message with the given secret key.
    /// Returns the corresponding signature.
    pub fn sign_message(secret: B256, message: B256) -> Result<Signature, Error> {
        let sec = SigningKey::from_slice(secret.as_ref())?;
        let (sig, rec_id) = sec.sign_prehash_recoverable(&message.0)?;
        let (r, s) = sig.split_bytes();

        let signature = Signature {
            r: U256::try_from_be_slice(&r).expect("The slice has at most 32 bytes"),
            s: U256::try_from_be_slice(&s).expect("The slice has at most 32 bytes"),
            odd_y_parity: rec_id.is_y_odd(),
        };
        Ok(signature)
    }

    /// Converts a public key into an ethereum address by hashing the encoded public key with
    /// keccak256.
    pub fn public_key_to_address(public: VerifyingKey) -> Address {
        let hash = keccak256(&public.to_encoded_point(/* compress = */ false).as_bytes()[1..]);
        Address::from_slice(&hash[12..])
    }
}

#[cfg(test)]
mod tests {
    #[cfg(feature = "secp256k1")]
    #[test]
    fn sanity_ecrecover_call_secp256k1() {
        use super::impl_secp256k1::*;
        use revm_primitives::{keccak256, B256};

        let (secret, public) = secp256k1::generate_keypair(&mut rand::thread_rng());
        let signer = public_key_to_address(public);

        let message = b"hello world";
        let hash = keccak256(message);
        let signature =
            sign_message(B256::from_slice(&secret.secret_bytes()[..]), hash).expect("sign message");

        let mut sig: [u8; 65] = [0; 65];
        sig[0..32].copy_from_slice(&signature.r.to_be_bytes::<32>());
        sig[32..64].copy_from_slice(&signature.s.to_be_bytes::<32>());
        sig[64] = signature.odd_y_parity as u8;

        assert_eq!(recover_signer_unchecked(&sig, &hash), Ok(signer));
    }

    #[cfg(not(feature = "secp256k1"))]
    #[test]
    fn sanity_ecrecover_call_k256() {
        use super::impl_k256::*;
        use revm_primitives::{keccak256, B256};

        let secret = k256::ecdsa::SigningKey::random(&mut rand::thread_rng());
        let public = *secret.verifying_key();
        let signer = public_key_to_address(public);

        let message = b"hello world";
        let hash = keccak256(message);
        let signature =
            sign_message(B256::from_slice(&secret.to_bytes()[..]), hash).expect("sign message");

        let mut sig: [u8; 65] = [0; 65];
        sig[0..32].copy_from_slice(&signature.r.to_be_bytes::<32>());
        sig[32..64].copy_from_slice(&signature.s.to_be_bytes::<32>());
        sig[64] = signature.odd_y_parity as u8;

        assert_eq!(recover_signer_unchecked(&sig, &hash).ok(), Some(signer));
    }

    #[test]
    fn sanity_secp256k1_k256_compat() {
        use super::{impl_k256, impl_secp256k1};
        use revm_primitives::{keccak256, B256};

        let (secp256k1_secret, secp256k1_public) =
            secp256k1::generate_keypair(&mut rand::thread_rng());
        let k256_secret = k256::ecdsa::SigningKey::from_slice(&secp256k1_secret.secret_bytes())
            .expect("k256 secret");
        let k256_public = *k256_secret.verifying_key();

        let secp256k1_signer = impl_secp256k1::public_key_to_address(secp256k1_public);
        let k256_signer = impl_k256::public_key_to_address(k256_public);
        assert_eq!(secp256k1_signer, k256_signer);

        let message = b"hello world";
        let hash = keccak256(message);

        let secp256k1_signature = impl_secp256k1::sign_message(
            B256::from_slice(&secp256k1_secret.secret_bytes()[..]),
            hash,
        )
        .expect("secp256k1 sign");
        let k256_signature =
            impl_k256::sign_message(B256::from_slice(&k256_secret.to_bytes()[..]), hash)
                .expect("k256 sign");
        assert_eq!(secp256k1_signature, k256_signature);

        let mut sig: [u8; 65] = [0; 65];

        sig[0..32].copy_from_slice(&secp256k1_signature.r.to_be_bytes::<32>());
        sig[32..64].copy_from_slice(&secp256k1_signature.s.to_be_bytes::<32>());
        sig[64] = secp256k1_signature.odd_y_parity as u8;
        let secp256k1_recovered =
            impl_secp256k1::recover_signer_unchecked(&sig, &hash).expect("secp256k1 recover");
        assert_eq!(secp256k1_recovered, secp256k1_signer);

        sig[0..32].copy_from_slice(&k256_signature.r.to_be_bytes::<32>());
        sig[32..64].copy_from_slice(&k256_signature.s.to_be_bytes::<32>());
        sig[64] = k256_signature.odd_y_parity as u8;
        let k256_recovered =
            impl_k256::recover_signer_unchecked(&sig, &hash).expect("k256 recover");
        assert_eq!(k256_recovered, k256_signer);

        assert_eq!(secp256k1_recovered, k256_recovered);
    }
}
=======
pub use reth_primitives_traits::crypto::*;
>>>>>>> 5ef21cdf
<|MERGE_RESOLUTION|>--- conflicted
+++ resolved
@@ -1,223 +1,3 @@
 //! Utility functions for signature.
 
-<<<<<<< HEAD
-#[cfg(feature = "secp256k1")]
-pub(crate) mod secp256k1 {
-    pub use super::impl_secp256k1::*;
-}
-
-#[cfg(not(feature = "secp256k1"))]
-pub(crate) mod secp256k1 {
-    pub use super::impl_k256::*;
-}
-
-#[cfg(feature = "secp256k1")]
-mod impl_secp256k1 {
-    use super::*;
-    use crate::keccak256;
-    pub(crate) use ::secp256k1::Error;
-    use ::secp256k1::{
-        ecdsa::{RecoverableSignature, RecoveryId},
-        Message, PublicKey, SecretKey, SECP256K1,
-    };
-    use revm_primitives::U256;
-
-    /// Recovers the address of the sender using secp256k1 pubkey recovery.
-    ///
-    /// Converts the public key into an ethereum address by hashing the public key with keccak256.
-    ///
-    /// This does not ensure that the `s` value in the signature is low, and _just_ wraps the
-    /// underlying secp256k1 library.
-    pub fn recover_signer_unchecked(sig: &[u8; 65], msg: &[u8; 32]) -> Result<Address, Error> {
-        let sig =
-            RecoverableSignature::from_compact(&sig[0..64], RecoveryId::from_i32(sig[64] as i32)?)?;
-
-        let public = SECP256K1.recover_ecdsa(&Message::from_digest(*msg), &sig)?;
-        Ok(public_key_to_address(public))
-    }
-
-    /// Recovers the public key of the sender using secp256k1 pubkey recovery.
-    pub fn recover_pubkey_unchecked(sig: &[u8; 65], msg: &[u8; 32]) -> Result<PublicKey, Error> {
-        let sig =
-            RecoverableSignature::from_compact(&sig[0..64], RecoveryId::from_i32(sig[64] as i32)?)?;
-
-        let public = SECP256K1.recover_ecdsa(&Message::from_digest(*msg), &sig)?;
-        Ok(public)
-    }
-
-    /// Signs message with the given secret key.
-    /// Returns the corresponding signature.
-    pub fn sign_message(secret: B256, message: B256) -> Result<Signature, Error> {
-        let sec = SecretKey::from_slice(secret.as_ref())?;
-        let s = SECP256K1.sign_ecdsa_recoverable(&Message::from_digest(message.0), &sec);
-        let (rec_id, data) = s.serialize_compact();
-
-        let signature = Signature {
-            r: U256::try_from_be_slice(&data[..32]).expect("The slice has at most 32 bytes"),
-            s: U256::try_from_be_slice(&data[32..64]).expect("The slice has at most 32 bytes"),
-            odd_y_parity: rec_id.to_i32() != 0,
-        };
-        Ok(signature)
-    }
-
-    /// Converts a public key into an ethereum address by hashing the encoded public key with
-    /// keccak256.
-    pub fn public_key_to_address(public: PublicKey) -> Address {
-        // strip out the first byte because that should be the SECP256K1_TAG_PUBKEY_UNCOMPRESSED
-        // tag returned by libsecp's uncompressed pubkey serialization
-        let hash = keccak256(&public.serialize_uncompressed()[1..]);
-        Address::from_slice(&hash[12..])
-    }
-}
-
-#[cfg_attr(feature = "secp256k1", allow(unused, unreachable_pub))]
-mod impl_k256 {
-    use super::*;
-    use crate::keccak256;
-    use ::secp256k1::PublicKey;
-    pub(crate) use k256::ecdsa::Error;
-    use k256::ecdsa::{RecoveryId, SigningKey, VerifyingKey};
-    use revm_primitives::U256;
-
-    /// Recovers the address of the sender using secp256k1 pubkey recovery.
-    ///
-    /// Converts the public key into an ethereum address by hashing the public key with keccak256.
-    ///
-    /// This does not ensure that the `s` value in the signature is low, and _just_ wraps the
-    /// underlying secp256k1 library.
-    pub fn recover_signer_unchecked(sig: &[u8; 65], msg: &[u8; 32]) -> Result<Address, Error> {
-        let mut signature = k256::ecdsa::Signature::from_slice(&sig[0..64])?;
-        let mut recid = sig[64];
-
-        // normalize signature and flip recovery id if needed.
-        if let Some(sig_normalized) = signature.normalize_s() {
-            signature = sig_normalized;
-            recid ^= 1;
-        }
-        let recid = RecoveryId::from_byte(recid).expect("recovery ID is valid");
-
-        // recover key
-        let recovered_key = VerifyingKey::recover_from_prehash(&msg[..], &signature, recid)?;
-        Ok(public_key_to_address(recovered_key))
-    }
-
-    /// Signs message with the given secret key.
-    /// Returns the corresponding signature.
-    pub fn sign_message(secret: B256, message: B256) -> Result<Signature, Error> {
-        let sec = SigningKey::from_slice(secret.as_ref())?;
-        let (sig, rec_id) = sec.sign_prehash_recoverable(&message.0)?;
-        let (r, s) = sig.split_bytes();
-
-        let signature = Signature {
-            r: U256::try_from_be_slice(&r).expect("The slice has at most 32 bytes"),
-            s: U256::try_from_be_slice(&s).expect("The slice has at most 32 bytes"),
-            odd_y_parity: rec_id.is_y_odd(),
-        };
-        Ok(signature)
-    }
-
-    /// Converts a public key into an ethereum address by hashing the encoded public key with
-    /// keccak256.
-    pub fn public_key_to_address(public: VerifyingKey) -> Address {
-        let hash = keccak256(&public.to_encoded_point(/* compress = */ false).as_bytes()[1..]);
-        Address::from_slice(&hash[12..])
-    }
-}
-
-#[cfg(test)]
-mod tests {
-    #[cfg(feature = "secp256k1")]
-    #[test]
-    fn sanity_ecrecover_call_secp256k1() {
-        use super::impl_secp256k1::*;
-        use revm_primitives::{keccak256, B256};
-
-        let (secret, public) = secp256k1::generate_keypair(&mut rand::thread_rng());
-        let signer = public_key_to_address(public);
-
-        let message = b"hello world";
-        let hash = keccak256(message);
-        let signature =
-            sign_message(B256::from_slice(&secret.secret_bytes()[..]), hash).expect("sign message");
-
-        let mut sig: [u8; 65] = [0; 65];
-        sig[0..32].copy_from_slice(&signature.r.to_be_bytes::<32>());
-        sig[32..64].copy_from_slice(&signature.s.to_be_bytes::<32>());
-        sig[64] = signature.odd_y_parity as u8;
-
-        assert_eq!(recover_signer_unchecked(&sig, &hash), Ok(signer));
-    }
-
-    #[cfg(not(feature = "secp256k1"))]
-    #[test]
-    fn sanity_ecrecover_call_k256() {
-        use super::impl_k256::*;
-        use revm_primitives::{keccak256, B256};
-
-        let secret = k256::ecdsa::SigningKey::random(&mut rand::thread_rng());
-        let public = *secret.verifying_key();
-        let signer = public_key_to_address(public);
-
-        let message = b"hello world";
-        let hash = keccak256(message);
-        let signature =
-            sign_message(B256::from_slice(&secret.to_bytes()[..]), hash).expect("sign message");
-
-        let mut sig: [u8; 65] = [0; 65];
-        sig[0..32].copy_from_slice(&signature.r.to_be_bytes::<32>());
-        sig[32..64].copy_from_slice(&signature.s.to_be_bytes::<32>());
-        sig[64] = signature.odd_y_parity as u8;
-
-        assert_eq!(recover_signer_unchecked(&sig, &hash).ok(), Some(signer));
-    }
-
-    #[test]
-    fn sanity_secp256k1_k256_compat() {
-        use super::{impl_k256, impl_secp256k1};
-        use revm_primitives::{keccak256, B256};
-
-        let (secp256k1_secret, secp256k1_public) =
-            secp256k1::generate_keypair(&mut rand::thread_rng());
-        let k256_secret = k256::ecdsa::SigningKey::from_slice(&secp256k1_secret.secret_bytes())
-            .expect("k256 secret");
-        let k256_public = *k256_secret.verifying_key();
-
-        let secp256k1_signer = impl_secp256k1::public_key_to_address(secp256k1_public);
-        let k256_signer = impl_k256::public_key_to_address(k256_public);
-        assert_eq!(secp256k1_signer, k256_signer);
-
-        let message = b"hello world";
-        let hash = keccak256(message);
-
-        let secp256k1_signature = impl_secp256k1::sign_message(
-            B256::from_slice(&secp256k1_secret.secret_bytes()[..]),
-            hash,
-        )
-        .expect("secp256k1 sign");
-        let k256_signature =
-            impl_k256::sign_message(B256::from_slice(&k256_secret.to_bytes()[..]), hash)
-                .expect("k256 sign");
-        assert_eq!(secp256k1_signature, k256_signature);
-
-        let mut sig: [u8; 65] = [0; 65];
-
-        sig[0..32].copy_from_slice(&secp256k1_signature.r.to_be_bytes::<32>());
-        sig[32..64].copy_from_slice(&secp256k1_signature.s.to_be_bytes::<32>());
-        sig[64] = secp256k1_signature.odd_y_parity as u8;
-        let secp256k1_recovered =
-            impl_secp256k1::recover_signer_unchecked(&sig, &hash).expect("secp256k1 recover");
-        assert_eq!(secp256k1_recovered, secp256k1_signer);
-
-        sig[0..32].copy_from_slice(&k256_signature.r.to_be_bytes::<32>());
-        sig[32..64].copy_from_slice(&k256_signature.s.to_be_bytes::<32>());
-        sig[64] = k256_signature.odd_y_parity as u8;
-        let k256_recovered =
-            impl_k256::recover_signer_unchecked(&sig, &hash).expect("k256 recover");
-        assert_eq!(k256_recovered, k256_signer);
-
-        assert_eq!(secp256k1_recovered, k256_recovered);
-    }
-}
-=======
-pub use reth_primitives_traits::crypto::*;
->>>>>>> 5ef21cdf
+pub use reth_primitives_traits::crypto::*;