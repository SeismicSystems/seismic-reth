<<<<<<< HEAD
use crate::{transaction::util::secp256k1, Address, B256, U256};
use ::secp256k1::PublicKey;
use alloy_primitives::Bytes;
use alloy_rlp::{Decodable, Encodable, Error as RlpError};
use serde::{Deserialize, Serialize};

#[cfg(test)]
use reth_codecs::Compact;

/// The order of the secp256k1 curve, divided by two. Signatures that should be checked according
/// to EIP-2 should have an S value less than or equal to this.
///
/// `57896044618658097711785492504343953926418782139537452191302581570759080747168`
const SECP256K1N_HALF: U256 = U256::from_be_bytes([
    0x7F, 0xFF, 0xFF, 0xFF, 0xFF, 0xFF, 0xFF, 0xFF, 0xFF, 0xFF, 0xFF, 0xFF, 0xFF, 0xFF, 0xFF, 0xFF,
    0x5D, 0x57, 0x6E, 0x73, 0x57, 0xA4, 0x50, 0x1D, 0xDF, 0xE9, 0x2F, 0x46, 0x68, 0x1B, 0x20, 0xA0,
]);

/// r, s: Values corresponding to the signature of the
/// transaction and used to determine the sender of
/// the transaction; formally Tr and Ts. This is expanded in Appendix F of yellow paper.
#[derive(Debug, Copy, Clone, PartialEq, Eq, Hash, Default, Serialize, Deserialize)]
#[cfg_attr(any(test, feature = "arbitrary"), derive(arbitrary::Arbitrary))]
#[cfg_attr(any(test, feature = "reth-codec"), reth_codecs::add_arbitrary_tests(compact))]
pub struct Signature {
    /// The R field of the signature; the point on the curve.
    pub r: U256,
    /// The S field of the signature; the point on the curve.
    pub s: U256,
    /// yParity: Signature Y parity; formally Ty
    ///
    /// WARNING: if it's deprecated in favor of `alloy_primitives::Signature` be sure that parity
    /// storage deser matches.
    pub odd_y_parity: bool,
}

impl Signature {
    /// Returns the signature for the optimism deposit transactions, which don't include a
    /// signature.
    #[cfg(feature = "optimism")]
    pub const fn optimism_deposit_tx_signature() -> Self {
        Self { r: U256::ZERO, s: U256::ZERO, odd_y_parity: false }
    }
}

#[cfg(any(test, feature = "reth-codec"))]
impl reth_codecs::Compact for Signature {
    fn to_compact<B>(&self, buf: &mut B) -> usize
    where
        B: bytes::BufMut + AsMut<[u8]>,
    {
        buf.put_slice(&self.r.as_le_bytes());
        buf.put_slice(&self.s.as_le_bytes());
        self.odd_y_parity as usize
    }

    fn from_compact(mut buf: &[u8], identifier: usize) -> (Self, &[u8]) {
        use bytes::Buf;
        assert!(buf.len() >= 64);
        let r = U256::from_le_slice(&buf[0..32]);
        let s = U256::from_le_slice(&buf[32..64]);
        buf.advance(64);
        (Self { r, s, odd_y_parity: identifier != 0 }, buf)
    }
}

impl Signature {
    /// Output the length of the signature without the length of the RLP header, using the legacy
    /// scheme with EIP-155 support depends on `chain_id`.
    pub(crate) fn payload_len_with_eip155_chain_id(&self, chain_id: Option<u64>) -> usize {
        self.v(chain_id).length() + self.r.length() + self.s.length()
    }

    /// Encode the `v`, `r`, `s` values without a RLP header.
    /// Encodes the `v` value using the legacy scheme with EIP-155 support depends on `chain_id`.
    pub(crate) fn encode_with_eip155_chain_id(
        &self,
        out: &mut dyn alloy_rlp::BufMut,
        chain_id: Option<u64>,
    ) {
        self.v(chain_id).encode(out);
        self.r.encode(out);
        self.s.encode(out);
    }

    /// Output the `v` of the signature depends on `chain_id`
    #[inline]
    #[allow(clippy::missing_const_for_fn)]
    pub fn v(&self, chain_id: Option<u64>) -> u64 {
        if let Some(chain_id) = chain_id {
            // EIP-155: v = {0, 1} + CHAIN_ID * 2 + 35
            self.odd_y_parity as u64 + chain_id * 2 + 35
        } else {
            #[cfg(feature = "optimism")]
            // pre bedrock system transactions were sent from the zero address as legacy
            // transactions with an empty signature
            //
            // NOTE: this is very hacky and only relevant for op-mainnet pre bedrock
            if *self == Self::optimism_deposit_tx_signature() {
                return 0
            }
            self.odd_y_parity as u64 + 27
        }
    }

    /// Decodes the `v`, `r`, `s` values without a RLP header.
    /// This will return a chain ID if the `v` value is [EIP-155](https://github.com/ethereum/EIPs/blob/master/EIPS/eip-155.md) compatible.
    pub(crate) fn decode_with_eip155_chain_id(
        buf: &mut &[u8],
    ) -> alloy_rlp::Result<(Self, Option<u64>)> {
        let v = u64::decode(buf)?;
        let r: U256 = Decodable::decode(buf)?;
        let s: U256 = Decodable::decode(buf)?;

        if v < 35 {
            // non-EIP-155 legacy scheme, v = 27 for even y-parity, v = 28 for odd y-parity
            if v != 27 && v != 28 {
                #[cfg(feature = "optimism")]
                // pre bedrock system transactions were sent from the zero address as legacy
                // transactions with an empty signature
                //
                // NOTE: this is very hacky and only relevant for op-mainnet pre bedrock
                if v == 0 && r.is_zero() && s.is_zero() {
                    return Ok((Self { r, s, odd_y_parity: false }, None))
                }
            }
        }

        let (odd_y_parity, chain_id) = extract_chain_id(v)?;
        Ok((Self { r, s, odd_y_parity }, chain_id))
    }

    /// Output the length of the signature without the length of the RLP header
    pub fn payload_len(&self) -> usize {
        self.odd_y_parity.length() + self.r.length() + self.s.length()
    }

    /// Encode the `odd_y_parity`, `r`, `s` values without a RLP header.
    pub fn encode(&self, out: &mut dyn alloy_rlp::BufMut) {
        self.odd_y_parity.encode(out);
        self.r.encode(out);
        self.s.encode(out);
    }

    /// Decodes the `odd_y_parity`, `r`, `s` values without a RLP header.
    pub fn decode(buf: &mut &[u8]) -> alloy_rlp::Result<Self> {
        Ok(Self {
            odd_y_parity: Decodable::decode(buf)?,
            r: Decodable::decode(buf)?,
            s: Decodable::decode(buf)?,
        })
    }

    /// Recover signer from message hash, _without ensuring that the signature has a low `s`
    /// value_.
    ///
    /// Using this for signature validation will succeed, even if the signature is malleable or not
    /// compliant with EIP-2. This is provided for compatibility with old signatures which have
    /// large `s` values.
    pub fn recover_signer_unchecked(&self, hash: B256) -> Option<Address> {
        let mut sig: [u8; 65] = [0; 65];

        sig[0..32].copy_from_slice(&self.r.to_be_bytes::<32>());
        sig[32..64].copy_from_slice(&self.s.to_be_bytes::<32>());
        sig[64] = self.odd_y_parity as u8;

        // NOTE: we are removing error from underlying crypto library as it will restrain primitive
        // errors and we care only if recovery is passing or not.
        secp256k1::recover_signer_unchecked(&sig, &hash.0).ok()
    }

    /// recover public key from signature
    pub fn recover_pubkey_unchecked(&self, hash: B256) -> Option<PublicKey> {
        let mut sig: [u8; 65] = [0; 65];

        sig[0..32].copy_from_slice(&self.r.to_be_bytes::<32>());
        sig[32..64].copy_from_slice(&self.s.to_be_bytes::<32>());
        sig[64] = self.odd_y_parity as u8;

        // NOTE: we are removing error from underlying crypto library as it will restrain primitive
        // errors and we care only if recovery is passing or not.
        secp256k1::recover_pubkey_unchecked(&sig, &hash.0).ok()
    }

    /// Recover signer address from message hash. This ensures that the signature S value is
    /// greater than `secp256k1n / 2`, as specified in
    /// [EIP-2](https://eips.ethereum.org/EIPS/eip-2).
    ///
    /// If the S value is too large, then this will return `None`
    pub fn recover_signer(&self, hash: B256) -> Option<Address> {
        if self.s > SECP256K1N_HALF {
            return None
=======
use crate::transaction::util::secp256k1;
use alloy_consensus::transaction::from_eip155_value;
use alloy_primitives::{Address, PrimitiveSignature as Signature, B256, U256};
use alloy_rlp::Decodable;
use reth_primitives_traits::crypto::SECP256K1N_HALF;

pub(crate) fn decode_with_eip155_chain_id(
    buf: &mut &[u8],
) -> alloy_rlp::Result<(Signature, Option<u64>)> {
    let v = Decodable::decode(buf)?;
    let r: U256 = Decodable::decode(buf)?;
    let s: U256 = Decodable::decode(buf)?;

    let Some((parity, chain_id)) = from_eip155_value(v) else {
        // pre bedrock system transactions were sent from the zero address as legacy
        // transactions with an empty signature
        //
        // NOTE: this is very hacky and only relevant for op-mainnet pre bedrock
        #[cfg(feature = "optimism")]
        if v == 0 && r.is_zero() && s.is_zero() {
            return Ok((Signature::new(r, s, false), None))
>>>>>>> 5ef21cdf
        }
        return Err(alloy_rlp::Error::Custom("invalid parity for legacy transaction"))
    };

<<<<<<< HEAD
        self.recover_signer_unchecked(hash)
    }

    /// Recover public key from message hash. This ensures that the signature S value is
    pub fn recover_pubkey(&self, hash: B256) -> Option<PublicKey> {
        if self.s > SECP256K1N_HALF {
            return None
        }

        self.recover_pubkey_unchecked(hash)
    }

    /// Turn this signature into its byte
    /// (hex) representation.
    pub fn to_bytes(&self) -> [u8; 65] {
        let mut sig = [0u8; 65];
        sig[..32].copy_from_slice(&self.r.to_be_bytes::<32>());
        sig[32..64].copy_from_slice(&self.s.to_be_bytes::<32>());
        let v = u8::from(self.odd_y_parity) + 27;
        sig[64] = v;
        sig
    }

    /// Turn this signature into its hex-encoded representation.
    pub fn to_hex_bytes(&self) -> Bytes {
        self.to_bytes().into()
    }

    /// Calculates a heuristic for the in-memory size of the [Signature].
    #[inline]
    pub const fn size(&self) -> usize {
        core::mem::size_of::<Self>()
    }
=======
    Ok((Signature::new(r, s, parity), chain_id))
>>>>>>> 5ef21cdf
}

/// Recover signer from message hash, _without ensuring that the signature has a low `s`
/// value_.
///
/// Using this for signature validation will succeed, even if the signature is malleable or not
/// compliant with EIP-2. This is provided for compatibility with old signatures which have
/// large `s` values.
pub fn recover_signer_unchecked(signature: &Signature, hash: B256) -> Option<Address> {
    let mut sig: [u8; 65] = [0; 65];

    sig[0..32].copy_from_slice(&signature.r().to_be_bytes::<32>());
    sig[32..64].copy_from_slice(&signature.s().to_be_bytes::<32>());
    sig[64] = signature.v() as u8;

    // NOTE: we are removing error from underlying crypto library as it will restrain primitive
    // errors and we care only if recovery is passing or not.
    secp256k1::recover_signer_unchecked(&sig, &hash.0).ok()
}

/// Recover signer address from message hash. This ensures that the signature S value is
/// greater than `secp256k1n / 2`, as specified in
/// [EIP-2](https://eips.ethereum.org/EIPS/eip-2).
///
/// If the S value is too large, then this will return `None`
pub fn recover_signer(signature: &Signature, hash: B256) -> Option<Address> {
    if signature.s() > SECP256K1N_HALF {
        return None
    }

    recover_signer_unchecked(signature, hash)
}

#[cfg(test)]
mod tests {
    use crate::transaction::signature::{
        recover_signer, recover_signer_unchecked, SECP256K1N_HALF,
    };
    use alloy_eips::eip2718::Decodable2718;
    use alloy_primitives::{hex, Address, PrimitiveSignature as Signature, B256, U256};
    use reth_primitives_traits::SignedTransaction;
    use std::str::FromStr;

    #[test]
    fn test_recover_signer() {
        let signature = Signature::new(
            U256::from_str(
                "18515461264373351373200002665853028612451056578545711640558177340181847433846",
            )
            .unwrap(),
            U256::from_str(
                "46948507304638947509940763649030358759909902576025900602547168820602576006531",
            )
            .unwrap(),
            false,
        );
        let hash =
            B256::from_str("daf5a779ae972f972197303d7b574746c7ef83eadac0f2791ad23db92e4c8e53")
                .unwrap();
        let signer = recover_signer(&signature, hash).unwrap();
        let expected = Address::from_str("0x9d8a62f656a8d1615c1294fd71e9cfb3e4855a4f").unwrap();
        assert_eq!(expected, signer);
    }

    #[test]
    fn eip_2_reject_high_s_value() {
        // This pre-homestead transaction has a high `s` value and should be rejected by the
        // `recover_signer` method:
        // https://etherscan.io/getRawTx?tx=0x9e6e19637bb625a8ff3d052b7c2fe57dc78c55a15d258d77c43d5a9c160b0384
        //
        // Block number: 46170
        let raw_tx = hex!("f86d8085746a52880082520894c93f2250589a6563f5359051c1ea25746549f0d889208686e75e903bc000801ba034b6fdc33ea520e8123cf5ac4a9ff476f639cab68980cd9366ccae7aef437ea0a0e517caa5f50e27ca0d1e9a92c503b4ccb039680c6d9d0c71203ed611ea4feb33");
        let tx = crate::transaction::TransactionSigned::decode_2718(&mut &raw_tx[..]).unwrap();
        let signature = tx.signature();

        // make sure we know it's greater than SECP256K1N_HALF
        assert!(signature.s() > SECP256K1N_HALF);

        // recover signer, expect failure
        let hash = tx.hash();
        assert!(recover_signer(signature, hash).is_none());

        // use unchecked, ensure it succeeds (the signature is valid if not for EIP-2)
        assert!(recover_signer_unchecked(signature, hash).is_some());
    }
}<|MERGE_RESOLUTION|>--- conflicted
+++ resolved
@@ -1,197 +1,3 @@
-<<<<<<< HEAD
-use crate::{transaction::util::secp256k1, Address, B256, U256};
-use ::secp256k1::PublicKey;
-use alloy_primitives::Bytes;
-use alloy_rlp::{Decodable, Encodable, Error as RlpError};
-use serde::{Deserialize, Serialize};
-
-#[cfg(test)]
-use reth_codecs::Compact;
-
-/// The order of the secp256k1 curve, divided by two. Signatures that should be checked according
-/// to EIP-2 should have an S value less than or equal to this.
-///
-/// `57896044618658097711785492504343953926418782139537452191302581570759080747168`
-const SECP256K1N_HALF: U256 = U256::from_be_bytes([
-    0x7F, 0xFF, 0xFF, 0xFF, 0xFF, 0xFF, 0xFF, 0xFF, 0xFF, 0xFF, 0xFF, 0xFF, 0xFF, 0xFF, 0xFF, 0xFF,
-    0x5D, 0x57, 0x6E, 0x73, 0x57, 0xA4, 0x50, 0x1D, 0xDF, 0xE9, 0x2F, 0x46, 0x68, 0x1B, 0x20, 0xA0,
-]);
-
-/// r, s: Values corresponding to the signature of the
-/// transaction and used to determine the sender of
-/// the transaction; formally Tr and Ts. This is expanded in Appendix F of yellow paper.
-#[derive(Debug, Copy, Clone, PartialEq, Eq, Hash, Default, Serialize, Deserialize)]
-#[cfg_attr(any(test, feature = "arbitrary"), derive(arbitrary::Arbitrary))]
-#[cfg_attr(any(test, feature = "reth-codec"), reth_codecs::add_arbitrary_tests(compact))]
-pub struct Signature {
-    /// The R field of the signature; the point on the curve.
-    pub r: U256,
-    /// The S field of the signature; the point on the curve.
-    pub s: U256,
-    /// yParity: Signature Y parity; formally Ty
-    ///
-    /// WARNING: if it's deprecated in favor of `alloy_primitives::Signature` be sure that parity
-    /// storage deser matches.
-    pub odd_y_parity: bool,
-}
-
-impl Signature {
-    /// Returns the signature for the optimism deposit transactions, which don't include a
-    /// signature.
-    #[cfg(feature = "optimism")]
-    pub const fn optimism_deposit_tx_signature() -> Self {
-        Self { r: U256::ZERO, s: U256::ZERO, odd_y_parity: false }
-    }
-}
-
-#[cfg(any(test, feature = "reth-codec"))]
-impl reth_codecs::Compact for Signature {
-    fn to_compact<B>(&self, buf: &mut B) -> usize
-    where
-        B: bytes::BufMut + AsMut<[u8]>,
-    {
-        buf.put_slice(&self.r.as_le_bytes());
-        buf.put_slice(&self.s.as_le_bytes());
-        self.odd_y_parity as usize
-    }
-
-    fn from_compact(mut buf: &[u8], identifier: usize) -> (Self, &[u8]) {
-        use bytes::Buf;
-        assert!(buf.len() >= 64);
-        let r = U256::from_le_slice(&buf[0..32]);
-        let s = U256::from_le_slice(&buf[32..64]);
-        buf.advance(64);
-        (Self { r, s, odd_y_parity: identifier != 0 }, buf)
-    }
-}
-
-impl Signature {
-    /// Output the length of the signature without the length of the RLP header, using the legacy
-    /// scheme with EIP-155 support depends on `chain_id`.
-    pub(crate) fn payload_len_with_eip155_chain_id(&self, chain_id: Option<u64>) -> usize {
-        self.v(chain_id).length() + self.r.length() + self.s.length()
-    }
-
-    /// Encode the `v`, `r`, `s` values without a RLP header.
-    /// Encodes the `v` value using the legacy scheme with EIP-155 support depends on `chain_id`.
-    pub(crate) fn encode_with_eip155_chain_id(
-        &self,
-        out: &mut dyn alloy_rlp::BufMut,
-        chain_id: Option<u64>,
-    ) {
-        self.v(chain_id).encode(out);
-        self.r.encode(out);
-        self.s.encode(out);
-    }
-
-    /// Output the `v` of the signature depends on `chain_id`
-    #[inline]
-    #[allow(clippy::missing_const_for_fn)]
-    pub fn v(&self, chain_id: Option<u64>) -> u64 {
-        if let Some(chain_id) = chain_id {
-            // EIP-155: v = {0, 1} + CHAIN_ID * 2 + 35
-            self.odd_y_parity as u64 + chain_id * 2 + 35
-        } else {
-            #[cfg(feature = "optimism")]
-            // pre bedrock system transactions were sent from the zero address as legacy
-            // transactions with an empty signature
-            //
-            // NOTE: this is very hacky and only relevant for op-mainnet pre bedrock
-            if *self == Self::optimism_deposit_tx_signature() {
-                return 0
-            }
-            self.odd_y_parity as u64 + 27
-        }
-    }
-
-    /// Decodes the `v`, `r`, `s` values without a RLP header.
-    /// This will return a chain ID if the `v` value is [EIP-155](https://github.com/ethereum/EIPs/blob/master/EIPS/eip-155.md) compatible.
-    pub(crate) fn decode_with_eip155_chain_id(
-        buf: &mut &[u8],
-    ) -> alloy_rlp::Result<(Self, Option<u64>)> {
-        let v = u64::decode(buf)?;
-        let r: U256 = Decodable::decode(buf)?;
-        let s: U256 = Decodable::decode(buf)?;
-
-        if v < 35 {
-            // non-EIP-155 legacy scheme, v = 27 for even y-parity, v = 28 for odd y-parity
-            if v != 27 && v != 28 {
-                #[cfg(feature = "optimism")]
-                // pre bedrock system transactions were sent from the zero address as legacy
-                // transactions with an empty signature
-                //
-                // NOTE: this is very hacky and only relevant for op-mainnet pre bedrock
-                if v == 0 && r.is_zero() && s.is_zero() {
-                    return Ok((Self { r, s, odd_y_parity: false }, None))
-                }
-            }
-        }
-
-        let (odd_y_parity, chain_id) = extract_chain_id(v)?;
-        Ok((Self { r, s, odd_y_parity }, chain_id))
-    }
-
-    /// Output the length of the signature without the length of the RLP header
-    pub fn payload_len(&self) -> usize {
-        self.odd_y_parity.length() + self.r.length() + self.s.length()
-    }
-
-    /// Encode the `odd_y_parity`, `r`, `s` values without a RLP header.
-    pub fn encode(&self, out: &mut dyn alloy_rlp::BufMut) {
-        self.odd_y_parity.encode(out);
-        self.r.encode(out);
-        self.s.encode(out);
-    }
-
-    /// Decodes the `odd_y_parity`, `r`, `s` values without a RLP header.
-    pub fn decode(buf: &mut &[u8]) -> alloy_rlp::Result<Self> {
-        Ok(Self {
-            odd_y_parity: Decodable::decode(buf)?,
-            r: Decodable::decode(buf)?,
-            s: Decodable::decode(buf)?,
-        })
-    }
-
-    /// Recover signer from message hash, _without ensuring that the signature has a low `s`
-    /// value_.
-    ///
-    /// Using this for signature validation will succeed, even if the signature is malleable or not
-    /// compliant with EIP-2. This is provided for compatibility with old signatures which have
-    /// large `s` values.
-    pub fn recover_signer_unchecked(&self, hash: B256) -> Option<Address> {
-        let mut sig: [u8; 65] = [0; 65];
-
-        sig[0..32].copy_from_slice(&self.r.to_be_bytes::<32>());
-        sig[32..64].copy_from_slice(&self.s.to_be_bytes::<32>());
-        sig[64] = self.odd_y_parity as u8;
-
-        // NOTE: we are removing error from underlying crypto library as it will restrain primitive
-        // errors and we care only if recovery is passing or not.
-        secp256k1::recover_signer_unchecked(&sig, &hash.0).ok()
-    }
-
-    /// recover public key from signature
-    pub fn recover_pubkey_unchecked(&self, hash: B256) -> Option<PublicKey> {
-        let mut sig: [u8; 65] = [0; 65];
-
-        sig[0..32].copy_from_slice(&self.r.to_be_bytes::<32>());
-        sig[32..64].copy_from_slice(&self.s.to_be_bytes::<32>());
-        sig[64] = self.odd_y_parity as u8;
-
-        // NOTE: we are removing error from underlying crypto library as it will restrain primitive
-        // errors and we care only if recovery is passing or not.
-        secp256k1::recover_pubkey_unchecked(&sig, &hash.0).ok()
-    }
-
-    /// Recover signer address from message hash. This ensures that the signature S value is
-    /// greater than `secp256k1n / 2`, as specified in
-    /// [EIP-2](https://eips.ethereum.org/EIPS/eip-2).
-    ///
-    /// If the S value is too large, then this will return `None`
-    pub fn recover_signer(&self, hash: B256) -> Option<Address> {
-        if self.s > SECP256K1N_HALF {
-            return None
-=======
 use crate::transaction::util::secp256k1;
 use alloy_consensus::transaction::from_eip155_value;
 use alloy_primitives::{Address, PrimitiveSignature as Signature, B256, U256};
@@ -213,48 +19,11 @@
         #[cfg(feature = "optimism")]
         if v == 0 && r.is_zero() && s.is_zero() {
             return Ok((Signature::new(r, s, false), None))
->>>>>>> 5ef21cdf
         }
         return Err(alloy_rlp::Error::Custom("invalid parity for legacy transaction"))
     };
 
-<<<<<<< HEAD
-        self.recover_signer_unchecked(hash)
-    }
-
-    /// Recover public key from message hash. This ensures that the signature S value is
-    pub fn recover_pubkey(&self, hash: B256) -> Option<PublicKey> {
-        if self.s > SECP256K1N_HALF {
-            return None
-        }
-
-        self.recover_pubkey_unchecked(hash)
-    }
-
-    /// Turn this signature into its byte
-    /// (hex) representation.
-    pub fn to_bytes(&self) -> [u8; 65] {
-        let mut sig = [0u8; 65];
-        sig[..32].copy_from_slice(&self.r.to_be_bytes::<32>());
-        sig[32..64].copy_from_slice(&self.s.to_be_bytes::<32>());
-        let v = u8::from(self.odd_y_parity) + 27;
-        sig[64] = v;
-        sig
-    }
-
-    /// Turn this signature into its hex-encoded representation.
-    pub fn to_hex_bytes(&self) -> Bytes {
-        self.to_bytes().into()
-    }
-
-    /// Calculates a heuristic for the in-memory size of the [Signature].
-    #[inline]
-    pub const fn size(&self) -> usize {
-        core::mem::size_of::<Self>()
-    }
-=======
     Ok((Signature::new(r, s, parity), chain_id))
->>>>>>> 5ef21cdf
 }
 
 /// Recover signer from message hash, _without ensuring that the signature has a low `s`
