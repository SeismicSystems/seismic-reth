use crate::{Transaction, TransactionSigned};
use alloy_primitives::{Address, TxKind, U256};
#[cfg(feature = "optimism")]
use op_alloy_consensus::DepositTransaction;
use revm_primitives::{AuthorizationList, TxEnv};

/// Implements behaviour to fill a [`TxEnv`] from another transaction.
pub trait FillTxEnv {
    /// Fills [`TxEnv`] with an [`Address`] and transaction.
    fn fill_tx_env(&self, tx_env: &mut TxEnv, sender: Address);
}

impl FillTxEnv for TransactionSigned {
    fn fill_tx_env(&self, tx_env: &mut TxEnv, sender: Address) {
        #[cfg(feature = "optimism")]
        let envelope = alloy_eips::eip2718::Encodable2718::encoded_2718(self);

        tx_env.caller = sender;
        match self.as_ref() {
            Transaction::Legacy(tx) => {
                tx_env.gas_limit = tx.gas_limit;
                tx_env.gas_price = U256::from(tx.gas_price);
                tx_env.gas_priority_fee = None;
                tx_env.transact_to = tx.to;
                tx_env.value = tx.value;
                tx_env.data = tx.input.clone();
                tx_env.chain_id = tx.chain_id;
                tx_env.nonce = Some(tx.nonce);
                tx_env.access_list.clear();
                tx_env.blob_hashes.clear();
                tx_env.max_fee_per_blob_gas.take();
                tx_env.authorization_list = None;
            }
            Transaction::Eip2930(tx) => {
                tx_env.gas_limit = tx.gas_limit;
                tx_env.gas_price = U256::from(tx.gas_price);
                tx_env.gas_priority_fee = None;
                tx_env.transact_to = tx.to;
                tx_env.value = tx.value;
                tx_env.data = tx.input.clone();
                tx_env.chain_id = Some(tx.chain_id);
                tx_env.nonce = Some(tx.nonce);
                tx_env.access_list.clone_from(&tx.access_list.0);
                tx_env.blob_hashes.clear();
                tx_env.max_fee_per_blob_gas.take();
                tx_env.authorization_list = None;
            }
            Transaction::Eip1559(tx) => {
                tx_env.gas_limit = tx.gas_limit;
                tx_env.gas_price = U256::from(tx.max_fee_per_gas);
                tx_env.gas_priority_fee = Some(U256::from(tx.max_priority_fee_per_gas));
                tx_env.transact_to = tx.to;
                tx_env.value = tx.value;
                tx_env.data = tx.input.clone();
                tx_env.chain_id = Some(tx.chain_id);
                tx_env.nonce = Some(tx.nonce);
                tx_env.access_list.clone_from(&tx.access_list.0);
                tx_env.blob_hashes.clear();
                tx_env.max_fee_per_blob_gas.take();
                tx_env.authorization_list = None;
            }
            Transaction::Eip4844(tx) => {
                tx_env.gas_limit = tx.gas_limit;
                tx_env.gas_price = U256::from(tx.max_fee_per_gas);
                tx_env.gas_priority_fee = Some(U256::from(tx.max_priority_fee_per_gas));
                tx_env.transact_to = TxKind::Call(tx.to);
                tx_env.value = tx.value;
                tx_env.data = tx.input.clone();
                tx_env.chain_id = Some(tx.chain_id);
                tx_env.nonce = Some(tx.nonce);
                tx_env.access_list.clone_from(&tx.access_list.0);
                tx_env.blob_hashes.clone_from(&tx.blob_versioned_hashes);
                tx_env.max_fee_per_blob_gas = Some(U256::from(tx.max_fee_per_blob_gas));
                tx_env.authorization_list = None;
            }
            Transaction::Eip7702(tx) => {
                tx_env.gas_limit = tx.gas_limit;
                tx_env.gas_price = U256::from(tx.max_fee_per_gas);
                tx_env.gas_priority_fee = Some(U256::from(tx.max_priority_fee_per_gas));
                tx_env.transact_to = tx.to.into();
                tx_env.value = tx.value;
                tx_env.data = tx.input.clone();
                tx_env.chain_id = Some(tx.chain_id);
                tx_env.nonce = Some(tx.nonce);
                tx_env.access_list.clone_from(&tx.access_list.0);
                tx_env.blob_hashes.clear();
                tx_env.max_fee_per_blob_gas.take();
                tx_env.authorization_list =
                    Some(AuthorizationList::Signed(tx.authorization_list.clone()));
            }
            #[cfg(feature = "optimism")]
            Transaction::Deposit(tx) => {
                tx_env.access_list.clear();
                tx_env.gas_limit = tx.gas_limit;
                tx_env.gas_price = U256::ZERO;
                tx_env.gas_priority_fee = None;
                tx_env.transact_to = tx.to;
                tx_env.value = tx.value;
                tx_env.data = tx.input.clone();
                tx_env.chain_id = None;
                tx_env.nonce = None;
                tx_env.authorization_list = None;

                tx_env.optimism = revm_primitives::OptimismFields {
                    source_hash: Some(tx.source_hash),
                    mint: tx.mint,
                    is_system_transaction: Some(tx.is_system_transaction),
                    enveloped_tx: Some(envelope.into()),
                };
                return;
            }
<<<<<<< HEAD
=======
            Transaction::Seismic(tx) => {
                let msg_sender = self
                    .recover_pubkey()
                    .ok_or(EVMError::Database(TeeError::PublicKeyRecoveryError))?;

                debug!(target: "reth::fill_tx_env", ?tx, "Parsing Seismic transaction");

                let tee_decryption: Vec<u8> = decrypt(
                    tee,
                    msg_sender,
                    Vec::<u8>::from(tx.input().as_ref()),
                    tx.nonce().clone(),
                )
                .map_err(|_| EVMError::Database(TeeError::DecryptionError))?;

                let data = Bytes::from(tee_decryption.clone());

                debug!(target: "reth::fill_tx_env", ?tee_decryption, ?data, "Encrypted input {:?}", tx.input());

                tx_env.gas_limit = *tx.gas_limit();
                tx_env.gas_price = U256::from(*tx.gas_price());
                tx_env.gas_priority_fee = None;
                tx_env.transact_to = *tx.to();
                tx_env.value = *tx.value();
                tx_env.data = data;
                tx_env.chain_id = Some(*tx.chain_id());
                tx_env.nonce = Some(*tx.nonce());
                tx_env.access_list.clear();
                tx_env.blob_hashes.clear();
                tx_env.max_fee_per_blob_gas.take();
                tx_env.authorization_list = None;
            }
>>>>>>> be0ca7c9
        }

        #[cfg(feature = "optimism")]
        if !self.is_deposit() {
            tx_env.optimism = revm_primitives::OptimismFields {
                source_hash: None,
                mint: None,
                is_system_transaction: Some(false),
                enveloped_tx: Some(envelope.into()),
            }
        }
<<<<<<< HEAD
=======
        Ok(())
    }
}
#[cfg(test)]
mod tests {
    use core::str::FromStr;
    use reth_tee::TeeHttpClient;

    use crate::{Signature, TxSeismic};

    use super::*;

    #[test]
    fn test_fill_tx_env_seismic_invalid_signature() {
        let tx = Transaction::Seismic(TxSeismic::default());
        let signature = Signature::default();
        let tx_signed = TransactionSigned::from_transaction_and_signature(tx, signature);
        let sender = Address::from_str("0x0000000000000000000000000000000000000000").unwrap();
        let tee = TeeHttpClient::default();
        let mut tx_env = TxEnv::default();

        let result = tx_signed.fill_tx_env(&mut tx_env, sender, &tee);

        assert!(matches!(result, Err(EVMError::Custom(err)) if err == "Invalid Signature"));
>>>>>>> be0ca7c9
    }
}<|MERGE_RESOLUTION|>--- conflicted
+++ resolved
@@ -2,6 +2,7 @@
 use alloy_primitives::{Address, TxKind, U256};
 #[cfg(feature = "optimism")]
 use op_alloy_consensus::DepositTransaction;
+use reth_tracing::tracing::{debug, info};
 use revm_primitives::{AuthorizationList, TxEnv};
 
 /// Implements behaviour to fill a [`TxEnv`] from another transaction.
@@ -109,41 +110,11 @@
                 };
                 return;
             }
-<<<<<<< HEAD
-=======
-            Transaction::Seismic(tx) => {
-                let msg_sender = self
-                    .recover_pubkey()
-                    .ok_or(EVMError::Database(TeeError::PublicKeyRecoveryError))?;
-
-                debug!(target: "reth::fill_tx_env", ?tx, "Parsing Seismic transaction");
-
-                let tee_decryption: Vec<u8> = decrypt(
-                    tee,
-                    msg_sender,
-                    Vec::<u8>::from(tx.input().as_ref()),
-                    tx.nonce().clone(),
-                )
-                .map_err(|_| EVMError::Database(TeeError::DecryptionError))?;
-
-                let data = Bytes::from(tee_decryption.clone());
-
-                debug!(target: "reth::fill_tx_env", ?tee_decryption, ?data, "Encrypted input {:?}", tx.input());
-
-                tx_env.gas_limit = *tx.gas_limit();
-                tx_env.gas_price = U256::from(*tx.gas_price());
-                tx_env.gas_priority_fee = None;
-                tx_env.transact_to = *tx.to();
-                tx_env.value = *tx.value();
-                tx_env.data = data;
-                tx_env.chain_id = Some(*tx.chain_id());
-                tx_env.nonce = Some(*tx.nonce());
-                tx_env.access_list.clear();
-                tx_env.blob_hashes.clear();
-                tx_env.max_fee_per_blob_gas.take();
-                tx_env.authorization_list = None;
+            Transaction::Seismic(_tx) => {
+                // implementation is in EthEvmConfig to avoid changing FillTxEnv trait
+                info!(target: "reth::fill_tx_env", "Seismic transaction not filled");
+                return
             }
->>>>>>> be0ca7c9
         }
 
         #[cfg(feature = "optimism")]
@@ -155,9 +126,7 @@
                 enveloped_tx: Some(envelope.into()),
             }
         }
-<<<<<<< HEAD
-=======
-        Ok(())
+        debug!(target: "reth::fill_tx_env", ?tx_env, "Filled transaction environment");
     }
 }
 #[cfg(test)]
@@ -181,6 +150,5 @@
         let result = tx_signed.fill_tx_env(&mut tx_env, sender, &tee);
 
         assert!(matches!(result, Err(EVMError::Custom(err)) if err == "Invalid Signature"));
->>>>>>> be0ca7c9
     }
 }