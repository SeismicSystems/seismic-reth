<<<<<<< HEAD
use crate::{Address, Transaction, TransactionSigned, TxKind, U256};
use reth_tee::{decrypt, TeeAPI, TeeError};
use reth_tracing::tracing::debug;
use revm_primitives::{AuthorizationList, Bytes, EVMError, EVMResultGeneric, TxEnv};
=======
use crate::{Transaction, TransactionSigned};
use alloy_primitives::{Address, TxKind, U256};
#[cfg(feature = "optimism")]
use op_alloy_consensus::DepositTransaction;
use revm_primitives::{AuthorizationList, TxEnv};
>>>>>>> 5ef21cdf

/// Implements behaviour to fill a [`TxEnv`] from another transaction.
pub trait FillTxEnv<T: TeeAPI> {
    /// Fills [`TxEnv`] with an [`Address`] and transaction.
    fn fill_tx_env(
        &self,
        tx_env: &mut TxEnv,
        sender: Address,
        tee: &T,
    ) -> EVMResultGeneric<(), TeeError>;
}

impl<T: TeeAPI> FillTxEnv<T> for TransactionSigned {
    fn fill_tx_env(
        &self,
        tx_env: &mut TxEnv,
        sender: Address,
        tee: &T,
    ) -> EVMResultGeneric<(), TeeError> {
        #[cfg(feature = "optimism")]
        let envelope = alloy_eips::eip2718::Encodable2718::encoded_2718(self);

        tx_env.caller = sender;
        match self.as_ref() {
            Transaction::Legacy(tx) => {
                tx_env.gas_limit = tx.gas_limit;
                tx_env.gas_price = U256::from(tx.gas_price);
                tx_env.gas_priority_fee = None;
                tx_env.transact_to = tx.to;
                tx_env.value = tx.value;
                tx_env.data = tx.input.clone();
                tx_env.chain_id = tx.chain_id;
                tx_env.nonce = Some(tx.nonce);
                tx_env.access_list.clear();
                tx_env.blob_hashes.clear();
                tx_env.max_fee_per_blob_gas.take();
                tx_env.authorization_list = None;
            }
            Transaction::Eip2930(tx) => {
                tx_env.gas_limit = tx.gas_limit;
                tx_env.gas_price = U256::from(tx.gas_price);
                tx_env.gas_priority_fee = None;
                tx_env.transact_to = tx.to;
                tx_env.value = tx.value;
                tx_env.data = tx.input.clone();
                tx_env.chain_id = Some(tx.chain_id);
                tx_env.nonce = Some(tx.nonce);
                tx_env.access_list.clone_from(&tx.access_list.0);
                tx_env.blob_hashes.clear();
                tx_env.max_fee_per_blob_gas.take();
                tx_env.authorization_list = None;
            }
            Transaction::Eip1559(tx) => {
                tx_env.gas_limit = tx.gas_limit;
                tx_env.gas_price = U256::from(tx.max_fee_per_gas);
                tx_env.gas_priority_fee = Some(U256::from(tx.max_priority_fee_per_gas));
                tx_env.transact_to = tx.to;
                tx_env.value = tx.value;
                tx_env.data = tx.input.clone();
                tx_env.chain_id = Some(tx.chain_id);
                tx_env.nonce = Some(tx.nonce);
                tx_env.access_list.clone_from(&tx.access_list.0);
                tx_env.blob_hashes.clear();
                tx_env.max_fee_per_blob_gas.take();
                tx_env.authorization_list = None;
            }
            Transaction::Eip4844(tx) => {
                tx_env.gas_limit = tx.gas_limit;
                tx_env.gas_price = U256::from(tx.max_fee_per_gas);
                tx_env.gas_priority_fee = Some(U256::from(tx.max_priority_fee_per_gas));
                tx_env.transact_to = TxKind::Call(tx.to);
                tx_env.value = tx.value;
                tx_env.data = tx.input.clone();
                tx_env.chain_id = Some(tx.chain_id);
                tx_env.nonce = Some(tx.nonce);
                tx_env.access_list.clone_from(&tx.access_list.0);
                tx_env.blob_hashes.clone_from(&tx.blob_versioned_hashes);
                tx_env.max_fee_per_blob_gas = Some(U256::from(tx.max_fee_per_blob_gas));
                tx_env.authorization_list = None;
            }
            Transaction::Eip7702(tx) => {
                tx_env.gas_limit = tx.gas_limit;
                tx_env.gas_price = U256::from(tx.max_fee_per_gas);
                tx_env.gas_priority_fee = Some(U256::from(tx.max_priority_fee_per_gas));
                tx_env.transact_to = tx.to.into();
                tx_env.value = tx.value;
                tx_env.data = tx.input.clone();
                tx_env.chain_id = Some(tx.chain_id);
                tx_env.nonce = Some(tx.nonce);
                tx_env.access_list.clone_from(&tx.access_list.0);
                tx_env.blob_hashes.clear();
                tx_env.max_fee_per_blob_gas.take();
                tx_env.authorization_list =
                    Some(AuthorizationList::Signed(tx.authorization_list.clone()));
            }
            #[cfg(feature = "optimism")]
            Transaction::Deposit(tx) => {
                tx_env.access_list.clear();
                tx_env.gas_limit = tx.gas_limit;
                tx_env.gas_price = U256::ZERO;
                tx_env.gas_priority_fee = None;
                tx_env.transact_to = tx.to;
                tx_env.value = tx.value;
                tx_env.data = tx.input.clone();
                tx_env.chain_id = None;
                tx_env.nonce = None;
                tx_env.authorization_list = None;

                tx_env.optimism = revm_primitives::OptimismFields {
                    source_hash: Some(tx.source_hash),
                    mint: tx.mint,
                    is_system_transaction: Some(tx.is_system_transaction),
                    enveloped_tx: Some(envelope.into()),
                };
                return;
            }
            Transaction::Seismic(tx) => {
                let msg_sender = self
                    .recover_pubkey()
                    .ok_or(EVMError::Database(TeeError::PublicKeyRecoveryError))?;

                let decrypted_input: Bytes = decrypt(
                    tee,
                    msg_sender,
                    Vec::<u8>::from(tx.input().as_ref()),
                    tx.nonce().clone(),
                )
                .map_err(|_| EVMError::Database(TeeError::DecryptionError))?
                .into();

                debug!(target: "reth::fill_tx_env", ?decrypted_input, "Encrypted input {:?}", tx.input());

                tx_env.gas_limit = *tx.gas_limit();
                tx_env.gas_price = U256::from(*tx.gas_price());
                tx_env.gas_priority_fee = None;
                tx_env.transact_to = *tx.to();
                tx_env.value = *tx.value();
                tx_env.data = decrypted_input;
                tx_env.chain_id = Some(*tx.chain_id());
                tx_env.nonce = Some(*tx.nonce());
                tx_env.access_list.clear();
                tx_env.blob_hashes.clear();
                tx_env.max_fee_per_blob_gas.take();
                tx_env.authorization_list = None;
            }
        }

        #[cfg(feature = "optimism")]
        if !self.is_deposit() {
            tx_env.optimism = revm_primitives::OptimismFields {
                source_hash: None,
                mint: None,
                is_system_transaction: Some(false),
                enveloped_tx: Some(envelope.into()),
            }
        }
        Ok(())
    }
}
#[cfg(test)]
mod tests {
    use core::str::FromStr;

    use reth_tee::TeeHttpClient;

    use crate::{Signature, TxSeismic};

    use super::*;

    #[test]
    fn test_fill_tx_env_seismic_invalid_signature() {
        let tx = Transaction::Seismic(TxSeismic::default());
        let signature = Signature::default();
        let tx_signed = TransactionSigned::from_transaction_and_signature(tx, signature);
        let sender = Address::from_str("0x0000000000000000000000000000000000000000").unwrap();
        let tee = TeeHttpClient::default();
        let mut tx_env = TxEnv::default();

        let result = tx_signed.fill_tx_env(&mut tx_env, sender, &tee);

        assert!(matches!(result, Err(EVMError::Custom(err)) if err == "Invalid Signature"));
    }
}<|MERGE_RESOLUTION|>--- conflicted
+++ resolved
@@ -1,34 +1,17 @@
-<<<<<<< HEAD
-use crate::{Address, Transaction, TransactionSigned, TxKind, U256};
-use reth_tee::{decrypt, TeeAPI, TeeError};
-use reth_tracing::tracing::debug;
-use revm_primitives::{AuthorizationList, Bytes, EVMError, EVMResultGeneric, TxEnv};
-=======
 use crate::{Transaction, TransactionSigned};
 use alloy_primitives::{Address, TxKind, U256};
 #[cfg(feature = "optimism")]
 use op_alloy_consensus::DepositTransaction;
 use revm_primitives::{AuthorizationList, TxEnv};
->>>>>>> 5ef21cdf
 
 /// Implements behaviour to fill a [`TxEnv`] from another transaction.
-pub trait FillTxEnv<T: TeeAPI> {
+pub trait FillTxEnv {
     /// Fills [`TxEnv`] with an [`Address`] and transaction.
-    fn fill_tx_env(
-        &self,
-        tx_env: &mut TxEnv,
-        sender: Address,
-        tee: &T,
-    ) -> EVMResultGeneric<(), TeeError>;
+    fn fill_tx_env(&self, tx_env: &mut TxEnv, sender: Address);
 }
 
-impl<T: TeeAPI> FillTxEnv<T> for TransactionSigned {
-    fn fill_tx_env(
-        &self,
-        tx_env: &mut TxEnv,
-        sender: Address,
-        tee: &T,
-    ) -> EVMResultGeneric<(), TeeError> {
+impl FillTxEnv for TransactionSigned {
+    fn fill_tx_env(&self, tx_env: &mut TxEnv, sender: Address) {
         #[cfg(feature = "optimism")]
         let envelope = alloy_eips::eip2718::Encodable2718::encoded_2718(self);
 
@@ -126,35 +109,6 @@
                 };
                 return;
             }
-            Transaction::Seismic(tx) => {
-                let msg_sender = self
-                    .recover_pubkey()
-                    .ok_or(EVMError::Database(TeeError::PublicKeyRecoveryError))?;
-
-                let decrypted_input: Bytes = decrypt(
-                    tee,
-                    msg_sender,
-                    Vec::<u8>::from(tx.input().as_ref()),
-                    tx.nonce().clone(),
-                )
-                .map_err(|_| EVMError::Database(TeeError::DecryptionError))?
-                .into();
-
-                debug!(target: "reth::fill_tx_env", ?decrypted_input, "Encrypted input {:?}", tx.input());
-
-                tx_env.gas_limit = *tx.gas_limit();
-                tx_env.gas_price = U256::from(*tx.gas_price());
-                tx_env.gas_priority_fee = None;
-                tx_env.transact_to = *tx.to();
-                tx_env.value = *tx.value();
-                tx_env.data = decrypted_input;
-                tx_env.chain_id = Some(*tx.chain_id());
-                tx_env.nonce = Some(*tx.nonce());
-                tx_env.access_list.clear();
-                tx_env.blob_hashes.clear();
-                tx_env.max_fee_per_blob_gas.take();
-                tx_env.authorization_list = None;
-            }
         }
 
         #[cfg(feature = "optimism")]
@@ -166,30 +120,5 @@
                 enveloped_tx: Some(envelope.into()),
             }
         }
-        Ok(())
-    }
-}
-#[cfg(test)]
-mod tests {
-    use core::str::FromStr;
-
-    use reth_tee::TeeHttpClient;
-
-    use crate::{Signature, TxSeismic};
-
-    use super::*;
-
-    #[test]
-    fn test_fill_tx_env_seismic_invalid_signature() {
-        let tx = Transaction::Seismic(TxSeismic::default());
-        let signature = Signature::default();
-        let tx_signed = TransactionSigned::from_transaction_and_signature(tx, signature);
-        let sender = Address::from_str("0x0000000000000000000000000000000000000000").unwrap();
-        let tee = TeeHttpClient::default();
-        let mut tx_env = TxEnv::default();
-
-        let result = tx_signed.fill_tx_env(&mut tx_env, sender, &tee);
-
-        assert!(matches!(result, Err(EVMError::Custom(err)) if err == "Invalid Signature"));
     }
 }