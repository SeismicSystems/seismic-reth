use crate::{Address, Transaction, TransactionSigned, TxKind, U256};
use alloy_rlp::Decodable;
use reth_tee::{decrypt, TeeAPI, TeeError};
use reth_tracing::tracing::debug;
use revm_primitives::{AuthorizationList, Bytes, EVMError, EVMResultGeneric, TxEnv};

#[cfg(all(not(feature = "std"), feature = "optimism"))]
use alloc::vec::Vec;

/// Implements behaviour to fill a [`TxEnv`] from another transaction.
pub trait FillTxEnv<T: TeeAPI> {
    /// Fills [`TxEnv`] with an [`Address`] and transaction.
    fn fill_tx_env(
        &self,
        tx_env: &mut TxEnv,
        sender: Address,
        tee: &T,
    ) -> EVMResultGeneric<(), TeeError>;
}

impl<T: TeeAPI> FillTxEnv<T> for TransactionSigned {
    fn fill_tx_env(
        &self,
        tx_env: &mut TxEnv,
        sender: Address,
        tee: &T,
    ) -> EVMResultGeneric<(), TeeError> {
        #[cfg(feature = "optimism")]
        let envelope = {
            let mut envelope = Vec::with_capacity(self.length_without_header());
            self.encode_enveloped(&mut envelope);
            envelope
        };

        tx_env.caller = sender;
        match self.as_ref() {
            Transaction::Legacy(tx) => {
                tx_env.gas_limit = tx.gas_limit;
                tx_env.gas_price = U256::from(tx.gas_price);
                tx_env.gas_priority_fee = None;
                tx_env.transact_to = tx.to;
                tx_env.value = tx.value;
                tx_env.data = tx.input.clone();
                tx_env.chain_id = tx.chain_id;
                tx_env.nonce = Some(tx.nonce);
                tx_env.access_list.clear();
                tx_env.blob_hashes.clear();
                tx_env.max_fee_per_blob_gas.take();
                tx_env.authorization_list = None;
            }
            Transaction::Eip2930(tx) => {
                tx_env.gas_limit = tx.gas_limit;
                tx_env.gas_price = U256::from(tx.gas_price);
                tx_env.gas_priority_fee = None;
                tx_env.transact_to = tx.to;
                tx_env.value = tx.value;
                tx_env.data = tx.input.clone();
                tx_env.chain_id = Some(tx.chain_id);
                tx_env.nonce = Some(tx.nonce);
                tx_env.access_list.clone_from(&tx.access_list.0);
                tx_env.blob_hashes.clear();
                tx_env.max_fee_per_blob_gas.take();
                tx_env.authorization_list = None;
            }
            Transaction::Eip1559(tx) => {
                tx_env.gas_limit = tx.gas_limit;
                tx_env.gas_price = U256::from(tx.max_fee_per_gas);
                tx_env.gas_priority_fee = Some(U256::from(tx.max_priority_fee_per_gas));
                tx_env.transact_to = tx.to;
                tx_env.value = tx.value;
                tx_env.data = tx.input.clone();
                tx_env.chain_id = Some(tx.chain_id);
                tx_env.nonce = Some(tx.nonce);
                tx_env.access_list.clone_from(&tx.access_list.0);
                tx_env.blob_hashes.clear();
                tx_env.max_fee_per_blob_gas.take();
                tx_env.authorization_list = None;
            }
            Transaction::Eip4844(tx) => {
                tx_env.gas_limit = tx.gas_limit;
                tx_env.gas_price = U256::from(tx.max_fee_per_gas);
                tx_env.gas_priority_fee = Some(U256::from(tx.max_priority_fee_per_gas));
                tx_env.transact_to = TxKind::Call(tx.to);
                tx_env.value = tx.value;
                tx_env.data = tx.input.clone();
                tx_env.chain_id = Some(tx.chain_id);
                tx_env.nonce = Some(tx.nonce);
                tx_env.access_list.clone_from(&tx.access_list.0);
                tx_env.blob_hashes.clone_from(&tx.blob_versioned_hashes);
                tx_env.max_fee_per_blob_gas = Some(U256::from(tx.max_fee_per_blob_gas));
                tx_env.authorization_list = None;
            }
            Transaction::Eip7702(tx) => {
                tx_env.gas_limit = tx.gas_limit;
                tx_env.gas_price = U256::from(tx.max_fee_per_gas);
                tx_env.gas_priority_fee = Some(U256::from(tx.max_priority_fee_per_gas));
                tx_env.transact_to = tx.to;
                tx_env.value = tx.value;
                tx_env.data = tx.input.clone();
                tx_env.chain_id = Some(tx.chain_id);
                tx_env.nonce = Some(tx.nonce);
                tx_env.access_list.clone_from(&tx.access_list.0);
                tx_env.blob_hashes.clear();
                tx_env.max_fee_per_blob_gas.take();
                tx_env.authorization_list =
                    Some(AuthorizationList::Signed(tx.authorization_list.clone()));
            }
            #[cfg(feature = "optimism")]
            Transaction::Deposit(tx) => {
                tx_env.access_list.clear();
                tx_env.gas_limit = tx.gas_limit;
                tx_env.gas_price = U256::ZERO;
                tx_env.gas_priority_fee = None;
                tx_env.transact_to = tx.to;
                tx_env.value = tx.value;
                tx_env.data = tx.input.clone();
                tx_env.chain_id = None;
                tx_env.nonce = None;
                tx_env.authorization_list = None;

                tx_env.optimism = revm_primitives::OptimismFields {
                    source_hash: Some(tx.source_hash),
                    mint: tx.mint,
                    is_system_transaction: Some(tx.is_system_transaction),
                    enveloped_tx: Some(envelope.into()),
                };
                return;
            }
            Transaction::Seismic(tx) => {
                let msg_sender = self
                    .recover_pubkey()
                    .ok_or(EVMError::Database(TeeError::PublicKeyRecoveryError))?;
<<<<<<< HEAD
                println!("Sender public key = {:?}", msg_sender);
                println!("Tx input: {:?}", tx);
=======

>>>>>>> eac8dfe8
                let decrypted_input: Vec<u8> = decrypt(
                    tee,
                    msg_sender,
                    Vec::<u8>::from(tx.input().as_ref()),
                    tx.nonce().clone(),
                )
                .map_err(|e| EVMError::Database(TeeError::DecryptionError(e.to_string())))?;

                let data = Bytes::decode(&mut decrypted_input.as_slice())
                    .map_err(|e| EVMError::Database(TeeError::CodingError(e)))?;

                debug!(target: "reth::fill_tx_env", ?decrypted_input, "Encrypted input {:?}", tx.input());

                tx_env.gas_limit = *tx.gas_limit();
                tx_env.gas_price = U256::from(*tx.gas_price());
                tx_env.gas_priority_fee = None;
                tx_env.transact_to = *tx.to();
                tx_env.value = *tx.value();
                tx_env.data = data;
                tx_env.chain_id = Some(*tx.chain_id());
                tx_env.nonce = Some(*tx.nonce());
                tx_env.access_list.clear();
                tx_env.blob_hashes.clear();
                tx_env.max_fee_per_blob_gas.take();
                tx_env.authorization_list = None;
            }
        }

        #[cfg(feature = "optimism")]
        if !self.is_deposit() {
            tx_env.optimism = revm_primitives::OptimismFields {
                source_hash: None,
                mint: None,
                is_system_transaction: Some(false),
                enveloped_tx: Some(envelope.into()),
            }
        }
        Ok(())
    }
}
#[cfg(test)]
mod tests {
    use core::str::FromStr;

    use reth_tee::TeeHttpClient;

    use crate::{Signature, TxSeismic};

    use super::*;

    #[test]
    fn test_fill_tx_env_seismic_invalid_signature() {
        let tx = Transaction::Seismic(TxSeismic::default());
        let signature = Signature::default();
        let tx_signed = TransactionSigned::from_transaction_and_signature(tx, signature);
        let sender = Address::from_str("0x0000000000000000000000000000000000000000").unwrap();
        let tee = TeeHttpClient::default();
        let mut tx_env = TxEnv::default();

        let result = tx_signed.fill_tx_env(&mut tx_env, sender, &tee);

        assert!(matches!(result, Err(EVMError::Custom(err)) if err == "Invalid Signature"));
    }
}<|MERGE_RESOLUTION|>--- conflicted
+++ resolved
@@ -130,12 +130,7 @@
                 let msg_sender = self
                     .recover_pubkey()
                     .ok_or(EVMError::Database(TeeError::PublicKeyRecoveryError))?;
-<<<<<<< HEAD
-                println!("Sender public key = {:?}", msg_sender);
-                println!("Tx input: {:?}", tx);
-=======
 
->>>>>>> eac8dfe8
                 let decrypted_input: Vec<u8> = decrypt(
                     tee,
                     msg_sender,
