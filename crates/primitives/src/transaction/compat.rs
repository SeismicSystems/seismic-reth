--- conflicted
+++ resolved
@@ -136,14 +136,10 @@
                     Vec::<u8>::from(tx.input().as_ref()),
                     tx.nonce().clone(),
                 )
-<<<<<<< HEAD
-                .map_err(|e| EVMError::Database(TeeError::DecryptionError(e.to_string())))?;
-=======
-                .map_err(|_| EVMError::Database(TeeError::DecryptionError))?
+                .map_err(|e| EVMError::Database(TeeError::DecryptionError(e.to_string())))?
                 .into();
 
                 debug!(target: "reth::fill_tx_env", ?decrypted_input, "Encrypted input {:?}", tx.input());
->>>>>>> 517ad82e
 
                 tx_env.gas_limit = *tx.gas_limit();
                 tx_env.gas_price = U256::from(*tx.gas_price());
