//! Transaction types.

use alloc::vec::Vec;
use alloy_consensus::{
    transaction::RlpEcdsaTx, SignableTransaction, Signed, Transaction as _, TxEip1559, TxEip2930,
    TxEip4844, TxEip4844Variant, TxEip7702, TxLegacy, Typed2718, TypedTransaction,
};
use alloy_eips::{
    eip2718::{Decodable2718, Eip2718Error, Eip2718Result, Encodable2718},
    eip2930::AccessList,
    eip7702::SignedAuthorization,
};
use alloy_primitives::{
    keccak256, Address, Bytes, ChainId, PrimitiveSignature as Signature, TxHash, TxKind, B256, U256,
};
use alloy_rlp::{Decodable, Encodable, Error as RlpError, Header};
use core::hash::{Hash, Hasher};
use derive_more::{AsRef, Deref};
use once_cell as _;
#[cfg(not(feature = "std"))]
use once_cell::sync::{Lazy as LazyLock, OnceCell as OnceLock};
#[cfg(feature = "optimism")]
use op_alloy_consensus::DepositTransaction;
#[cfg(feature = "optimism")]
use op_alloy_consensus::TxDeposit;
use rayon::prelude::{IntoParallelIterator, ParallelIterator};
<<<<<<< HEAD
use secp256k1::PublicKey;
=======
use reth_primitives_traits::{InMemorySize, SignedTransaction};
use revm_primitives::{AuthorizationList, TxEnv};
>>>>>>> 5ef21cdf
use serde::{Deserialize, Serialize};
use signature::decode_with_eip155_chain_id;
#[cfg(feature = "std")]
use std::sync::{LazyLock, OnceLock};

<<<<<<< HEAD
pub use access_list::{AccessList, AccessListItem, AccessListResult};
pub use eip1559::TxEip1559;
pub use eip2930::TxEip2930;
pub use eip4844::TxEip4844;
pub use eip7702::TxEip7702;
pub use seismic::TxSeismic;

pub use error::{
    InvalidTransactionError, TransactionConversionError, TryFromRecoveredTransactionError,
};
pub use legacy::TxLegacy;
pub use meta::TransactionMeta;
pub use pooled::{PooledTransactionsElement, PooledTransactionsElementEcRecovered};
#[cfg(all(feature = "c-kzg", any(test, feature = "arbitrary")))]
pub use sidecar::generate_blob_sidecar;
#[cfg(feature = "c-kzg")]
pub use sidecar::BlobTransactionValidationError;
pub use sidecar::{BlobTransaction, BlobTransactionSidecar};

pub use compat::FillTxEnv;
pub use signature::{extract_chain_id, Signature};
pub use tx_type::{
    TxType, EIP1559_TX_TYPE_ID, EIP2930_TX_TYPE_ID, EIP4844_TX_TYPE_ID, EIP7702_TX_TYPE_ID,
    LEGACY_TX_TYPE_ID, SEISMIC_TX_TYPE_ID,
=======
pub use compat::FillTxEnv;
pub use meta::TransactionMeta;
pub use pooled::{PooledTransactionsElement, PooledTransactionsElementEcRecovered};
pub use reth_primitives_traits::{
    transaction::error::{
        InvalidTransactionError, TransactionConversionError, TryFromRecoveredTransactionError,
    },
    WithEncoded,
>>>>>>> 5ef21cdf
};
pub use sidecar::BlobTransaction;
pub use signature::{recover_signer, recover_signer_unchecked};
pub use tx_type::TxType;

/// Handling transaction signature operations, including signature recovery,
/// applying chain IDs, and EIP-2 validation.
pub mod signature;
pub mod util;

pub(crate) mod access_list;
mod compat;
mod meta;
mod pooled;
mod seismic;
mod sidecar;
mod tx_type;

#[cfg(any(test, feature = "reth-codec"))]
pub use tx_type::{
    COMPACT_EXTENDED_IDENTIFIER_FLAG, COMPACT_IDENTIFIER_EIP1559, COMPACT_IDENTIFIER_EIP2930,
    COMPACT_IDENTIFIER_LEGACY,
};

/// Expected number of transactions where we can expect a speed-up by recovering the senders in
/// parallel.
pub static PARALLEL_SENDER_RECOVERY_THRESHOLD: LazyLock<usize> =
    LazyLock::new(|| match rayon::current_num_threads() {
        0..=1 => usize::MAX,
        2..=8 => 10,
        _ => 5,
    });

/// A raw transaction.
///
/// Transaction types were introduced in [EIP-2718](https://eips.ethereum.org/EIPS/eip-2718).
#[derive(Debug, Clone, PartialEq, Eq, Hash, Serialize, Deserialize, derive_more::From)]
#[cfg_attr(any(test, feature = "reth-codec"), reth_codecs::add_arbitrary_tests(compact))]
pub enum Transaction {
    /// Legacy transaction (type `0x0`).
    ///
    /// Traditional Ethereum transactions, containing parameters `nonce`, `gasPrice`, `gasLimit`,
    /// `to`, `value`, `data`, `v`, `r`, and `s`.
    ///
    /// These transactions do not utilize access lists nor do they incorporate EIP-1559 fee market
    /// changes.
    Legacy(TxLegacy),
    /// Transaction with an [`AccessList`] ([EIP-2930](https://eips.ethereum.org/EIPS/eip-2930)), type `0x1`.
    ///
    /// The `accessList` specifies an array of addresses and storage keys that the transaction
    /// plans to access, enabling gas savings on cross-contract calls by pre-declaring the accessed
    /// contract and storage slots.
    Eip2930(TxEip2930),
    /// A transaction with a priority fee ([EIP-1559](https://eips.ethereum.org/EIPS/eip-1559)), type `0x2`.
    ///
    /// Unlike traditional transactions, EIP-1559 transactions use an in-protocol, dynamically
    /// changing base fee per gas, adjusted at each block to manage network congestion.
    ///
    /// - `maxPriorityFeePerGas`, specifying the maximum fee above the base fee the sender is
    ///   willing to pay
    /// - `maxFeePerGas`, setting the maximum total fee the sender is willing to pay.
    ///
    /// The base fee is burned, while the priority fee is paid to the miner who includes the
    /// transaction, incentivizing miners to include transactions with higher priority fees per
    /// gas.
    Eip1559(TxEip1559),
    /// Shard Blob Transactions ([EIP-4844](https://eips.ethereum.org/EIPS/eip-4844)), type `0x3`.
    ///
    /// Shard Blob Transactions introduce a new transaction type called a blob-carrying transaction
    /// to reduce gas costs. These transactions are similar to regular Ethereum transactions but
    /// include additional data called a blob.
    ///
    /// Blobs are larger (~125 kB) and cheaper than the current calldata, providing an immutable
    /// and read-only memory for storing transaction data.
    ///
    /// EIP-4844, also known as proto-danksharding, implements the framework and logic of
    /// danksharding, introducing new transaction formats and verification rules.
    Eip4844(TxEip4844),
    /// EOA Set Code Transactions ([EIP-7702](https://eips.ethereum.org/EIPS/eip-7702)), type `0x4`.
    ///
    /// EOA Set Code Transactions give the ability to temporarily set contract code for an
    /// EOA for a single transaction. This allows for temporarily adding smart contract
    /// functionality to the EOA.
    Eip7702(TxEip7702),
    /// Optimism deposit transaction.
    #[cfg(feature = "optimism")]
    Deposit(TxDeposit),
    /// Seismic transaction.
    Seismic(TxSeismic),
}

<<<<<<< HEAD
// === impl Transaction ===

impl Transaction {
    /// Heavy operation that return signature hash over rlp encoded transaction.
    /// It is only for signature signing or signer recovery.
    pub fn signature_hash(&self) -> B256 {
        match self {
            Self::Legacy(tx) => tx.signature_hash(),
            Self::Eip2930(tx) => tx.signature_hash(),
            Self::Eip1559(tx) => tx.signature_hash(),
            Self::Eip4844(tx) => tx.signature_hash(),
            Self::Eip7702(tx) => tx.signature_hash(),
            #[cfg(feature = "optimism")]
            Self::Deposit(_) => B256::ZERO,
            Self::Seismic(tx) => tx.signature_hash(),
        }
    }

    /// Get `chain_id`.
    pub fn chain_id(&self) -> Option<u64> {
        match self {
            Self::Legacy(TxLegacy { chain_id, .. }) => *chain_id,
            Self::Seismic(tx) => Some(*tx.chain_id()),
            Self::Eip2930(TxEip2930 { chain_id, .. }) |
            Self::Eip1559(TxEip1559 { chain_id, .. }) |
            Self::Eip4844(TxEip4844 { chain_id, .. }) |
            Self::Eip7702(TxEip7702 { chain_id, .. }) => Some(*chain_id),
            #[cfg(feature = "optimism")]
            Self::Deposit(_) => None,
=======
#[cfg(feature = "optimism")]
impl DepositTransaction for Transaction {
    fn source_hash(&self) -> Option<B256> {
        match self {
            Self::Deposit(tx) => tx.source_hash(),
            _ => None,
>>>>>>> 5ef21cdf
        }
    }
    fn mint(&self) -> Option<u128> {
        match self {
<<<<<<< HEAD
            Self::Legacy(TxLegacy { chain_id: ref mut c, .. }) => *c = Some(chain_id),
            Self::Seismic(tx) => tx.set_chain_id(chain_id),
            Self::Eip2930(TxEip2930 { chain_id: ref mut c, .. }) |
            Self::Eip1559(TxEip1559 { chain_id: ref mut c, .. }) |
            Self::Eip4844(TxEip4844 { chain_id: ref mut c, .. }) |
            Self::Eip7702(TxEip7702 { chain_id: ref mut c, .. }) => *c = chain_id,
            #[cfg(feature = "optimism")]
            Self::Deposit(_) => { /* noop */ }
=======
            Self::Deposit(tx) => tx.mint(),
            _ => None,
>>>>>>> 5ef21cdf
        }
    }
    fn is_system_transaction(&self) -> bool {
        match self {
<<<<<<< HEAD
            Self::Legacy(TxLegacy { to, .. }) |
            Self::Eip2930(TxEip2930 { to, .. }) |
            Self::Eip1559(TxEip1559 { to, .. }) |
            Self::Eip7702(TxEip7702 { to, .. }) => *to,
            Self::Eip4844(TxEip4844 { to, .. }) => TxKind::Call(*to),
            Self::Seismic(tx) => *tx.to(),
            #[cfg(feature = "optimism")]
            Self::Deposit(TxDeposit { to, .. }) => *to,
        }
    }

    /// Get the transaction's address of the contract that will be called, or the address that will
    /// receive the transfer.
    ///
    /// Returns `None` if this is a `CREATE` transaction.
    pub fn to(&self) -> Option<Address> {
        self.kind().to().copied()
    }

    /// Get the transaction's type
    pub const fn tx_type(&self) -> TxType {
        match self {
            Self::Legacy(legacy_tx) => legacy_tx.tx_type(),
            Self::Eip2930(access_list_tx) => access_list_tx.tx_type(),
            Self::Eip1559(dynamic_fee_tx) => dynamic_fee_tx.tx_type(),
            Self::Eip4844(blob_tx) => blob_tx.tx_type(),
            Self::Eip7702(set_code_tx) => set_code_tx.tx_type(),
            Self::Seismic(seismic_tx) => seismic_tx.tx_type(),
            #[cfg(feature = "optimism")]
            Self::Deposit(deposit_tx) => deposit_tx.tx_type(),
        }
=======
            Self::Deposit(tx) => tx.is_system_transaction(),
            _ => false,
        }
    }
    fn is_deposit(&self) -> bool {
        matches!(self, Self::Deposit(_))
>>>>>>> 5ef21cdf
    }
}

<<<<<<< HEAD
    /// Gets the transaction's value field.
    pub const fn value(&self) -> U256 {
        *match self {
            Self::Legacy(TxLegacy { value, .. }) |
            Self::Eip2930(TxEip2930 { value, .. }) |
            Self::Eip1559(TxEip1559 { value, .. }) |
            Self::Eip4844(TxEip4844 { value, .. }) |
            Self::Eip7702(TxEip7702 { value, .. }) => value,
            Self::Seismic(tx) => tx.value(),
            #[cfg(feature = "optimism")]
            Self::Deposit(TxDeposit { value, .. }) => value,
        }
    }

    /// Get the transaction's nonce.
    pub const fn nonce(&self) -> u64 {
        match self {
            Self::Legacy(TxLegacy { nonce, .. }) |
            Self::Eip2930(TxEip2930 { nonce, .. }) |
            Self::Eip1559(TxEip1559 { nonce, .. }) |
            Self::Eip4844(TxEip4844 { nonce, .. }) |
            Self::Eip7702(TxEip7702 { nonce, .. }) => *nonce,
            Self::Seismic(tx) => *tx.nonce(),
            // Deposit transactions do not have nonces.
=======
#[cfg(any(test, feature = "arbitrary"))]
impl<'a> arbitrary::Arbitrary<'a> for Transaction {
    fn arbitrary(u: &mut arbitrary::Unstructured<'a>) -> arbitrary::Result<Self> {
        let mut tx = match TxType::arbitrary(u)? {
            TxType::Legacy => {
                let tx = TxLegacy::arbitrary(u)?;
                Self::Legacy(tx)
            }
            TxType::Eip2930 => {
                let tx = TxEip2930::arbitrary(u)?;
                Self::Eip2930(tx)
            }
            TxType::Eip1559 => {
                let tx = TxEip1559::arbitrary(u)?;
                Self::Eip1559(tx)
            }
            TxType::Eip4844 => {
                let tx = TxEip4844::arbitrary(u)?;
                Self::Eip4844(tx)
            }

            TxType::Eip7702 => {
                let tx = TxEip7702::arbitrary(u)?;
                Self::Eip7702(tx)
            }
>>>>>>> 5ef21cdf
            #[cfg(feature = "optimism")]
            TxType::Deposit => {
                let tx = TxDeposit::arbitrary(u)?;
                Self::Deposit(tx)
            }
        };

<<<<<<< HEAD
    /// Returns the [`AccessList`] of the transaction.
    ///
    /// Returns `None` for legacy transactions.
    pub const fn access_list(&self) -> Option<&AccessList> {
        match self {
            Self::Legacy(_) => None,
            Self::Seismic(_) => None,
            Self::Eip2930(tx) => Some(&tx.access_list),
            Self::Eip1559(tx) => Some(&tx.access_list),
            Self::Eip4844(tx) => Some(&tx.access_list),
            Self::Eip7702(tx) => Some(&tx.access_list),
            #[cfg(feature = "optimism")]
            Self::Deposit(_) => None,
=======
        // Otherwise we might overflow when calculating `v` on `recalculate_hash`
        if let Some(chain_id) = tx.chain_id() {
            tx.set_chain_id(chain_id % (u64::MAX / 2 - 36));
>>>>>>> 5ef21cdf
        }

        Ok(tx)
    }
}

impl Typed2718 for Transaction {
    fn ty(&self) -> u8 {
        match self {
<<<<<<< HEAD
            Self::Legacy(TxLegacy { gas_limit, .. }) |
            Self::Eip2930(TxEip2930 { gas_limit, .. }) |
            Self::Eip1559(TxEip1559 { gas_limit, .. }) |
            Self::Eip4844(TxEip4844 { gas_limit, .. }) |
            Self::Eip7702(TxEip7702 { gas_limit, .. }) => *gas_limit,
            Self::Seismic(tx) => *tx.gas_limit(),
=======
            Self::Legacy(tx) => tx.ty(),
            Self::Eip2930(tx) => tx.ty(),
            Self::Eip1559(tx) => tx.ty(),
            Self::Eip4844(tx) => tx.ty(),
            Self::Eip7702(tx) => tx.ty(),
>>>>>>> 5ef21cdf
            #[cfg(feature = "optimism")]
            Self::Deposit(tx) => tx.ty(),
        }
    }
}

<<<<<<< HEAD
    /// Get the gas price of the transaction. This matches the conversion from Transaction to TxEnv
    /// for REVM purposes.
    pub const fn gas_price(&self) -> u128 {
        match self {
            Self::Legacy(tx) => tx.gas_price,
            Self::Eip2930(tx) => tx.gas_price,
            Self::Eip1559(tx) => tx.max_fee_per_gas,
            Self::Eip4844(tx) => tx.max_fee_per_gas,
            Self::Eip7702(tx) => tx.max_fee_per_gas,
            #[cfg(feature = "optimism")]
            Self::Deposit(_) => 0,
            Self::Seismic(tx) => *tx.gas_price(),
        }
    }

    /// Get the gas cost of the transaction. This is used in EthPooledTransaction
    /// for REVM purposes.
    pub const fn gas_cost(&self) -> u128 {
        self.gas_price().saturating_mul(self.gas_limit() as u128)
    }

    /// Returns true if the tx supports dynamic fees
    pub const fn is_dynamic_fee(&self) -> bool {
        match self {
            Self::Legacy(_) | Self::Eip2930(_) => false,
            Self::Eip1559(_) | Self::Eip4844(_) | Self::Eip7702(_) | Self::Seismic(_) => true,
            #[cfg(feature = "optimism")]
            Self::Deposit(_) => false,
        }
    }
=======
// === impl Transaction ===
>>>>>>> 5ef21cdf

impl Transaction {
    /// Heavy operation that return signature hash over rlp encoded transaction.
    /// It is only for signature signing or signer recovery.
    pub fn signature_hash(&self) -> B256 {
        match self {
<<<<<<< HEAD
            Self::Legacy(TxLegacy { gas_price, .. }) |
            Self::Eip2930(TxEip2930 { gas_price, .. }) => *gas_price,
            Self::Eip1559(TxEip1559 { max_fee_per_gas, .. }) |
            Self::Eip4844(TxEip4844 { max_fee_per_gas, .. }) |
            Self::Eip7702(TxEip7702 { max_fee_per_gas, .. }) => *max_fee_per_gas,
            Self::Seismic(tx) => *tx.gas_price(),
            // Deposit transactions buy their L2 gas on L1 and, as such, the L2 gas is not
            // refundable.
=======
            Self::Legacy(tx) => tx.signature_hash(),
            Self::Eip2930(tx) => tx.signature_hash(),
            Self::Eip1559(tx) => tx.signature_hash(),
            Self::Eip4844(tx) => tx.signature_hash(),
            Self::Eip7702(tx) => tx.signature_hash(),
>>>>>>> 5ef21cdf
            #[cfg(feature = "optimism")]
            Self::Deposit(_) => B256::ZERO,
        }
    }

    /// Sets the transaction's chain id to the provided value.
    pub fn set_chain_id(&mut self, chain_id: u64) {
        match self {
<<<<<<< HEAD
            Self::Legacy(_) | Self::Seismic(_) | Self::Eip2930(_) => None,
            Self::Eip1559(TxEip1559 { max_priority_fee_per_gas, .. }) |
            Self::Eip4844(TxEip4844 { max_priority_fee_per_gas, .. }) |
            Self::Eip7702(TxEip7702 { max_priority_fee_per_gas, .. }) => {
                Some(*max_priority_fee_per_gas)
            }
=======
            Self::Legacy(TxLegacy { chain_id: ref mut c, .. }) => *c = Some(chain_id),
            Self::Eip2930(TxEip2930 { chain_id: ref mut c, .. }) |
            Self::Eip1559(TxEip1559 { chain_id: ref mut c, .. }) |
            Self::Eip4844(TxEip4844 { chain_id: ref mut c, .. }) |
            Self::Eip7702(TxEip7702 { chain_id: ref mut c, .. }) => *c = chain_id,
>>>>>>> 5ef21cdf
            #[cfg(feature = "optimism")]
            Self::Deposit(_) => { /* noop */ }
        }
    }

    /// Get the transaction's type
    pub const fn tx_type(&self) -> TxType {
        match self {
<<<<<<< HEAD
            Self::Legacy(_) |
            Self::Seismic(_) |
            Self::Eip2930(_) |
            Self::Eip1559(_) |
            Self::Eip7702(_) => None,
            Self::Eip4844(TxEip4844 { blob_versioned_hashes, .. }) => {
                Some(blob_versioned_hashes.clone())
            }
=======
            Self::Legacy(_) => TxType::Legacy,
            Self::Eip2930(_) => TxType::Eip2930,
            Self::Eip1559(_) => TxType::Eip1559,
            Self::Eip4844(_) => TxType::Eip4844,
            Self::Eip7702(_) => TxType::Eip7702,
>>>>>>> 5ef21cdf
            #[cfg(feature = "optimism")]
            Self::Deposit(_) => TxType::Deposit,
        }
    }

    /// Returns the blob gas used for all blobs of the EIP-4844 transaction if it is an EIP-4844
    /// transaction.
    ///
    /// This is the number of blobs times the
    /// [`DATA_GAS_PER_BLOB`](alloy_eips::eip4844::DATA_GAS_PER_BLOB) a single blob consumes.
    pub fn blob_gas_used(&self) -> Option<u64> {
        self.as_eip4844().map(TxEip4844::blob_gas)
    }

<<<<<<< HEAD
    /// Return the max priority fee per gas if the transaction is an EIP-1559 transaction, and
    /// otherwise return the gas price.
    ///
    /// # Warning
    ///
    /// This is different than the `max_priority_fee_per_gas` method, which returns `None` for
    /// non-EIP-1559 transactions.
    pub const fn priority_fee_or_price(&self) -> u128 {
        match self {
            Self::Legacy(TxLegacy { gas_price, .. }) |
            Self::Eip2930(TxEip2930 { gas_price, .. }) => *gas_price,
            Self::Eip1559(TxEip1559 { max_priority_fee_per_gas, .. }) |
            Self::Eip4844(TxEip4844 { max_priority_fee_per_gas, .. }) |
            Self::Eip7702(TxEip7702 { max_priority_fee_per_gas, .. }) => *max_priority_fee_per_gas,
            Self::Seismic(tx) => *tx.gas_price(),
            #[cfg(feature = "optimism")]
            Self::Deposit(_) => 0,
        }
    }

    /// Returns the effective gas price for the given base fee.
    ///
    /// If the transaction is a legacy or EIP2930 transaction, the gas price is returned.
    pub const fn effective_gas_price(&self, base_fee: Option<u64>) -> u128 {
        match self {
            Self::Legacy(tx) => tx.gas_price,
            Self::Seismic(tx) => *tx.gas_price(),
            Self::Eip2930(tx) => tx.gas_price,
            Self::Eip1559(dynamic_tx) => dynamic_tx.effective_gas_price(base_fee),
            Self::Eip4844(dynamic_tx) => dynamic_tx.effective_gas_price(base_fee),
            Self::Eip7702(dynamic_tx) => dynamic_tx.effective_gas_price(base_fee),
            #[cfg(feature = "optimism")]
            Self::Deposit(_) => 0,
        }
    }

=======
>>>>>>> 5ef21cdf
    /// Returns the effective miner gas tip cap (`gasTipCap`) for the given base fee:
    /// `min(maxFeePerGas - baseFee, maxPriorityFeePerGas)`
    ///
    /// If the base fee is `None`, the `max_priority_fee_per_gas`, or gas price for non-EIP1559
    /// transactions is returned.
    ///
    /// Returns `None` if the basefee is higher than the [`Transaction::max_fee_per_gas`].
    pub fn effective_tip_per_gas(&self, base_fee: Option<u64>) -> Option<u128> {
        let base_fee = match base_fee {
            Some(base_fee) => base_fee as u128,
            None => return Some(self.priority_fee_or_price()),
        };

        let max_fee_per_gas = self.max_fee_per_gas();

        // Check if max_fee_per_gas is less than base_fee
        if max_fee_per_gas < base_fee {
            return None
        }

        // Calculate the difference between max_fee_per_gas and base_fee
        let fee = max_fee_per_gas - base_fee;

        // Compare the fee with max_priority_fee_per_gas (or gas price for non-EIP1559 transactions)
        if let Some(priority_fee) = self.max_priority_fee_per_gas() {
            Some(fee.min(priority_fee))
        } else {
            Some(fee)
        }
    }

    /// This encodes the transaction _without_ the signature, and is only suitable for creating a
    /// hash intended for signing.
    pub fn encode_for_signing(&self, out: &mut dyn bytes::BufMut) {
        match self {
<<<<<<< HEAD
            Self::Legacy(TxLegacy { input, .. }) |
            Self::Eip2930(TxEip2930 { input, .. }) |
            Self::Eip1559(TxEip1559 { input, .. }) |
            Self::Eip4844(TxEip4844 { input, .. }) |
            Self::Eip7702(TxEip7702 { input, .. }) => input,
            Self::Seismic(tx) => tx.input(),
=======
            Self::Legacy(tx) => tx.encode_for_signing(out),
            Self::Eip2930(tx) => tx.encode_for_signing(out),
            Self::Eip1559(tx) => tx.encode_for_signing(out),
            Self::Eip4844(tx) => tx.encode_for_signing(out),
            Self::Eip7702(tx) => tx.encode_for_signing(out),
>>>>>>> 5ef21cdf
            #[cfg(feature = "optimism")]
            Self::Deposit(_) => {}
        }
    }

    /// Produces EIP-2718 encoding of the transaction
    pub fn eip2718_encode(&self, signature: &Signature, out: &mut dyn bytes::BufMut) {
        match self {
            Self::Legacy(legacy_tx) => {
                // do nothing w/ with_header
                legacy_tx.eip2718_encode(signature, out);
            }
            Self::Seismic(seismic_tx) => {
                seismic_tx.encode_with_signature(signature, out, with_header)
            }
            Self::Eip2930(access_list_tx) => {
                access_list_tx.eip2718_encode(signature, out);
            }
            Self::Eip1559(dynamic_fee_tx) => {
                dynamic_fee_tx.eip2718_encode(signature, out);
            }
            Self::Eip4844(blob_tx) => blob_tx.eip2718_encode(signature, out),
            Self::Eip7702(set_code_tx) => {
                set_code_tx.eip2718_encode(signature, out);
            }
            #[cfg(feature = "optimism")]
            Self::Deposit(deposit_tx) => deposit_tx.encode_2718(out),
        }
    }

    /// This sets the transaction's gas limit.
    pub fn set_gas_limit(&mut self, gas_limit: u64) {
        match self {
            Self::Legacy(tx) => tx.gas_limit = gas_limit,
            Self::Eip2930(tx) => tx.gas_limit = gas_limit,
            Self::Eip1559(tx) => tx.gas_limit = gas_limit,
            Self::Eip4844(tx) => tx.gas_limit = gas_limit,
            Self::Seismic(tx) => tx.set_gas_limit(gas_limit),
            Self::Eip7702(tx) => tx.gas_limit = gas_limit,
            #[cfg(feature = "optimism")]
            Self::Deposit(tx) => tx.gas_limit = gas_limit,
        }
    }

    /// This sets the transaction's nonce.
    pub fn set_nonce(&mut self, nonce: u64) {
        match self {
            Self::Legacy(tx) => tx.nonce = nonce,
            Self::Eip2930(tx) => tx.nonce = nonce,
            Self::Eip1559(tx) => tx.nonce = nonce,
            Self::Eip4844(tx) => tx.nonce = nonce,
            Self::Seismic(tx) => tx.set_nonce(nonce),
            Self::Eip7702(tx) => tx.nonce = nonce,
            #[cfg(feature = "optimism")]
            Self::Deposit(_) => { /* noop */ }
        }
    }

    /// This sets the transaction's value.
    pub fn set_value(&mut self, value: U256) {
        match self {
            Self::Legacy(tx) => tx.value = value,
            Self::Eip2930(tx) => tx.value = value,
            Self::Eip1559(tx) => tx.value = value,
            Self::Eip4844(tx) => tx.value = value,
            Self::Seismic(tx) => tx.set_value(value),
            Self::Eip7702(tx) => tx.value = value,
            #[cfg(feature = "optimism")]
            Self::Deposit(tx) => tx.value = value,
        }
    }

    /// This sets the transaction's input field.
    pub fn set_input(&mut self, input: Bytes) {
        match self {
            Self::Legacy(tx) => tx.input = input,
            Self::Eip2930(tx) => tx.input = input,
            Self::Eip1559(tx) => tx.input = input,
            Self::Eip4844(tx) => tx.input = input,
            Self::Seismic(tx) => tx.set_input(input),
            Self::Eip7702(tx) => tx.input = input,
            #[cfg(feature = "optimism")]
            Self::Deposit(tx) => tx.input = input,
        }
    }

<<<<<<< HEAD
    /// Calculates a heuristic for the in-memory size of the [Transaction].
    #[inline]
    pub fn size(&self) -> usize {
        match self {
            Self::Legacy(tx) => tx.size(),
            Self::Eip2930(tx) => tx.size(),
            Self::Eip1559(tx) => tx.size(),
            Self::Eip4844(tx) => tx.size(),
            Self::Seismic(tx) => tx.size(),
            Self::Eip7702(tx) => tx.size(),
            #[cfg(feature = "optimism")]
            Self::Deposit(tx) => tx.size(),
        }
    }

=======
>>>>>>> 5ef21cdf
    /// Returns true if the transaction is a legacy transaction.
    #[inline]
    pub const fn is_legacy(&self) -> bool {
        matches!(self, Self::Legacy(_))
    }

    /// Returns true if the transaction is an EIP-2930 transaction.
    #[inline]
    pub const fn is_eip2930(&self) -> bool {
        matches!(self, Self::Eip2930(_))
    }

    /// Returns true if the transaction is an EIP-1559 transaction.
    #[inline]
    pub const fn is_eip1559(&self) -> bool {
        matches!(self, Self::Eip1559(_))
    }

    /// Returns true if the transaction is an EIP-4844 transaction.
    #[inline]
    pub const fn is_eip4844(&self) -> bool {
        matches!(self, Self::Eip4844(_))
    }

    /// Returns true if the transaction is an EIP-7702 transaction.
    #[inline]
    pub const fn is_eip7702(&self) -> bool {
        matches!(self, Self::Eip7702(_))
    }

    /// Returns true if the transaction is an Seismic transaction.
    #[inline]
    pub const fn is_seismic(&self) -> bool {
        matches!(self, Self::Seismic(_))
    }

    /// Returns the [`TxLegacy`] variant if the transaction is a legacy transaction.
    pub const fn as_legacy(&self) -> Option<&TxLegacy> {
        match self {
            Self::Legacy(tx) => Some(tx),
            _ => None,
        }
    }

    /// Returns the [`TxEip2930`] variant if the transaction is an EIP-2930 transaction.
    pub const fn as_eip2930(&self) -> Option<&TxEip2930> {
        match self {
            Self::Eip2930(tx) => Some(tx),
            _ => None,
        }
    }

    /// Returns the [`TxEip1559`] variant if the transaction is an EIP-1559 transaction.
    pub const fn as_eip1559(&self) -> Option<&TxEip1559> {
        match self {
            Self::Eip1559(tx) => Some(tx),
            _ => None,
        }
    }

    /// Returns the [`TxEip4844`] variant if the transaction is an EIP-4844 transaction.
    pub const fn as_eip4844(&self) -> Option<&TxEip4844> {
        match self {
            Self::Eip4844(tx) => Some(tx),
            _ => None,
        }
    }

    /// Returns the [`TxEip7702`] variant if the transaction is an EIP-7702 transaction.
    pub const fn as_eip7702(&self) -> Option<&TxEip7702> {
        match self {
            Self::Eip7702(tx) => Some(tx),
            _ => None,
        }
    }

    /// Returns the [`TxSeismic`] variant if the transaction is an EIP-7702 transaction.
    pub const fn as_seismic(&self) -> Option<&TxSeismic> {
        match self {
            Self::Seismic(tx) => Some(tx),
            _ => None,
        }
    }
}

impl InMemorySize for Transaction {
    /// Calculates a heuristic for the in-memory size of the [Transaction].
    #[inline]
    fn size(&self) -> usize {
        match self {
            Self::Legacy(tx) => tx.size(),
            Self::Eip2930(tx) => tx.size(),
            Self::Eip1559(tx) => tx.size(),
            Self::Eip4844(tx) => tx.size(),
            Self::Eip7702(tx) => tx.size(),
            #[cfg(feature = "optimism")]
            Self::Deposit(tx) => tx.size(),
        }
    }
}

#[cfg(any(test, feature = "reth-codec"))]
impl reth_codecs::Compact for Transaction {
    // Serializes the TxType to the buffer if necessary, returning 2 bits of the type as an
    // identifier instead of the length.
    fn to_compact<B>(&self, buf: &mut B) -> usize
    where
        B: bytes::BufMut + AsMut<[u8]>,
    {
        let identifier = self.tx_type().to_compact(buf);
        match self {
            Self::Legacy(tx) => {
                tx.to_compact(buf);
            }
            Self::Eip2930(tx) => {
                tx.to_compact(buf);
            }
            Self::Eip1559(tx) => {
                tx.to_compact(buf);
            }
            Self::Eip4844(tx) => {
                tx.to_compact(buf);
            }
            Self::Seismic(tx) => {
                tx.to_compact(buf);
            }
            Self::Eip7702(tx) => {
                tx.to_compact(buf);
            }
            #[cfg(feature = "optimism")]
            Self::Deposit(tx) => {
                tx.to_compact(buf);
            }
        }
        identifier
    }

    // For backwards compatibility purposes, only 2 bits of the type are encoded in the identifier
    // parameter. In the case of a [`COMPACT_EXTENDED_IDENTIFIER_FLAG`], the full transaction type
    // is read from the buffer as a single byte.
    //
    // # Panics
    //
    // A panic will be triggered if an identifier larger than 3 is passed from the database. For
    // optimism a identifier with value [`DEPOSIT_TX_TYPE_ID`] is allowed.
    fn from_compact(mut buf: &[u8], identifier: usize) -> (Self, &[u8]) {
        use bytes::Buf;

        match identifier {
            reth_codecs::txtype::COMPACT_IDENTIFIER_LEGACY => {
                let (tx, buf) = TxLegacy::from_compact(buf, buf.len());
                (Self::Legacy(tx), buf)
            }
            reth_codecs::txtype::COMPACT_IDENTIFIER_EIP2930 => {
                let (tx, buf) = TxEip2930::from_compact(buf, buf.len());
                (Self::Eip2930(tx), buf)
            }
            reth_codecs::txtype::COMPACT_IDENTIFIER_EIP1559 => {
                let (tx, buf) = TxEip1559::from_compact(buf, buf.len());
                (Self::Eip1559(tx), buf)
            }
            reth_codecs::txtype::COMPACT_EXTENDED_IDENTIFIER_FLAG => {
                // An identifier of 3 indicates that the transaction type did not fit into
                // the backwards compatible 2 bit identifier, their transaction types are
                // larger than 2 bits (eg. 4844 and Deposit Transactions). In this case,
                // we need to read the concrete transaction type from the buffer by
                // reading the full 8 bits (single byte) and match on this transaction type.
                let identifier = buf.get_u8();
                match identifier {
                    alloy_consensus::constants::EIP4844_TX_TYPE_ID => {
                        let (tx, buf) = TxEip4844::from_compact(buf, buf.len());
                        (Self::Eip4844(tx), buf)
                    }
                    alloy_consensus::constants::EIP7702_TX_TYPE_ID => {
                        let (tx, buf) = TxEip7702::from_compact(buf, buf.len());
                        (Self::Eip7702(tx), buf)
                    }
                    74 => {
                        let (tx, buf) = TxSeismic::from_compact(buf, buf.len());
                        (Self::Seismic(tx), buf)
                    }
                    #[cfg(feature = "optimism")]
                    op_alloy_consensus::DEPOSIT_TX_TYPE_ID => {
                        let (tx, buf) = TxDeposit::from_compact(buf, buf.len());
                        (Self::Deposit(tx), buf)
                    }
                    _ => unreachable!(
                        "Junk data in database: unknown Transaction variant: {identifier}"
                    ),
                }
            }
            _ => unreachable!("Junk data in database: unknown Transaction variant: {identifier}"),
        }
    }
}

impl Default for Transaction {
    fn default() -> Self {
        Self::Legacy(TxLegacy::default())
    }
}

impl alloy_consensus::Transaction for Transaction {
    fn chain_id(&self) -> Option<ChainId> {
        match self {
<<<<<<< HEAD
            Self::Legacy(legacy_tx) => {
                legacy_tx.encode_for_signing(out);
            }
            Self::Seismic(legacy_tx) => {
                legacy_tx.encode_for_signing(out);
            }
            Self::Eip2930(access_list_tx) => {
                access_list_tx.encode_for_signing(out);
            }
            Self::Eip1559(dynamic_fee_tx) => {
                dynamic_fee_tx.encode_for_signing(out);
            }
            Self::Eip4844(blob_tx) => {
                blob_tx.encode_for_signing(out);
            }
            Self::Eip7702(set_code_tx) => {
                set_code_tx.encode_for_signing(out);
            }
=======
            Self::Legacy(tx) => tx.chain_id(),
            Self::Eip2930(tx) => tx.chain_id(),
            Self::Eip1559(tx) => tx.chain_id(),
            Self::Eip4844(tx) => tx.chain_id(),
            Self::Eip7702(tx) => tx.chain_id(),
>>>>>>> 5ef21cdf
            #[cfg(feature = "optimism")]
            Self::Deposit(tx) => tx.chain_id(),
        }
    }

    fn nonce(&self) -> u64 {
        match self {
<<<<<<< HEAD
            Self::Legacy(legacy_tx) => legacy_tx.payload_len_for_signature(),
            Self::Seismic(legacy_tx) => legacy_tx.payload_len_for_signature(),
            Self::Eip2930(access_list_tx) => access_list_tx.payload_len_for_signature(),
            Self::Eip1559(dynamic_fee_tx) => dynamic_fee_tx.payload_len_for_signature(),
            Self::Eip4844(blob_tx) => blob_tx.payload_len_for_signature(),
            Self::Eip7702(set_code_tx) => set_code_tx.payload_len_for_signature(),
=======
            Self::Legacy(tx) => tx.nonce(),
            Self::Eip2930(tx) => tx.nonce(),
            Self::Eip1559(tx) => tx.nonce(),
            Self::Eip4844(tx) => tx.nonce(),
            Self::Eip7702(tx) => tx.nonce(),
>>>>>>> 5ef21cdf
            #[cfg(feature = "optimism")]
            Self::Deposit(tx) => tx.nonce(),
        }
    }

    fn gas_limit(&self) -> u64 {
        match self {
            Self::Legacy(tx) => tx.gas_limit(),
            Self::Eip2930(tx) => tx.gas_limit(),
            Self::Eip1559(tx) => tx.gas_limit(),
            Self::Eip4844(tx) => tx.gas_limit(),
            Self::Eip7702(tx) => tx.gas_limit(),
            #[cfg(feature = "optimism")]
            Self::Deposit(tx) => tx.gas_limit(),
        }
    }

    fn gas_price(&self) -> Option<u128> {
        match self {
            Self::Legacy(tx) => tx.gas_price(),
            Self::Eip2930(tx) => tx.gas_price(),
            Self::Eip1559(tx) => tx.gas_price(),
            Self::Eip4844(tx) => tx.gas_price(),
            Self::Eip7702(tx) => tx.gas_price(),
            #[cfg(feature = "optimism")]
            Self::Deposit(tx) => tx.gas_price(),
        }
    }

    fn max_fee_per_gas(&self) -> u128 {
        match self {
            Self::Legacy(tx) => tx.max_fee_per_gas(),
            Self::Eip2930(tx) => tx.max_fee_per_gas(),
            Self::Eip1559(tx) => tx.max_fee_per_gas(),
            Self::Eip4844(tx) => tx.max_fee_per_gas(),
            Self::Eip7702(tx) => tx.max_fee_per_gas(),
            #[cfg(feature = "optimism")]
            Self::Deposit(tx) => tx.max_fee_per_gas(),
        }
    }

    fn max_priority_fee_per_gas(&self) -> Option<u128> {
        match self {
            Self::Legacy(tx) => tx.max_priority_fee_per_gas(),
            Self::Eip2930(tx) => tx.max_priority_fee_per_gas(),
            Self::Eip1559(tx) => tx.max_priority_fee_per_gas(),
            Self::Eip4844(tx) => tx.max_priority_fee_per_gas(),
            Self::Eip7702(tx) => tx.max_priority_fee_per_gas(),
            #[cfg(feature = "optimism")]
            Self::Deposit(tx) => tx.max_priority_fee_per_gas(),
        }
    }

    fn max_fee_per_blob_gas(&self) -> Option<u128> {
        match self {
            Self::Legacy(tx) => tx.max_fee_per_blob_gas(),
            Self::Eip2930(tx) => tx.max_fee_per_blob_gas(),
            Self::Eip1559(tx) => tx.max_fee_per_blob_gas(),
            Self::Eip4844(tx) => tx.max_fee_per_blob_gas(),
            Self::Eip7702(tx) => tx.max_fee_per_blob_gas(),
            #[cfg(feature = "optimism")]
            Self::Deposit(tx) => tx.max_fee_per_blob_gas(),
        }
    }

    fn priority_fee_or_price(&self) -> u128 {
        match self {
            Self::Legacy(tx) => tx.priority_fee_or_price(),
            Self::Eip2930(tx) => tx.priority_fee_or_price(),
            Self::Eip1559(tx) => tx.priority_fee_or_price(),
            Self::Eip4844(tx) => tx.priority_fee_or_price(),
            Self::Eip7702(tx) => tx.priority_fee_or_price(),
            #[cfg(feature = "optimism")]
            Self::Deposit(tx) => tx.priority_fee_or_price(),
        }
    }

    fn effective_gas_price(&self, base_fee: Option<u64>) -> u128 {
        match self {
            Self::Legacy(tx) => tx.effective_gas_price(base_fee),
            Self::Eip2930(tx) => tx.effective_gas_price(base_fee),
            Self::Eip1559(tx) => tx.effective_gas_price(base_fee),
            Self::Eip4844(tx) => tx.effective_gas_price(base_fee),
            Self::Eip7702(tx) => tx.effective_gas_price(base_fee),
            #[cfg(feature = "optimism")]
            Self::Deposit(tx) => tx.effective_gas_price(base_fee),
        }
    }

    fn is_dynamic_fee(&self) -> bool {
        match self {
            Self::Legacy(_) | Self::Eip2930(_) => false,
            Self::Eip1559(_) | Self::Eip4844(_) | Self::Eip7702(_) => true,
            #[cfg(feature = "optimism")]
            Self::Deposit(_) => false,
        }
    }

    fn kind(&self) -> TxKind {
        match self {
            Self::Legacy(tx) => tx.kind(),
            Self::Eip2930(tx) => tx.kind(),
            Self::Eip1559(tx) => tx.kind(),
            Self::Eip4844(tx) => tx.kind(),
            Self::Eip7702(tx) => tx.kind(),
            #[cfg(feature = "optimism")]
            Self::Deposit(tx) => tx.kind(),
        }
    }

    fn is_create(&self) -> bool {
        match self {
            Self::Legacy(tx) => tx.is_create(),
            Self::Eip2930(tx) => tx.is_create(),
            Self::Eip1559(tx) => tx.is_create(),
            Self::Eip4844(tx) => tx.is_create(),
            Self::Eip7702(tx) => tx.is_create(),
            #[cfg(feature = "optimism")]
            Self::Deposit(tx) => tx.is_create(),
        }
    }

    fn value(&self) -> U256 {
        match self {
            Self::Legacy(tx) => tx.value(),
            Self::Eip2930(tx) => tx.value(),
            Self::Eip1559(tx) => tx.value(),
            Self::Eip4844(tx) => tx.value(),
            Self::Eip7702(tx) => tx.value(),
            #[cfg(feature = "optimism")]
            Self::Deposit(tx) => tx.value(),
        }
    }

    fn input(&self) -> &Bytes {
        match self {
            Self::Legacy(tx) => tx.input(),
            Self::Eip2930(tx) => tx.input(),
            Self::Eip1559(tx) => tx.input(),
            Self::Eip4844(tx) => tx.input(),
            Self::Eip7702(tx) => tx.input(),
            #[cfg(feature = "optimism")]
            Self::Deposit(tx) => tx.input(),
        }
    }

    fn access_list(&self) -> Option<&AccessList> {
        match self {
            Self::Legacy(tx) => tx.access_list(),
            Self::Eip2930(tx) => tx.access_list(),
            Self::Eip1559(tx) => tx.access_list(),
            Self::Eip4844(tx) => tx.access_list(),
            Self::Eip7702(tx) => tx.access_list(),
            #[cfg(feature = "optimism")]
            Self::Deposit(tx) => tx.access_list(),
        }
    }

    fn blob_versioned_hashes(&self) -> Option<&[B256]> {
        match self {
            Self::Legacy(tx) => tx.blob_versioned_hashes(),
            Self::Eip2930(tx) => tx.blob_versioned_hashes(),
            Self::Eip1559(tx) => tx.blob_versioned_hashes(),
            Self::Eip4844(tx) => tx.blob_versioned_hashes(),
            Self::Eip7702(tx) => tx.blob_versioned_hashes(),
            #[cfg(feature = "optimism")]
            Self::Deposit(tx) => tx.blob_versioned_hashes(),
        }
    }

    fn authorization_list(&self) -> Option<&[SignedAuthorization]> {
        match self {
            Self::Legacy(tx) => tx.authorization_list(),
            Self::Eip2930(tx) => tx.authorization_list(),
            Self::Eip1559(tx) => tx.authorization_list(),
            Self::Eip4844(tx) => tx.authorization_list(),
            Self::Eip7702(tx) => tx.authorization_list(),
            #[cfg(feature = "optimism")]
            Self::Deposit(tx) => tx.authorization_list(),
        }
    }
}

impl From<TxEip4844Variant> for Transaction {
    fn from(value: TxEip4844Variant) -> Self {
        match value {
            TxEip4844Variant::TxEip4844(tx) => tx.into(),
            TxEip4844Variant::TxEip4844WithSidecar(tx) => tx.tx.into(),
        }
    }
}

impl From<TypedTransaction> for Transaction {
    fn from(value: TypedTransaction) -> Self {
        match value {
            TypedTransaction::Legacy(tx) => tx.into(),
            TypedTransaction::Eip2930(tx) => tx.into(),
            TypedTransaction::Eip1559(tx) => tx.into(),
            TypedTransaction::Eip4844(tx) => tx.into(),
            TypedTransaction::Eip7702(tx) => tx.into(),
        }
    }
}

/// Signed transaction.
#[cfg_attr(any(test, feature = "reth-codec"), reth_codecs::add_arbitrary_tests(rlp))]
#[derive(Debug, Clone, Eq, AsRef, Deref, Serialize, Deserialize)]
pub struct TransactionSigned {
    /// Transaction hash
    #[serde(skip)]
    pub hash: OnceLock<TxHash>,
    /// The transaction signature values
    pub signature: Signature,
    /// Raw transaction info
    #[deref]
    #[as_ref]
    pub transaction: Transaction,
}

impl Default for TransactionSigned {
    fn default() -> Self {
        Self {
            hash: Default::default(),
            signature: Signature::test_signature(),
            transaction: Default::default(),
        }
    }
}

impl AsRef<Self> for TransactionSigned {
    fn as_ref(&self) -> &Self {
        self
    }
}

impl Hash for TransactionSigned {
    fn hash<H: Hasher>(&self, state: &mut H) {
        self.signature.hash(state);
        self.transaction.hash(state);
    }
}

impl PartialEq for TransactionSigned {
    fn eq(&self, other: &Self) -> bool {
        self.signature == other.signature &&
            self.transaction == other.transaction &&
            self.tx_hash() == other.tx_hash()
    }
}

impl Typed2718 for TransactionSigned {
    fn ty(&self) -> u8 {
        self.deref().ty()
    }
}

// === impl TransactionSigned ===

impl TransactionSigned {
    /// Creates a new signed transaction from the given parts.
    pub fn new(transaction: Transaction, signature: Signature, hash: B256) -> Self {
        Self { hash: hash.into(), signature, transaction }
    }

    /// Creates a new signed transaction from the given transaction and signature without the hash.
    ///
    /// Note: this only calculates the hash on the first [`TransactionSigned::hash`] call.
    pub fn new_unhashed(transaction: Transaction, signature: Signature) -> Self {
        Self { hash: Default::default(), signature, transaction }
    }

    /// Transaction
    pub const fn transaction(&self) -> &Transaction {
        &self.transaction
    }

    /// Tries to convert a [`TransactionSigned`] into a [`PooledTransactionsElement`].
    ///
    /// This function used as a helper to convert from a decoded p2p broadcast message to
    /// [`PooledTransactionsElement`]. Since [`BlobTransaction`] is disallowed to be broadcasted on
    /// p2p, return an err if `tx` is [`Transaction::Eip4844`].
    pub fn try_into_pooled(self) -> Result<PooledTransactionsElement, Self> {
        let hash = self.hash();
        match self {
            Self { transaction: Transaction::Legacy(tx), signature, .. } => {
                Ok(PooledTransactionsElement::Legacy(Signed::new_unchecked(tx, signature, hash)))
            }
            Self { transaction: Transaction::Eip2930(tx), signature, .. } => {
                Ok(PooledTransactionsElement::Eip2930(Signed::new_unchecked(tx, signature, hash)))
            }
            Self { transaction: Transaction::Eip1559(tx), signature, .. } => {
                Ok(PooledTransactionsElement::Eip1559(Signed::new_unchecked(tx, signature, hash)))
            }
            Self { transaction: Transaction::Eip7702(tx), signature, .. } => {
                Ok(PooledTransactionsElement::Eip7702(Signed::new_unchecked(tx, signature, hash)))
            }
            // Not supported because missing blob sidecar
            tx @ Self { transaction: Transaction::Eip4844(_), .. } => Err(tx),
            #[cfg(feature = "optimism")]
            // Not supported because deposit transactions are never pooled
            tx @ Self { transaction: Transaction::Deposit(_), .. } => Err(tx),
        }
    }

    /// Transaction hash. Used to identify transaction.
    pub fn hash(&self) -> TxHash {
        *self.tx_hash()
    }

    /// Returns the public key from the signature.
    pub fn recover_pubkey(&self) -> Option<PublicKey> {
        let signature_hash = self.signature_hash();
        self.signature.recover_pubkey(signature_hash)
    }

    /// Returns the public key from the signature _without ensuring that the signature has a low `s`
    pub fn recover_pubkey_unchecked(&self) -> Option<PublicKey> {
        // Optimism's Deposit transaction does not have a signature. Directly return the
        // `from` address.
        #[cfg(feature = "optimism")]
        if let Transaction::Deposit(TxDeposit { from, .. }) = self.transaction {
            return Some(from)
        }
        let signature_hash = self.signature_hash();
        self.signature.recover_pubkey_unchecked(signature_hash)
    }

    /// Recovers a list of signers from a transaction list iterator.
    ///
    /// Returns `None`, if some transaction's signature is invalid, see also
    /// [`Self::recover_signer`].
    pub fn recover_signers<'a, T>(txes: T, num_txes: usize) -> Option<Vec<Address>>
    where
        T: IntoParallelIterator<Item = &'a Self> + IntoIterator<Item = &'a Self> + Send,
    {
        if num_txes < *PARALLEL_SENDER_RECOVERY_THRESHOLD {
            txes.into_iter().map(|tx| tx.recover_signer()).collect()
        } else {
            txes.into_par_iter().map(|tx| tx.recover_signer()).collect()
        }
    }

    /// Recovers a list of signers from a transaction list iterator _without ensuring that the
    /// signature has a low `s` value_.
    ///
    /// Returns `None`, if some transaction's signature is invalid, see also
    /// [`Self::recover_signer_unchecked`].
    pub fn recover_signers_unchecked<'a, T>(txes: T, num_txes: usize) -> Option<Vec<Address>>
    where
        T: IntoParallelIterator<Item = &'a Self> + IntoIterator<Item = &'a Self>,
    {
        if num_txes < *PARALLEL_SENDER_RECOVERY_THRESHOLD {
            txes.into_iter().map(|tx| tx.recover_signer_unchecked()).collect()
        } else {
            txes.into_par_iter().map(|tx| tx.recover_signer_unchecked()).collect()
        }
    }

    /// Returns the [`RecoveredTx`] transaction with the given sender.
    #[inline]
    pub const fn with_signer(self, signer: Address) -> RecoveredTx {
        RecoveredTx::from_signed_transaction(self, signer)
    }

    /// Consumes the type, recover signer and return [`RecoveredTx`]
    ///
    /// Returns `None` if the transaction's signature is invalid, see also [`Self::recover_signer`].
    pub fn into_ecrecovered(self) -> Option<RecoveredTx> {
        let signer = self.recover_signer()?;
        Some(RecoveredTx { signed_transaction: self, signer })
    }

    /// Consumes the type, recover signer and return [`RecoveredTx`] _without
    /// ensuring that the signature has a low `s` value_ (EIP-2).
    ///
    /// Returns `None` if the transaction's signature is invalid, see also
    /// [`Self::recover_signer_unchecked`].
    pub fn into_ecrecovered_unchecked(self) -> Option<RecoveredTx> {
        let signer = self.recover_signer_unchecked()?;
        Some(RecoveredTx { signed_transaction: self, signer })
    }

    /// Tries to recover signer and return [`RecoveredTx`]. _without ensuring that
    /// the signature has a low `s` value_ (EIP-2).
    ///
    /// Returns `Err(Self)` if the transaction's signature is invalid, see also
    /// [`Self::recover_signer_unchecked`].
    pub fn try_into_ecrecovered_unchecked(self) -> Result<RecoveredTx, Self> {
        match self.recover_signer_unchecked() {
            None => Err(self),
<<<<<<< HEAD
            Some(signer) => Ok(TransactionSignedEcRecovered { signed_transaction: self, signer }),
        }
    }

    /// Returns the enveloped encoded transactions.
    ///
    /// See also [`TransactionSigned::encode_enveloped`]
    pub fn envelope_encoded(&self) -> Bytes {
        let mut buf = Vec::new();
        self.encode_enveloped(&mut buf);
        buf.into()
    }

    /// Encodes the transaction into the "raw" format (e.g. `eth_sendRawTransaction`).
    /// This format is also referred to as "binary" encoding.
    ///
    /// For legacy transactions, it encodes the RLP of the transaction into the buffer:
    /// `rlp(tx-data)`
    /// For EIP-2718 typed it encodes the type of the transaction followed by the rlp of the
    /// transaction: `tx-type || rlp(tx-data)`
    pub fn encode_enveloped(&self, out: &mut dyn bytes::BufMut) {
        self.encode_inner(out, false)
    }

    /// Inner encoding function that is used for both rlp [`Encodable`] trait and for calculating
    /// hash that for eip2718 does not require rlp header
    pub(crate) fn encode_inner(&self, out: &mut dyn bytes::BufMut, with_header: bool) {
        self.transaction.encode_with_signature(&self.signature, out, with_header);
    }

    /// Output the length of the `encode_inner(out`, true). Note to assume that `with_header` is
    /// only `true`.
    pub(crate) fn payload_len_inner(&self) -> usize {
        match &self.transaction {
            Transaction::Legacy(legacy_tx) => legacy_tx.payload_len_with_signature(&self.signature),
            Transaction::Seismic(legacy_tx) => {
                legacy_tx.payload_len_with_signature(&self.signature)
            }
            Transaction::Eip2930(access_list_tx) => {
                access_list_tx.payload_len_with_signature(&self.signature)
            }
            Transaction::Eip1559(dynamic_fee_tx) => {
                dynamic_fee_tx.payload_len_with_signature(&self.signature)
            }
            Transaction::Eip4844(blob_tx) => blob_tx.payload_len_with_signature(&self.signature),
            Transaction::Eip7702(set_code_tx) => {
                set_code_tx.payload_len_with_signature(&self.signature)
            }
            #[cfg(feature = "optimism")]
            Transaction::Deposit(deposit_tx) => deposit_tx.payload_len(),
=======
            Some(signer) => Ok(RecoveredTx { signed_transaction: self, signer }),
>>>>>>> 5ef21cdf
        }
    }

    /// Calculate transaction hash, eip2728 transaction does not contain rlp header and start with
    /// tx type.
    pub fn recalculate_hash(&self) -> B256 {
        keccak256(self.encoded_2718())
    }

    /// Splits the transaction into parts.
    pub fn into_parts(self) -> (Transaction, Signature, B256) {
        let hash = self.hash();
        (self.transaction, self.signature, hash)
    }

    /// Decodes legacy transaction from the data buffer into a tuple.
    ///
    /// This expects `rlp(legacy_tx)`
    ///
    /// Refer to the docs for [`Self::decode_rlp_legacy_transaction`] for details on the exact
    /// format expected.
    pub fn decode_rlp_legacy_transaction_tuple(
        data: &mut &[u8],
    ) -> alloy_rlp::Result<(TxLegacy, TxHash, Signature)> {
        // keep this around, so we can use it to calculate the hash
        let original_encoding = *data;

        let header = Header::decode(data)?;
        let remaining_len = data.len();

        let transaction_payload_len = header.payload_length;

        if transaction_payload_len > remaining_len {
            return Err(RlpError::InputTooShort)
        }

        let mut transaction = TxLegacy {
            nonce: Decodable::decode(data)?,
            gas_price: Decodable::decode(data)?,
            gas_limit: Decodable::decode(data)?,
            to: Decodable::decode(data)?,
            value: Decodable::decode(data)?,
            input: Decodable::decode(data)?,
            chain_id: None,
        };
        let (signature, extracted_id) = decode_with_eip155_chain_id(data)?;
        transaction.chain_id = extracted_id;

        // check the new length, compared to the original length and the header length
        let decoded = remaining_len - data.len();
        if decoded != transaction_payload_len {
            return Err(RlpError::UnexpectedLength)
        }

        let tx_length = header.payload_length + header.length();
        let hash = keccak256(&original_encoding[..tx_length]);
        Ok((transaction, hash, signature))
    }

    /// Decodes legacy transaction from the data buffer.
    ///
    /// This should be used _only_ be used in general transaction decoding methods, which have
    /// already ensured that the input is a legacy transaction with the following format:
    /// `rlp(legacy_tx)`
    ///
    /// Legacy transactions are encoded as lists, so the input should start with a RLP list header.
    ///
    /// This expects `rlp(legacy_tx)`
    // TODO: make buf advancement semantics consistent with `decode_enveloped_typed_transaction`,
    // so decoding methods do not need to manually advance the buffer
    pub fn decode_rlp_legacy_transaction(data: &mut &[u8]) -> alloy_rlp::Result<Self> {
        let (transaction, hash, signature) = Self::decode_rlp_legacy_transaction_tuple(data)?;
        let signed =
            Self { transaction: Transaction::Legacy(transaction), hash: hash.into(), signature };
        Ok(signed)
    }
}

impl SignedTransaction for TransactionSigned {
    fn tx_hash(&self) -> &TxHash {
        self.hash.get_or_init(|| self.recalculate_hash())
    }

    fn signature(&self) -> &Signature {
        &self.signature
    }

    fn recover_signer(&self) -> Option<Address> {
        // Optimism's Deposit transaction does not have a signature. Directly return the
        // `from` address.
        #[cfg(feature = "optimism")]
        if let Transaction::Deposit(TxDeposit { from, .. }) = self.transaction {
            return Some(from)
        }
        let signature_hash = self.signature_hash();
        recover_signer(&self.signature, signature_hash)
    }

    fn recover_signer_unchecked_with_buf(&self, buf: &mut Vec<u8>) -> Option<Address> {
        // Optimism's Deposit transaction does not have a signature. Directly return the
        // `from` address.
        #[cfg(feature = "optimism")]
        if let Transaction::Deposit(TxDeposit { from, .. }) = self.transaction {
            return Some(from)
        }
        self.encode_for_signing(buf);
        let signature_hash = keccak256(buf);
        recover_signer_unchecked(&self.signature, signature_hash)
    }
}

impl reth_primitives_traits::FillTxEnv for TransactionSigned {
    fn fill_tx_env(&self, tx_env: &mut TxEnv, sender: Address) {
        tx_env.caller = sender;
        match self.as_ref() {
            Transaction::Legacy(tx) => {
                tx_env.gas_limit = tx.gas_limit;
                tx_env.gas_price = U256::from(tx.gas_price);
                tx_env.gas_priority_fee = None;
                tx_env.transact_to = tx.to;
                tx_env.value = tx.value;
                tx_env.data = tx.input.clone();
                tx_env.chain_id = tx.chain_id;
                tx_env.nonce = Some(tx.nonce);
                tx_env.access_list.clear();
                tx_env.blob_hashes.clear();
                tx_env.max_fee_per_blob_gas.take();
                tx_env.authorization_list = None;
            }
            Transaction::Eip2930(tx) => {
                tx_env.gas_limit = tx.gas_limit;
                tx_env.gas_price = U256::from(tx.gas_price);
                tx_env.gas_priority_fee = None;
                tx_env.transact_to = tx.to;
                tx_env.value = tx.value;
                tx_env.data = tx.input.clone();
                tx_env.chain_id = Some(tx.chain_id);
                tx_env.nonce = Some(tx.nonce);
                tx_env.access_list.clone_from(&tx.access_list.0);
                tx_env.blob_hashes.clear();
                tx_env.max_fee_per_blob_gas.take();
                tx_env.authorization_list = None;
            }
            Transaction::Eip1559(tx) => {
                tx_env.gas_limit = tx.gas_limit;
                tx_env.gas_price = U256::from(tx.max_fee_per_gas);
                tx_env.gas_priority_fee = Some(U256::from(tx.max_priority_fee_per_gas));
                tx_env.transact_to = tx.to;
                tx_env.value = tx.value;
                tx_env.data = tx.input.clone();
                tx_env.chain_id = Some(tx.chain_id);
                tx_env.nonce = Some(tx.nonce);
                tx_env.access_list.clone_from(&tx.access_list.0);
                tx_env.blob_hashes.clear();
                tx_env.max_fee_per_blob_gas.take();
                tx_env.authorization_list = None;
            }
            Transaction::Eip4844(tx) => {
                tx_env.gas_limit = tx.gas_limit;
                tx_env.gas_price = U256::from(tx.max_fee_per_gas);
                tx_env.gas_priority_fee = Some(U256::from(tx.max_priority_fee_per_gas));
                tx_env.transact_to = TxKind::Call(tx.to);
                tx_env.value = tx.value;
                tx_env.data = tx.input.clone();
                tx_env.chain_id = Some(tx.chain_id);
                tx_env.nonce = Some(tx.nonce);
                tx_env.access_list.clone_from(&tx.access_list.0);
                tx_env.blob_hashes.clone_from(&tx.blob_versioned_hashes);
                tx_env.max_fee_per_blob_gas = Some(U256::from(tx.max_fee_per_blob_gas));
                tx_env.authorization_list = None;
            }
            Transaction::Eip7702(tx) => {
                tx_env.gas_limit = tx.gas_limit;
                tx_env.gas_price = U256::from(tx.max_fee_per_gas);
                tx_env.gas_priority_fee = Some(U256::from(tx.max_priority_fee_per_gas));
                tx_env.transact_to = tx.to.into();
                tx_env.value = tx.value;
                tx_env.data = tx.input.clone();
                tx_env.chain_id = Some(tx.chain_id);
                tx_env.nonce = Some(tx.nonce);
                tx_env.access_list.clone_from(&tx.access_list.0);
                tx_env.blob_hashes.clear();
                tx_env.max_fee_per_blob_gas.take();
                tx_env.authorization_list =
                    Some(AuthorizationList::Signed(tx.authorization_list.clone()));
            }
            #[cfg(feature = "optimism")]
            Transaction::Deposit(_) => {}
        }
    }
}

impl InMemorySize for TransactionSigned {
    /// Calculate a heuristic for the in-memory size of the [`TransactionSigned`].
    #[inline]
    fn size(&self) -> usize {
        self.hash().size() + self.transaction.size() + self.signature().size()
    }
}

impl alloy_consensus::Transaction for TransactionSigned {
    fn chain_id(&self) -> Option<ChainId> {
        self.deref().chain_id()
    }

    fn nonce(&self) -> u64 {
        self.deref().nonce()
    }

    fn gas_limit(&self) -> u64 {
        self.deref().gas_limit()
    }

    fn gas_price(&self) -> Option<u128> {
        self.deref().gas_price()
    }

    fn max_fee_per_gas(&self) -> u128 {
        self.deref().max_fee_per_gas()
    }

<<<<<<< HEAD
        let transaction = match tx_type {
            TxType::Eip2930 => Transaction::Eip2930(TxEip2930::decode_inner(data)?),
            TxType::Eip1559 => Transaction::Eip1559(TxEip1559::decode_inner(data)?),
            TxType::Eip4844 => Transaction::Eip4844(TxEip4844::decode_inner(data)?),
            TxType::Eip7702 => Transaction::Eip7702(TxEip7702::decode_inner(data)?),
            TxType::Seismic => Transaction::Seismic(TxSeismic::decode_inner(data)?),
            #[cfg(feature = "optimism")]
            TxType::Deposit => Transaction::Deposit(TxDeposit::decode_inner(data)?),
            TxType::Legacy => return Err(RlpError::Custom("unexpected legacy tx type")),
        };
=======
    fn max_priority_fee_per_gas(&self) -> Option<u128> {
        self.deref().max_priority_fee_per_gas()
    }
>>>>>>> 5ef21cdf

    fn max_fee_per_blob_gas(&self) -> Option<u128> {
        self.deref().max_fee_per_blob_gas()
    }

    fn priority_fee_or_price(&self) -> u128 {
        self.deref().priority_fee_or_price()
    }

    fn effective_gas_price(&self, base_fee: Option<u64>) -> u128 {
        self.deref().effective_gas_price(base_fee)
    }

    fn is_dynamic_fee(&self) -> bool {
        self.deref().is_dynamic_fee()
    }

    fn kind(&self) -> TxKind {
        self.deref().kind()
    }

    fn is_create(&self) -> bool {
        self.deref().is_create()
    }

    fn value(&self) -> U256 {
        self.deref().value()
    }

    fn input(&self) -> &Bytes {
        self.deref().input()
    }

<<<<<<< HEAD
    /// Returns the length without an RLP header - this is used for eth/68 sizes.
    pub fn length_without_header(&self) -> usize {
        // method computes the payload len without a RLP header
        match &self.transaction {
            Transaction::Legacy(legacy_tx) => legacy_tx.payload_len_with_signature(&self.signature),
            Transaction::Seismic(legacy_tx) => {
                legacy_tx.payload_len_with_signature(&self.signature)
            }
            Transaction::Eip2930(access_list_tx) => {
                access_list_tx.payload_len_with_signature_without_header(&self.signature)
            }
            Transaction::Eip1559(dynamic_fee_tx) => {
                dynamic_fee_tx.payload_len_with_signature_without_header(&self.signature)
            }
            Transaction::Eip4844(blob_tx) => {
                blob_tx.payload_len_with_signature_without_header(&self.signature)
            }
            Transaction::Eip7702(set_code_tx) => {
                set_code_tx.payload_len_with_signature_without_header(&self.signature)
            }
            #[cfg(feature = "optimism")]
            Transaction::Deposit(deposit_tx) => deposit_tx.payload_len_without_header(),
        }
=======
    fn access_list(&self) -> Option<&AccessList> {
        self.deref().access_list()
    }

    fn blob_versioned_hashes(&self) -> Option<&[B256]> {
        alloy_consensus::Transaction::blob_versioned_hashes(self.deref())
    }

    fn authorization_list(&self) -> Option<&[SignedAuthorization]> {
        self.deref().authorization_list()
>>>>>>> 5ef21cdf
    }
}

impl From<RecoveredTx> for TransactionSigned {
    fn from(recovered: RecoveredTx) -> Self {
        recovered.signed_transaction
    }
}

impl Encodable for TransactionSigned {
    /// This encodes the transaction _with_ the signature, and an rlp header.
    ///
    /// For legacy transactions, it encodes the transaction data:
    /// `rlp(tx-data)`
    ///
    /// For EIP-2718 typed transactions, it encodes the transaction type followed by the rlp of the
    /// transaction:
    /// `rlp(tx-type || rlp(tx-data))`
    fn encode(&self, out: &mut dyn bytes::BufMut) {
        self.network_encode(out);
    }

    fn length(&self) -> usize {
        let mut payload_length = self.encode_2718_len();
        if !Encodable2718::is_legacy(self) {
            payload_length += Header { list: false, payload_length }.length();
        }

        payload_length
    }
}

impl Decodable for TransactionSigned {
    /// This `Decodable` implementation only supports decoding rlp encoded transactions as it's used
    /// by p2p.
    ///
    /// The p2p encoding format always includes an RLP header, although the type RLP header depends
    /// on whether or not the transaction is a legacy transaction.
    ///
    /// If the transaction is a legacy transaction, it is just encoded as a RLP list:
    /// `rlp(tx-data)`.
    ///
    /// If the transaction is a typed transaction, it is encoded as a RLP string:
    /// `rlp(tx-type || rlp(tx-data))`
    ///
    /// This can be used for decoding all signed transactions in p2p `BlockBodies` responses.
    ///
    /// This cannot be used for decoding EIP-4844 transactions in p2p `PooledTransactions`, since
    /// the EIP-4844 variant of [`TransactionSigned`] does not include the blob sidecar.
    ///
    /// For a method suitable for decoding pooled transactions, see [`PooledTransactionsElement`].
    ///
    /// CAUTION: Due to a quirk in [`Header::decode`], this method will succeed even if a typed
    /// transaction is encoded in this format, and does not start with a RLP header:
    /// `tx-type || rlp(tx-data)`.
    ///
    /// This is because [`Header::decode`] does not advance the buffer, and returns a length-1
    /// string header if the first byte is less than `0xf7`.
    fn decode(buf: &mut &[u8]) -> alloy_rlp::Result<Self> {
        Self::network_decode(buf).map_err(Into::into)
    }
}

impl Encodable2718 for TransactionSigned {
    fn type_flag(&self) -> Option<u8> {
        match self.transaction.tx_type() {
            TxType::Legacy => None,
            tx_type => Some(tx_type as u8),
        }
    }

    fn encode_2718_len(&self) -> usize {
        match &self.transaction {
            Transaction::Legacy(legacy_tx) => legacy_tx.eip2718_encoded_length(&self.signature),
            Transaction::Eip2930(access_list_tx) => {
                access_list_tx.eip2718_encoded_length(&self.signature)
            }
            Transaction::Eip1559(dynamic_fee_tx) => {
                dynamic_fee_tx.eip2718_encoded_length(&self.signature)
            }
            Transaction::Eip4844(blob_tx) => blob_tx.eip2718_encoded_length(&self.signature),
            Transaction::Eip7702(set_code_tx) => {
                set_code_tx.eip2718_encoded_length(&self.signature)
            }
            #[cfg(feature = "optimism")]
            Transaction::Deposit(deposit_tx) => deposit_tx.eip2718_encoded_length(),
        }
    }

    fn encode_2718(&self, out: &mut dyn alloy_rlp::BufMut) {
        self.transaction.eip2718_encode(&self.signature, out)
    }

    fn trie_hash(&self) -> B256 {
        self.hash()
    }
}

impl Decodable2718 for TransactionSigned {
    fn typed_decode(ty: u8, buf: &mut &[u8]) -> Eip2718Result<Self> {
        match ty.try_into().map_err(|_| Eip2718Error::UnexpectedType(ty))? {
            TxType::Legacy => Err(Eip2718Error::UnexpectedType(0)),
            TxType::Eip2930 => {
                let (tx, signature, hash) = TxEip2930::rlp_decode_signed(buf)?.into_parts();
                Ok(Self { transaction: Transaction::Eip2930(tx), signature, hash: hash.into() })
            }
            TxType::Eip1559 => {
                let (tx, signature, hash) = TxEip1559::rlp_decode_signed(buf)?.into_parts();
                Ok(Self { transaction: Transaction::Eip1559(tx), signature, hash: hash.into() })
            }
            TxType::Eip7702 => {
                let (tx, signature, hash) = TxEip7702::rlp_decode_signed(buf)?.into_parts();
                Ok(Self { transaction: Transaction::Eip7702(tx), signature, hash: hash.into() })
            }
            TxType::Eip4844 => {
                let (tx, signature, hash) = TxEip4844::rlp_decode_signed(buf)?.into_parts();
                Ok(Self { transaction: Transaction::Eip4844(tx), signature, hash: hash.into() })
            }
            #[cfg(feature = "optimism")]
            TxType::Deposit => Ok(Self::new_unhashed(
                Transaction::Deposit(TxDeposit::rlp_decode(buf)?),
                TxDeposit::signature(),
            )),
        }
    }

    fn fallback_decode(buf: &mut &[u8]) -> Eip2718Result<Self> {
        Ok(Self::decode_rlp_legacy_transaction(buf)?)
    }
}

#[cfg(any(test, feature = "reth-codec"))]
impl reth_codecs::Compact for TransactionSigned {
    fn to_compact<B>(&self, buf: &mut B) -> usize
    where
        B: bytes::BufMut + AsMut<[u8]>,
    {
        let start = buf.as_mut().len();

        // Placeholder for bitflags.
        // The first byte uses 4 bits as flags: IsCompressed[1bit], TxType[2bits], Signature[1bit]
        buf.put_u8(0);

        let sig_bit = self.signature.to_compact(buf) as u8;
        let zstd_bit = self.transaction.input().len() >= 32;

        let tx_bits = if zstd_bit {
            let mut tmp = Vec::with_capacity(256);
            if cfg!(feature = "std") {
                reth_zstd_compressors::TRANSACTION_COMPRESSOR.with(|compressor| {
                    let mut compressor = compressor.borrow_mut();
                    let tx_bits = self.transaction.to_compact(&mut tmp);
                    buf.put_slice(&compressor.compress(&tmp).expect("Failed to compress"));
                    tx_bits as u8
                })
            } else {
                let mut compressor = reth_zstd_compressors::create_tx_compressor();
                let tx_bits = self.transaction.to_compact(&mut tmp);
                buf.put_slice(&compressor.compress(&tmp).expect("Failed to compress"));
                tx_bits as u8
            }
        } else {
            self.transaction.to_compact(buf) as u8
        };

        // Replace bitflags with the actual values
        buf.as_mut()[start] = sig_bit | (tx_bits << 1) | ((zstd_bit as u8) << 3);

        buf.as_mut().len() - start
    }

    fn from_compact(mut buf: &[u8], _len: usize) -> (Self, &[u8]) {
        use bytes::Buf;

        // The first byte uses 4 bits as flags: IsCompressed[1], TxType[2], Signature[1]
        let bitflags = buf.get_u8() as usize;

        let sig_bit = bitflags & 1;
        let (signature, buf) = Signature::from_compact(buf, sig_bit);

        let zstd_bit = bitflags >> 3;
        let (transaction, buf) = if zstd_bit != 0 {
            if cfg!(feature = "std") {
                reth_zstd_compressors::TRANSACTION_DECOMPRESSOR.with(|decompressor| {
                    let mut decompressor = decompressor.borrow_mut();

                    // TODO: enforce that zstd is only present at a "top" level type

                    let transaction_type = (bitflags & 0b110) >> 1;
                    let (transaction, _) =
                        Transaction::from_compact(decompressor.decompress(buf), transaction_type);

                    (transaction, buf)
                })
            } else {
                let mut decompressor = reth_zstd_compressors::create_tx_decompressor();
                let transaction_type = (bitflags & 0b110) >> 1;
                let (transaction, _) =
                    Transaction::from_compact(decompressor.decompress(buf), transaction_type);

                (transaction, buf)
            }
        } else {
            let transaction_type = bitflags >> 1;
            Transaction::from_compact(buf, transaction_type)
        };

        (Self { signature, transaction, hash: Default::default() }, buf)
    }
}

macro_rules! impl_from_signed {
    ($($tx:ident),*) => {
        $(
            impl From<Signed<$tx>> for TransactionSigned {
                fn from(value: Signed<$tx>) -> Self {
                    let(tx,sig,hash) = value.into_parts();
                    Self::new(tx.into(), sig, hash)
                }
            }
        )*
    };
}

impl_from_signed!(TxLegacy, TxEip2930, TxEip1559, TxEip7702, TxEip4844, TypedTransaction);

impl From<Signed<Transaction>> for TransactionSigned {
    fn from(value: Signed<Transaction>) -> Self {
        let (tx, sig, hash) = value.into_parts();
        Self::new(tx, sig, hash)
    }
}

impl From<TransactionSigned> for Signed<Transaction> {
    fn from(value: TransactionSigned) -> Self {
        let (tx, sig, hash) = value.into_parts();
        Self::new_unchecked(tx, sig, hash)
    }
}

#[cfg(any(test, feature = "arbitrary"))]
impl<'a> arbitrary::Arbitrary<'a> for TransactionSigned {
    fn arbitrary(u: &mut arbitrary::Unstructured<'a>) -> arbitrary::Result<Self> {
        #[allow(unused_mut)]
        let mut transaction = Transaction::arbitrary(u)?;

        let secp = secp256k1::Secp256k1::new();
        let key_pair = secp256k1::Keypair::new(&secp, &mut rand::thread_rng());
        let signature = crate::sign_message(
            B256::from_slice(&key_pair.secret_bytes()[..]),
            transaction.signature_hash(),
        )
        .unwrap();

        #[cfg(feature = "optimism")]
        // Both `Some(0)` and `None` values are encoded as empty string byte. This introduces
        // ambiguity in roundtrip tests. Patch the mint value of deposit transaction here, so that
        // it's `None` if zero.
        if let Transaction::Deposit(ref mut tx_deposit) = transaction {
            if tx_deposit.mint == Some(0) {
                tx_deposit.mint = None;
            }
        }

        #[cfg(feature = "optimism")]
        let signature = if transaction.is_deposit() { TxDeposit::signature() } else { signature };
        Ok(Self::new_unhashed(transaction, signature))
    }
}

/// Type alias kept for backward compatibility.
pub type TransactionSignedEcRecovered<T = TransactionSigned> = RecoveredTx<T>;

/// Signed transaction with recovered signer.
#[derive(Debug, Clone, PartialEq, Hash, Eq, AsRef, Deref)]
pub struct RecoveredTx<T = TransactionSigned> {
    /// Signer of the transaction
    signer: Address,
    /// Signed transaction
    #[deref]
    #[as_ref]
    signed_transaction: T,
}

// === impl RecoveredTx ===

impl<T> RecoveredTx<T> {
    /// Signer of transaction recovered from signature
    pub const fn signer(&self) -> Address {
        self.signer
    }

    /// Reference to the signer of transaction recovered from signature
    pub const fn signer_ref(&self) -> &Address {
        &self.signer
    }

    /// Returns a reference to [`TransactionSigned`]
    pub const fn as_signed(&self) -> &T {
        &self.signed_transaction
    }

    /// Transform back to [`TransactionSigned`]
    pub fn into_signed(self) -> T {
        self.signed_transaction
    }

    /// Dissolve Self to its component
    pub fn to_components(self) -> (T, Address) {
        (self.signed_transaction, self.signer)
    }

    /// Create [`RecoveredTx`] from [`TransactionSigned`] and [`Address`] of the
    /// signer.
    #[inline]
    pub const fn from_signed_transaction(signed_transaction: T, signer: Address) -> Self {
        Self { signed_transaction, signer }
    }

    /// Applies the given closure to the inner transactions.
    pub fn map_transaction<Tx>(self, f: impl FnOnce(T) -> Tx) -> RecoveredTx<Tx> {
        RecoveredTx::from_signed_transaction(f(self.signed_transaction), self.signer)
    }
}

impl<T: Encodable> Encodable for RecoveredTx<T> {
    /// This encodes the transaction _with_ the signature, and an rlp header.
    ///
    /// Refer to docs for [`TransactionSigned::encode`] for details on the exact format.
    fn encode(&self, out: &mut dyn bytes::BufMut) {
        self.signed_transaction.encode(out)
    }

    fn length(&self) -> usize {
        self.signed_transaction.length()
    }
}

impl<T: SignedTransaction> Decodable for RecoveredTx<T> {
    fn decode(buf: &mut &[u8]) -> alloy_rlp::Result<Self> {
        let signed_transaction = T::decode(buf)?;
        let signer = signed_transaction
            .recover_signer()
            .ok_or(RlpError::Custom("Unable to recover decoded transaction signer."))?;
        Ok(Self { signer, signed_transaction })
    }
}

impl<T: Encodable2718> Encodable2718 for RecoveredTx<T> {
    fn type_flag(&self) -> Option<u8> {
        self.signed_transaction.type_flag()
    }

    fn encode_2718_len(&self) -> usize {
        self.signed_transaction.encode_2718_len()
    }

    fn encode_2718(&self, out: &mut dyn alloy_rlp::BufMut) {
        self.signed_transaction.encode_2718(out)
    }

    fn trie_hash(&self) -> B256 {
        self.signed_transaction.trie_hash()
    }
}

/// Extension trait for [`SignedTransaction`] to convert it into [`RecoveredTx`].
pub trait SignedTransactionIntoRecoveredExt: SignedTransaction {
    /// Tries to recover signer and return [`RecoveredTx`] by cloning the type.
    fn try_ecrecovered(&self) -> Option<RecoveredTx<Self>> {
        let signer = self.recover_signer()?;
        Some(RecoveredTx { signed_transaction: self.clone(), signer })
    }

    /// Tries to recover signer and return [`RecoveredTx`].
    ///
    /// Returns `Err(Self)` if the transaction's signature is invalid, see also
    /// [`SignedTransaction::recover_signer`].
    fn try_into_ecrecovered(self) -> Result<RecoveredTx<Self>, Self> {
        match self.recover_signer() {
            None => Err(self),
            Some(signer) => Ok(RecoveredTx { signed_transaction: self, signer }),
        }
    }

    /// Consumes the type, recover signer and return [`RecoveredTx`] _without
    /// ensuring that the signature has a low `s` value_ (EIP-2).
    ///
    /// Returns `None` if the transaction's signature is invalid.
    fn into_ecrecovered_unchecked(self) -> Option<RecoveredTx<Self>> {
        let signer = self.recover_signer_unchecked()?;
        Some(RecoveredTx::from_signed_transaction(self, signer))
    }

    /// Returns the [`RecoveredTx`] transaction with the given sender.
    fn with_signer(self, signer: Address) -> RecoveredTx<Self> {
        RecoveredTx::from_signed_transaction(self, signer)
    }
}

impl<T> SignedTransactionIntoRecoveredExt for T where T: SignedTransaction {}

/// Bincode-compatible transaction type serde implementations.
#[cfg(feature = "serde-bincode-compat")]
pub mod serde_bincode_compat {
    use alloc::borrow::Cow;
    use alloy_consensus::{
        transaction::serde_bincode_compat::{TxEip1559, TxEip2930, TxEip7702, TxLegacy},
        TxEip4844,
    };
    use alloy_primitives::{PrimitiveSignature as Signature, TxHash};
    use serde::{Deserialize, Deserializer, Serialize, Serializer};
    use serde_with::{DeserializeAs, SerializeAs};

    /// Bincode-compatible [`super::Transaction`] serde implementation.
    ///
    /// Intended to use with the [`serde_with::serde_as`] macro in the following way:
    /// ```rust
    /// use reth_primitives::{serde_bincode_compat, Transaction};
    /// use serde::{Deserialize, Serialize};
    /// use serde_with::serde_as;
    ///
    /// #[serde_as]
    /// #[derive(Serialize, Deserialize)]
    /// struct Data {
    ///     #[serde_as(as = "serde_bincode_compat::transaction::Transaction")]
    ///     transaction: Transaction,
    /// }
    /// ```
    #[derive(Debug, Serialize, Deserialize)]
    #[allow(missing_docs)]
    pub enum Transaction<'a> {
        Legacy(TxLegacy<'a>),
        Eip2930(TxEip2930<'a>),
        Eip1559(TxEip1559<'a>),
        Eip4844(Cow<'a, TxEip4844>),
        Eip7702(TxEip7702<'a>),
        #[cfg(feature = "optimism")]
        Deposit(op_alloy_consensus::serde_bincode_compat::TxDeposit<'a>),
    }

    impl<'a> From<&'a super::Transaction> for Transaction<'a> {
        fn from(value: &'a super::Transaction) -> Self {
            match value {
                super::Transaction::Legacy(tx) => Self::Legacy(TxLegacy::from(tx)),
                super::Transaction::Eip2930(tx) => Self::Eip2930(TxEip2930::from(tx)),
                super::Transaction::Eip1559(tx) => Self::Eip1559(TxEip1559::from(tx)),
                super::Transaction::Eip4844(tx) => Self::Eip4844(Cow::Borrowed(tx)),
                super::Transaction::Eip7702(tx) => Self::Eip7702(TxEip7702::from(tx)),
                #[cfg(feature = "optimism")]
                super::Transaction::Deposit(tx) => {
                    Self::Deposit(op_alloy_consensus::serde_bincode_compat::TxDeposit::from(tx))
                }
            }
        }
    }

    impl<'a> From<Transaction<'a>> for super::Transaction {
        fn from(value: Transaction<'a>) -> Self {
            match value {
                Transaction::Legacy(tx) => Self::Legacy(tx.into()),
                Transaction::Eip2930(tx) => Self::Eip2930(tx.into()),
                Transaction::Eip1559(tx) => Self::Eip1559(tx.into()),
                Transaction::Eip4844(tx) => Self::Eip4844(tx.into_owned()),
                Transaction::Eip7702(tx) => Self::Eip7702(tx.into()),
                #[cfg(feature = "optimism")]
                Transaction::Deposit(tx) => Self::Deposit(tx.into()),
            }
        }
    }

    impl SerializeAs<super::Transaction> for Transaction<'_> {
        fn serialize_as<S>(source: &super::Transaction, serializer: S) -> Result<S::Ok, S::Error>
        where
            S: Serializer,
        {
            Transaction::from(source).serialize(serializer)
        }
    }

    impl<'de> DeserializeAs<'de, super::Transaction> for Transaction<'de> {
        fn deserialize_as<D>(deserializer: D) -> Result<super::Transaction, D::Error>
        where
            D: Deserializer<'de>,
        {
            Transaction::deserialize(deserializer).map(Into::into)
        }
    }

    /// Bincode-compatible [`super::TransactionSigned`] serde implementation.
    ///
    /// Intended to use with the [`serde_with::serde_as`] macro in the following way:
    /// ```rust
    /// use reth_primitives::{serde_bincode_compat, TransactionSigned};
    /// use serde::{Deserialize, Serialize};
    /// use serde_with::serde_as;
    ///
    /// #[serde_as]
    /// #[derive(Serialize, Deserialize)]
    /// struct Data {
    ///     #[serde_as(as = "serde_bincode_compat::transaction::TransactionSigned")]
    ///     transaction: TransactionSigned,
    /// }
    /// ```
    #[derive(Debug, Serialize, Deserialize)]
    pub struct TransactionSigned<'a> {
        hash: TxHash,
        signature: Signature,
        transaction: Transaction<'a>,
    }

    impl<'a> From<&'a super::TransactionSigned> for TransactionSigned<'a> {
        fn from(value: &'a super::TransactionSigned) -> Self {
            Self {
                hash: value.hash(),
                signature: value.signature,
                transaction: Transaction::from(&value.transaction),
            }
        }
    }

    impl<'a> From<TransactionSigned<'a>> for super::TransactionSigned {
        fn from(value: TransactionSigned<'a>) -> Self {
            Self {
                hash: value.hash.into(),
                signature: value.signature,
                transaction: value.transaction.into(),
            }
        }
    }

    impl SerializeAs<super::TransactionSigned> for TransactionSigned<'_> {
        fn serialize_as<S>(
            source: &super::TransactionSigned,
            serializer: S,
        ) -> Result<S::Ok, S::Error>
        where
            S: Serializer,
        {
            TransactionSigned::from(source).serialize(serializer)
        }
    }

    impl<'de> DeserializeAs<'de, super::TransactionSigned> for TransactionSigned<'de> {
        fn deserialize_as<D>(deserializer: D) -> Result<super::TransactionSigned, D::Error>
        where
            D: Deserializer<'de>,
        {
            TransactionSigned::deserialize(deserializer).map(Into::into)
        }
    }

    #[cfg(test)]
    mod tests {
        use super::super::{serde_bincode_compat, Transaction, TransactionSigned};
        use arbitrary::Arbitrary;
        use rand::Rng;
        use reth_testing_utils::generators;
        use serde::{Deserialize, Serialize};
        use serde_with::serde_as;

        #[test]
        fn test_transaction_bincode_roundtrip() {
            #[serde_as]
            #[derive(Debug, PartialEq, Eq, Serialize, Deserialize)]
            struct Data {
                #[serde_as(as = "serde_bincode_compat::Transaction")]
                transaction: Transaction,
            }

            let mut bytes = [0u8; 1024];
            generators::rng().fill(bytes.as_mut_slice());
            let data = Data {
                transaction: Transaction::arbitrary(&mut arbitrary::Unstructured::new(&bytes))
                    .unwrap(),
            };

            let encoded = bincode::serialize(&data).unwrap();
            let decoded: Data = bincode::deserialize(&encoded).unwrap();
            assert_eq!(decoded, data);
        }

        #[test]
        fn test_transaction_signed_bincode_roundtrip() {
            #[serde_as]
            #[derive(Debug, PartialEq, Eq, Serialize, Deserialize)]
            struct Data {
                #[serde_as(as = "serde_bincode_compat::TransactionSigned")]
                transaction: TransactionSigned,
            }

            let mut bytes = [0u8; 1024];
            generators::rng().fill(bytes.as_mut_slice());
            let data = Data {
                transaction: TransactionSigned::arbitrary(&mut arbitrary::Unstructured::new(
                    &bytes,
                ))
                .unwrap(),
            };

            let encoded = bincode::serialize(&data).unwrap();
            let decoded: Data = bincode::deserialize(&encoded).unwrap();
            assert_eq!(decoded, data);
        }
    }
}

/// Recovers a list of signers from a transaction list iterator.
///
/// Returns `None`, if some transaction's signature is invalid
pub fn recover_signers<'a, I, T>(txes: I, num_txes: usize) -> Option<Vec<Address>>
where
    T: SignedTransaction,
    I: IntoParallelIterator<Item = &'a T> + IntoIterator<Item = &'a T> + Send,
{
    if num_txes < *PARALLEL_SENDER_RECOVERY_THRESHOLD {
        txes.into_iter().map(|tx| tx.recover_signer()).collect()
    } else {
        txes.into_par_iter().map(|tx| tx.recover_signer()).collect()
    }
}

/// Recovers a list of signers from a transaction list iterator _without ensuring that the
/// signature has a low `s` value_.
///
/// Returns `None`, if some transaction's signature is invalid.
pub fn recover_signers_unchecked<'a, I, T>(txes: I, num_txes: usize) -> Option<Vec<Address>>
where
    T: SignedTransaction,
    I: IntoParallelIterator<Item = &'a T> + IntoIterator<Item = &'a T> + Send,
{
    if num_txes < *PARALLEL_SENDER_RECOVERY_THRESHOLD {
        txes.into_iter().map(|tx| tx.recover_signer_unchecked()).collect()
    } else {
        txes.into_par_iter().map(|tx| tx.recover_signer_unchecked()).collect()
    }
}

#[cfg(test)]
mod tests {
    use crate::{
<<<<<<< HEAD
        hex,
        transaction::{signature::Signature, TxEip1559, TxKind, TxLegacy, TxSeismic},
        Address, Bytes, Transaction, TransactionSigned, TransactionSignedEcRecovered,
        TransactionSignedNoHash, B256, U256,
=======
        transaction::{TxEip1559, TxKind, TxLegacy},
        RecoveredTx, Transaction, TransactionSigned,
    };
    use alloy_consensus::Transaction as _;
    use alloy_eips::eip2718::{Decodable2718, Encodable2718};
    use alloy_primitives::{
        address, b256, bytes, hex, Address, Bytes, PrimitiveSignature as Signature, B256, U256,
>>>>>>> 5ef21cdf
    };
    use alloy_rlp::{Decodable, Encodable, Error as RlpError};
    use reth_chainspec::MIN_TRANSACTION_GAS;
    use reth_codecs::Compact;
    use reth_primitives_traits::SignedTransaction;
    use std::str::FromStr;

    #[test]
    fn test_decode_empty_typed_tx() {
        let input = [0x80u8];
        let res = TransactionSigned::decode(&mut &input[..]).unwrap_err();
        assert_eq!(RlpError::InputTooShort, res);
    }

    #[test]
    fn raw_kind_encoding_sanity() {
        // check the 0x80 encoding for Create
        let mut buf = Vec::new();
        TxKind::Create.encode(&mut buf);
        assert_eq!(buf, vec![0x80]);

        // check decoding
        let buf = [0x80];
        let decoded = TxKind::decode(&mut &buf[..]).unwrap();
        assert_eq!(decoded, TxKind::Create);
    }

    #[test]
    fn test_decode_create_goerli() {
        // test that an example create tx from goerli decodes properly
        let tx_bytes = hex!("b901f202f901ee05228459682f008459682f11830209bf8080b90195608060405234801561001057600080fd5b50610175806100206000396000f3fe608060405234801561001057600080fd5b506004361061002b5760003560e01c80630c49c36c14610030575b600080fd5b61003861004e565b604051610045919061011d565b60405180910390f35b60606020600052600f6020527f68656c6c6f2073746174656d696e64000000000000000000000000000000000060405260406000f35b600081519050919050565b600082825260208201905092915050565b60005b838110156100be5780820151818401526020810190506100a3565b838111156100cd576000848401525b50505050565b6000601f19601f8301169050919050565b60006100ef82610084565b6100f9818561008f565b93506101098185602086016100a0565b610112816100d3565b840191505092915050565b6000602082019050818103600083015261013781846100e4565b90509291505056fea264697066735822122051449585839a4ea5ac23cae4552ef8a96b64ff59d0668f76bfac3796b2bdbb3664736f6c63430008090033c080a0136ebffaa8fc8b9fda9124de9ccb0b1f64e90fbd44251b4c4ac2501e60b104f9a07eb2999eec6d185ef57e91ed099afb0a926c5b536f0155dd67e537c7476e1471");

        let decoded = TransactionSigned::decode(&mut &tx_bytes[..]).unwrap();
        assert_eq!(tx_bytes.len(), decoded.length());
        assert_eq!(tx_bytes, &alloy_rlp::encode(decoded)[..]);
    }

    #[test]
    fn test_decode_recover_mainnet_tx() {
        // random mainnet tx <https://etherscan.io/tx/0x86718885c4b4218c6af87d3d0b0d83e3cc465df2a05c048aa4db9f1a6f9de91f>
        let tx_bytes = hex!("02f872018307910d808507204d2cb1827d0094388c818ca8b9251b393131c08a736a67ccb19297880320d04823e2701c80c001a0cf024f4815304df2867a1a74e9d2707b6abda0337d2d54a4438d453f4160f190a07ac0e6b3bc9395b5b9c8b9e6d77204a236577a5b18467b9175c01de4faa208d9");

        let decoded = TransactionSigned::decode_2718(&mut &tx_bytes[..]).unwrap();
        assert_eq!(
            decoded.recover_signer(),
            Some(Address::from_str("0x95222290DD7278Aa3Ddd389Cc1E1d165CC4BAfe5").unwrap())
        );
    }

    #[test]
    // Test vector from https://sepolia.etherscan.io/tx/0x9a22ccb0029bc8b0ddd073be1a1d923b7ae2b2ea52100bae0db4424f9107e9c0
    // Blobscan: https://sepolia.blobscan.com/tx/0x9a22ccb0029bc8b0ddd073be1a1d923b7ae2b2ea52100bae0db4424f9107e9c0
    fn test_decode_recover_sepolia_4844_tx() {
        use alloy_primitives::{address, b256};

        // https://sepolia.etherscan.io/getRawTx?tx=0x9a22ccb0029bc8b0ddd073be1a1d923b7ae2b2ea52100bae0db4424f9107e9c0
        let raw_tx = alloy_primitives::hex::decode("0x03f9011d83aa36a7820fa28477359400852e90edd0008252089411e9ca82a3a762b4b5bd264d4173a242e7a770648080c08504a817c800f8a5a0012ec3d6f66766bedb002a190126b3549fce0047de0d4c25cffce0dc1c57921aa00152d8e24762ff22b1cfd9f8c0683786a7ca63ba49973818b3d1e9512cd2cec4a0013b98c6c83e066d5b14af2b85199e3d4fc7d1e778dd53130d180f5077e2d1c7a001148b495d6e859114e670ca54fb6e2657f0cbae5b08063605093a4b3dc9f8f1a0011ac212f13c5dff2b2c6b600a79635103d6f580a4221079951181b25c7e654901a0c8de4cced43169f9aa3d36506363b2d2c44f6c49fc1fd91ea114c86f3757077ea01e11fdd0d1934eda0492606ee0bb80a7bf8f35cc5f86ec60fe5031ba48bfd544").unwrap();
        let decoded = TransactionSigned::decode_2718(&mut raw_tx.as_slice()).unwrap();
        assert!(decoded.is_eip4844());

        let from = decoded.recover_signer();
        assert_eq!(from, Some(address!("A83C816D4f9b2783761a22BA6FADB0eB0606D7B2")));

        let tx = decoded.transaction;

        assert_eq!(tx.to(), Some(address!("11E9CA82A3a762b4B5bd264d4173a242e7a77064")));

        assert_eq!(
            tx.blob_versioned_hashes(),
            Some(
                &[
                    b256!("012ec3d6f66766bedb002a190126b3549fce0047de0d4c25cffce0dc1c57921a"),
                    b256!("0152d8e24762ff22b1cfd9f8c0683786a7ca63ba49973818b3d1e9512cd2cec4"),
                    b256!("013b98c6c83e066d5b14af2b85199e3d4fc7d1e778dd53130d180f5077e2d1c7"),
                    b256!("01148b495d6e859114e670ca54fb6e2657f0cbae5b08063605093a4b3dc9f8f1"),
                    b256!("011ac212f13c5dff2b2c6b600a79635103d6f580a4221079951181b25c7e6549"),
                ][..]
            )
        );
    }

    #[test]
    fn decode_transaction_consumes_buffer() {
        let bytes = &mut &hex!("b87502f872041a8459682f008459682f0d8252089461815774383099e24810ab832a5b2a5425c154d58829a2241af62c000080c001a059e6b67f48fb32e7e570dfb11e042b5ad2e55e3ce3ce9cd989c7e06e07feeafda0016b83f4f980694ed2eee4d10667242b1f40dc406901b34125b008d334d47469")[..];
        let _transaction_res = TransactionSigned::decode(bytes).unwrap();
        assert_eq!(
            bytes.len(),
            0,
            "did not consume all bytes in the buffer, {:?} remaining",
            bytes.len()
        );
    }

    #[test]
    fn decode_multiple_network_txs() {
        let bytes = hex!("f86b02843b9aca00830186a094d3e8763675e4c425df46cc3b5c0f6cbdac39604687038d7ea4c68000802ba00eb96ca19e8a77102767a41fc85a36afd5c61ccb09911cec5d3e86e193d9c5aea03a456401896b1b6055311536bf00a718568c744d8c1f9df59879e8350220ca18");
        let transaction = Transaction::Legacy(TxLegacy {
            chain_id: Some(4u64),
            nonce: 2,
            gas_price: 1000000000,
            gas_limit: 100000,
            to: Address::from_str("d3e8763675e4c425df46cc3b5c0f6cbdac396046").unwrap().into(),
            value: U256::from(1000000000000000u64),
            input: Bytes::default(),
        });
        let signature = Signature::new(
            U256::from_str("0xeb96ca19e8a77102767a41fc85a36afd5c61ccb09911cec5d3e86e193d9c5ae")
                .unwrap(),
            U256::from_str("0x3a456401896b1b6055311536bf00a718568c744d8c1f9df59879e8350220ca18")
                .unwrap(),
            false,
        );
        let hash = b256!("a517b206d2223278f860ea017d3626cacad4f52ff51030dc9a96b432f17f8d34");
        test_decode_and_encode(&bytes, transaction, signature, Some(hash));

        let bytes = hex!("f86b01843b9aca00830186a094d3e8763675e4c425df46cc3b5c0f6cbdac3960468702769bb01b2a00802ba0e24d8bd32ad906d6f8b8d7741e08d1959df021698b19ee232feba15361587d0aa05406ad177223213df262cb66ccbb2f46bfdccfdfbbb5ffdda9e2c02d977631da");
        let transaction = Transaction::Legacy(TxLegacy {
            chain_id: Some(4),
            nonce: 1u64,
            gas_price: 1000000000,
            gas_limit: 100000,
            to: Address::from_slice(&hex!("d3e8763675e4c425df46cc3b5c0f6cbdac396046")[..]).into(),
            value: U256::from(693361000000000u64),
            input: Default::default(),
        });
        let signature = Signature::new(
            U256::from_str("0xe24d8bd32ad906d6f8b8d7741e08d1959df021698b19ee232feba15361587d0a")
                .unwrap(),
            U256::from_str("0x5406ad177223213df262cb66ccbb2f46bfdccfdfbbb5ffdda9e2c02d977631da")
                .unwrap(),
            false,
        );
        test_decode_and_encode(&bytes, transaction, signature, None);

        let bytes = hex!("f86b0384773594008398968094d3e8763675e4c425df46cc3b5c0f6cbdac39604687038d7ea4c68000802ba0ce6834447c0a4193c40382e6c57ae33b241379c5418caac9cdc18d786fd12071a03ca3ae86580e94550d7c071e3a02eadb5a77830947c9225165cf9100901bee88");
        let transaction = Transaction::Legacy(TxLegacy {
            chain_id: Some(4),
            nonce: 3,
            gas_price: 2000000000,
            gas_limit: 10000000,
            to: Address::from_slice(&hex!("d3e8763675e4c425df46cc3b5c0f6cbdac396046")[..]).into(),
            value: U256::from(1000000000000000u64),
            input: Bytes::default(),
        });
        let signature = Signature::new(
            U256::from_str("0xce6834447c0a4193c40382e6c57ae33b241379c5418caac9cdc18d786fd12071")
                .unwrap(),
            U256::from_str("0x3ca3ae86580e94550d7c071e3a02eadb5a77830947c9225165cf9100901bee88")
                .unwrap(),
            false,
        );
        test_decode_and_encode(&bytes, transaction, signature, None);

        let bytes = hex!("b87502f872041a8459682f008459682f0d8252089461815774383099e24810ab832a5b2a5425c154d58829a2241af62c000080c001a059e6b67f48fb32e7e570dfb11e042b5ad2e55e3ce3ce9cd989c7e06e07feeafda0016b83f4f980694ed2eee4d10667242b1f40dc406901b34125b008d334d47469");
        let transaction = Transaction::Eip1559(TxEip1559 {
            chain_id: 4,
            nonce: 26,
            max_priority_fee_per_gas: 1500000000,
            max_fee_per_gas: 1500000013,
            gas_limit: MIN_TRANSACTION_GAS,
            to: Address::from_slice(&hex!("61815774383099e24810ab832a5b2a5425c154d5")[..]).into(),
            value: U256::from(3000000000000000000u64),
            input: Default::default(),
            access_list: Default::default(),
        });
        let signature = Signature::new(
            U256::from_str("0x59e6b67f48fb32e7e570dfb11e042b5ad2e55e3ce3ce9cd989c7e06e07feeafd")
                .unwrap(),
            U256::from_str("0x016b83f4f980694ed2eee4d10667242b1f40dc406901b34125b008d334d47469")
                .unwrap(),
            true,
        );
        test_decode_and_encode(&bytes, transaction, signature, None);

        let bytes = hex!("f8650f84832156008287fb94cf7f9e66af820a19257a2108375b180b0ec491678204d2802ca035b7bfeb9ad9ece2cbafaaf8e202e706b4cfaeb233f46198f00b44d4a566a981a0612638fb29427ca33b9a3be2a0a561beecfe0269655be160d35e72d366a6a860");
        let transaction = Transaction::Legacy(TxLegacy {
            chain_id: Some(4),
            nonce: 15,
            gas_price: 2200000000,
            gas_limit: 34811,
            to: Address::from_slice(&hex!("cf7f9e66af820a19257a2108375b180b0ec49167")[..]).into(),
            value: U256::from(1234),
            input: Bytes::default(),
        });
        let signature = Signature::new(
            U256::from_str("0x35b7bfeb9ad9ece2cbafaaf8e202e706b4cfaeb233f46198f00b44d4a566a981")
                .unwrap(),
            U256::from_str("0x612638fb29427ca33b9a3be2a0a561beecfe0269655be160d35e72d366a6a860")
                .unwrap(),
            true,
        );
        test_decode_and_encode(&bytes, transaction, signature, None);
    }

    fn test_decode_and_encode(
        bytes: &[u8],
        transaction: Transaction,
        signature: Signature,
        hash: Option<B256>,
    ) {
        let expected = TransactionSigned::new_unhashed(transaction, signature);
        if let Some(hash) = hash {
            assert_eq!(hash, expected.hash());
        }
        assert_eq!(bytes.len(), expected.length());

        let decoded = TransactionSigned::decode(&mut &bytes[..]).unwrap();
        assert_eq!(expected, decoded);
        assert_eq!(bytes, &alloy_rlp::encode(expected));
    }

    #[test]
    fn decode_raw_tx_and_recover_signer() {
        use alloy_primitives::hex_literal::hex;
        // transaction is from ropsten

        let hash: B256 =
            hex!("559fb34c4a7f115db26cbf8505389475caaab3df45f5c7a0faa4abfa3835306c").into();
        let signer: Address = hex!("641c5d790f862a58ec7abcfd644c0442e9c201b3").into();
        let raw = hex!("f88b8212b085028fa6ae00830f424094aad593da0c8116ef7d2d594dd6a63241bccfc26c80a48318b64b000000000000000000000000641c5d790f862a58ec7abcfd644c0442e9c201b32aa0a6ef9e170bca5ffb7ac05433b13b7043de667fbb0b4a5e45d3b54fb2d6efcc63a0037ec2c05c3d60c5f5f78244ce0a3859e3a18a36c61efb061b383507d3ce19d2");

        let mut pointer = raw.as_ref();
        let tx = TransactionSigned::decode(&mut pointer).unwrap();
        assert_eq!(tx.hash(), hash, "Expected same hash");
        assert_eq!(tx.recover_signer(), Some(signer), "Recovering signer should pass.");
    }

    #[test]
    fn test_envelop_encode() {
        // random tx: <https://etherscan.io/getRawTx?tx=0x9448608d36e721ef403c53b00546068a6474d6cbab6816c3926de449898e7bce>
        let input = hex!("02f871018302a90f808504890aef60826b6c94ddf4c5025d1a5742cf12f74eec246d4432c295e487e09c3bbcc12b2b80c080a0f21a4eacd0bf8fea9c5105c543be5a1d8c796516875710fafafdf16d16d8ee23a001280915021bb446d1973501a67f93d2b38894a514b976e7b46dc2fe54598d76");
        let decoded = TransactionSigned::decode(&mut &input[..]).unwrap();

        let encoded = decoded.encoded_2718();
        assert_eq!(encoded[..], input);
    }

    #[test]
    fn test_envelop_decode() {
        // random tx: <https://etherscan.io/getRawTx?tx=0x9448608d36e721ef403c53b00546068a6474d6cbab6816c3926de449898e7bce>
        let input = bytes!("02f871018302a90f808504890aef60826b6c94ddf4c5025d1a5742cf12f74eec246d4432c295e487e09c3bbcc12b2b80c080a0f21a4eacd0bf8fea9c5105c543be5a1d8c796516875710fafafdf16d16d8ee23a001280915021bb446d1973501a67f93d2b38894a514b976e7b46dc2fe54598d76");
        let decoded = TransactionSigned::decode_2718(&mut input.as_ref()).unwrap();

        let encoded = decoded.encoded_2718();
        assert_eq!(encoded, input);
    }

    #[test]
    fn test_decode_signed_ec_recovered_transaction() {
        // random tx: <https://etherscan.io/getRawTx?tx=0x9448608d36e721ef403c53b00546068a6474d6cbab6816c3926de449898e7bce>
        let input = hex!("02f871018302a90f808504890aef60826b6c94ddf4c5025d1a5742cf12f74eec246d4432c295e487e09c3bbcc12b2b80c080a0f21a4eacd0bf8fea9c5105c543be5a1d8c796516875710fafafdf16d16d8ee23a001280915021bb446d1973501a67f93d2b38894a514b976e7b46dc2fe54598d76");
        let tx = TransactionSigned::decode(&mut &input[..]).unwrap();
        let recovered = tx.into_ecrecovered().unwrap();

        let decoded = RecoveredTx::decode(&mut &alloy_rlp::encode(&recovered)[..]).unwrap();
        assert_eq!(recovered, decoded)
    }

    #[test]
    fn test_decode_tx() {
        // some random transactions pulled from hive tests
        let data = hex!("b86f02f86c0705843b9aca008506fc23ac00830124f89400000000000000000000000000000000000003160180c001a00293c713e2f1eab91c366621ff2f867e05ad7e99d4aa5d069aafeb9e1e8c9b6aa05ec6c0605ff20b57c90a6484ec3b0509e5923733d06f9b69bee9a2dabe4f1352");
        let tx = TransactionSigned::decode(&mut data.as_slice()).unwrap();
        let mut b = Vec::with_capacity(data.len());
        tx.encode(&mut b);
        assert_eq!(data.as_slice(), b.as_slice());

        let data = hex!("f865048506fc23ac00830124f8940000000000000000000000000000000000000316018032a06b8fdfdcb84790816b7af85b19305f493665fe8b4e7c51ffdd7cc144cd776a60a028a09ab55def7b8d6602ba1c97a0ebbafe64ffc9c8e89520cec97a8edfb2ebe9");
        let tx = TransactionSigned::decode(&mut data.as_slice()).unwrap();
        let mut b = Vec::with_capacity(data.len());
        tx.encode(&mut b);
        assert_eq!(data.as_slice(), b.as_slice());
    }

    #[cfg(feature = "secp256k1")]
    proptest::proptest! {
        #![proptest_config(proptest::prelude::ProptestConfig::with_cases(1))]

        #[test]
        fn test_parallel_recovery_order(txes in proptest::collection::vec(
            proptest_arbitrary_interop::arb::<Transaction>(),
            *crate::transaction::PARALLEL_SENDER_RECOVERY_THRESHOLD * 5
        )) {
            let mut rng =rand::thread_rng();
            let secp = secp256k1::Secp256k1::new();
            let txes: Vec<TransactionSigned> = txes.into_iter().map(|mut tx| {
                 if let Some(chain_id) = tx.chain_id() {
                    // Otherwise we might overflow when calculating `v` on `recalculate_hash`
                    tx.set_chain_id(chain_id % (u64::MAX / 2 - 36));
                }

                let key_pair = secp256k1::Keypair::new(&secp, &mut rng);

                let signature =
                    crate::sign_message(B256::from_slice(&key_pair.secret_bytes()[..]), tx.signature_hash()).unwrap();

                TransactionSigned::new_unhashed(tx, signature)
            }).collect();

            let parallel_senders = TransactionSigned::recover_signers(&txes, txes.len()).unwrap();
            let seq_senders = txes.iter().map(|tx| tx.recover_signer()).collect::<Option<Vec<_>>>().unwrap();

            assert_eq!(parallel_senders, seq_senders);
        }
    }

    // <https://etherscan.io/tx/0x280cde7cdefe4b188750e76c888f13bd05ce9a4d7767730feefe8a0e50ca6fc4>
    #[test]
    fn recover_legacy_singer() {
        let data = hex!("f9015482078b8505d21dba0083022ef1947a250d5630b4cf539739df2c5dacb4c659f2488d880c46549a521b13d8b8e47ff36ab50000000000000000000000000000000000000000000066ab5a608bd00a23f2fe000000000000000000000000000000000000000000000000000000000000008000000000000000000000000048c04ed5691981c42154c6167398f95e8f38a7ff00000000000000000000000000000000000000000000000000000000632ceac70000000000000000000000000000000000000000000000000000000000000002000000000000000000000000c02aaa39b223fe8d0a0e5c4f27ead9083c756cc20000000000000000000000006c6ee5e31d828de241282b9606c8e98ea48526e225a0c9077369501641a92ef7399ff81c21639ed4fd8fc69cb793cfa1dbfab342e10aa0615facb2f1bcf3274a354cfe384a38d0cc008a11c2dd23a69111bc6930ba27a8");
        let tx = TransactionSigned::decode_rlp_legacy_transaction(&mut data.as_slice()).unwrap();
        assert!(tx.is_legacy());
        let sender = tx.recover_signer().unwrap();
        assert_eq!(sender, address!("a12e1462d0ceD572f396F58B6E2D03894cD7C8a4"));
    }

    // <https://github.com/alloy-rs/alloy/issues/141>
    // <https://etherscan.io/tx/0xce4dc6d7a7549a98ee3b071b67e970879ff51b5b95d1c340bacd80fa1e1aab31>
    #[test]
    fn recover_enveloped() {
        let data = hex!("02f86f0102843b9aca0085029e7822d68298f094d9e1459a7a482635700cbc20bbaf52d495ab9c9680841b55ba3ac080a0c199674fcb29f353693dd779c017823b954b3c69dffa3cd6b2a6ff7888798039a028ca912de909e7e6cdef9cdcaf24c54dd8c1032946dfa1d85c206b32a9064fe8");
        let tx = TransactionSigned::decode_2718(&mut data.as_slice()).unwrap();
        let sender = tx.recover_signer().unwrap();
        assert_eq!(sender, address!("001e2b7dE757bA469a57bF6b23d982458a07eFcE"));
        assert_eq!(tx.to(), Some(address!("D9e1459A7A482635700cBc20BBAF52D495Ab9C96")));
        assert_eq!(tx.input().as_ref(), hex!("1b55ba3a"));
        let encoded = tx.encoded_2718();
        assert_eq!(encoded.as_ref(), data.to_vec());
    }

    // <https://github.com/paradigmxyz/reth/issues/7750>
    // <https://etherscan.io/tx/0x2084b8144eea4031c2fa7dfe343498c5e665ca85ed17825f2925f0b5b01c36ac>
    #[test]
    fn recover_pre_eip2() {
        let data = hex!("f8ea0c850ba43b7400832dc6c0942935aa0a2d2fbb791622c29eb1c117b65b7a908580b884590528a9000000000000000000000001878ace42092b7f1ae1f28d16c1272b1aa80ca4670000000000000000000000000000000000000000000000000000000000000002000000000000000000000000000000000000000000000000d02ab486cedc0000000000000000000000000000000000000000000000000000557fe293cabc08cf1ca05bfaf3fda0a56b49cc78b22125feb5ae6a99d2b4781f00507d8b02c173771c85a0b5da0dbe6c5bc53740d0071fc83eb17ba0f709e49e9ae7df60dee625ef51afc5");
        let tx = TransactionSigned::decode_2718(&mut data.as_slice()).unwrap();
        let sender = tx.recover_signer();
        assert!(sender.is_none());
        let sender = tx.recover_signer_unchecked().unwrap();

        assert_eq!(sender, address!("7e9e359edf0dbacf96a9952fa63092d919b0842b"));
    }

    #[test]
    fn transaction_signed_no_hash_zstd_codec() {
        // will use same signature everywhere.
        // We don't need signature to match tx, just decoded to the same signature
        let signature = Signature::new(
            U256::from_str("0xeb96ca19e8a77102767a41fc85a36afd5c61ccb09911cec5d3e86e193d9c5ae")
                .unwrap(),
            U256::from_str("0x3a456401896b1b6055311536bf00a718568c744d8c1f9df59879e8350220ca18")
                .unwrap(),
            false,
        );

        let inputs: Vec<Vec<u8>> = vec![
            vec![],
            vec![0],
            vec![255],
            vec![1u8; 31],
            vec![255u8; 31],
            vec![1u8; 32],
            vec![255u8; 32],
            vec![1u8; 64],
            vec![255u8; 64],
        ];

        for input in inputs {
            let transaction = Transaction::Legacy(TxLegacy {
                chain_id: Some(4u64),
                nonce: 2,
                gas_price: 1000000000,
                gas_limit: 100000,
                to: Address::from_str("d3e8763675e4c425df46cc3b5c0f6cbdac396046").unwrap().into(),
                value: U256::from(1000000000000000u64),
                input: Bytes::from(input),
            });

            let tx = TransactionSigned::new_unhashed(transaction, signature);
            test_transaction_signed_to_from_compact(tx);
        }
    }

    fn test_transaction_signed_to_from_compact(tx: TransactionSigned) {
        // zstd aware `to_compact`
        let mut buff: Vec<u8> = Vec::new();
        let written_bytes = tx.to_compact(&mut buff);
        let (decoded, _) = TransactionSigned::from_compact(&buff, written_bytes);
        assert_eq!(tx, decoded);
    }

    #[test]
    fn create_txs_disallowed_for_eip4844() {
        let data =
            [3, 208, 128, 128, 123, 128, 120, 128, 129, 129, 128, 192, 129, 129, 192, 128, 128, 9];
        let res = TransactionSigned::decode_2718(&mut &data[..]);

        assert!(res.is_err());
    }
<<<<<<< HEAD

    #[test]
    fn decode_envelope_fails_on_trailing_bytes_legacy() {
        let data = [201, 3, 56, 56, 128, 43, 36, 27, 128, 3, 192];

        let result = TransactionSigned::decode_enveloped(&mut data.as_ref());

        assert!(result.is_err());
        assert_eq!(result, Err(RlpError::UnexpectedLength));
    }

    #[test]
    fn decode_envelope_fails_on_trailing_bytes_eip2718() {
        let data = hex!("02f872018307910d808507204d2cb1827d0094388c818ca8b9251b393131c08a736a67ccb19297880320d04823e2701c80c001a0cf024f4815304df2867a1a74e9d2707b6abda0337d2d54a4438d453f4160f190a07ac0e6b3bc9395b5b9c8b9e6d77204a236577a5b18467b9175c01de4faa208d900");

        let result = TransactionSigned::decode_enveloped(&mut data.as_ref());

        assert!(result.is_err());
        assert_eq!(result, Err(RlpError::UnexpectedLength));
    }

    #[test]
    fn encode_decode_seismic_tx() {
        // init a signed transaction with seismic transaction type
        let mut rng = rand::thread_rng();
        let decrypted_input: Bytes =
            (0..1024 * 1024).map(|_| rand::Rng::gen::<u8>(&mut rng)).collect();
        let orig_decoded_tx = Transaction::Seismic(TxSeismic {
            chain_id: 4u64,
            nonce: 2,
            gas_price: 1000000000,
            gas_limit: 100000,
            to: Address::from_str("d3e8763675e4c425df46cc3b5c0f6cbdac396046").unwrap().into(),
            value: U256::from(1000000000000000u64),
            input: decrypted_input.clone(),
        });

        let signature = Signature {
            odd_y_parity: false,
            r: U256::from_str("0xeb96ca19e8a77102767a41fc85a36afd5c61ccb09911cec5d3e86e193d9c5ae")
                .unwrap(),
            s: U256::from_str("0x3a456401896b1b6055311536bf00a718568c744d8c1f9df59879e8350220ca18")
                .unwrap(),
        };

        let orig_decoded_tx_sign = TransactionSigned::from_transaction_and_signature(
            orig_decoded_tx.clone(),
            signature.clone(),
        );

        // encode the transaction
        let mut encoding = Vec::new();
        orig_decoded_tx_sign.encode(&mut encoding);

        // decode the transaction
        let decoded_tx_sign = TransactionSigned::decode(&mut &encoding[..]).unwrap();

        // assert the transaction is the same
        assert_eq!(orig_decoded_tx_sign, decoded_tx_sign);
        assert_eq!(orig_decoded_tx, decoded_tx_sign.transaction);
        assert_eq!(signature, decoded_tx_sign.signature);
        assert_eq!(decrypted_input, *decoded_tx_sign.transaction.input());
    }
=======
>>>>>>> 5ef21cdf
}<|MERGE_RESOLUTION|>--- conflicted
+++ resolved
@@ -24,43 +24,13 @@
 #[cfg(feature = "optimism")]
 use op_alloy_consensus::TxDeposit;
 use rayon::prelude::{IntoParallelIterator, ParallelIterator};
-<<<<<<< HEAD
-use secp256k1::PublicKey;
-=======
 use reth_primitives_traits::{InMemorySize, SignedTransaction};
 use revm_primitives::{AuthorizationList, TxEnv};
->>>>>>> 5ef21cdf
 use serde::{Deserialize, Serialize};
 use signature::decode_with_eip155_chain_id;
 #[cfg(feature = "std")]
 use std::sync::{LazyLock, OnceLock};
 
-<<<<<<< HEAD
-pub use access_list::{AccessList, AccessListItem, AccessListResult};
-pub use eip1559::TxEip1559;
-pub use eip2930::TxEip2930;
-pub use eip4844::TxEip4844;
-pub use eip7702::TxEip7702;
-pub use seismic::TxSeismic;
-
-pub use error::{
-    InvalidTransactionError, TransactionConversionError, TryFromRecoveredTransactionError,
-};
-pub use legacy::TxLegacy;
-pub use meta::TransactionMeta;
-pub use pooled::{PooledTransactionsElement, PooledTransactionsElementEcRecovered};
-#[cfg(all(feature = "c-kzg", any(test, feature = "arbitrary")))]
-pub use sidecar::generate_blob_sidecar;
-#[cfg(feature = "c-kzg")]
-pub use sidecar::BlobTransactionValidationError;
-pub use sidecar::{BlobTransaction, BlobTransactionSidecar};
-
-pub use compat::FillTxEnv;
-pub use signature::{extract_chain_id, Signature};
-pub use tx_type::{
-    TxType, EIP1559_TX_TYPE_ID, EIP2930_TX_TYPE_ID, EIP4844_TX_TYPE_ID, EIP7702_TX_TYPE_ID,
-    LEGACY_TX_TYPE_ID, SEISMIC_TX_TYPE_ID,
-=======
 pub use compat::FillTxEnv;
 pub use meta::TransactionMeta;
 pub use pooled::{PooledTransactionsElement, PooledTransactionsElementEcRecovered};
@@ -69,7 +39,6 @@
         InvalidTransactionError, TransactionConversionError, TryFromRecoveredTransactionError,
     },
     WithEncoded,
->>>>>>> 5ef21cdf
 };
 pub use sidecar::BlobTransaction;
 pub use signature::{recover_signer, recover_signer_unchecked};
@@ -84,7 +53,6 @@
 mod compat;
 mod meta;
 mod pooled;
-mod seismic;
 mod sidecar;
 mod tx_type;
 
@@ -157,138 +125,33 @@
     /// Optimism deposit transaction.
     #[cfg(feature = "optimism")]
     Deposit(TxDeposit),
-    /// Seismic transaction.
-    Seismic(TxSeismic),
-}
-
-<<<<<<< HEAD
-// === impl Transaction ===
-
-impl Transaction {
-    /// Heavy operation that return signature hash over rlp encoded transaction.
-    /// It is only for signature signing or signer recovery.
-    pub fn signature_hash(&self) -> B256 {
-        match self {
-            Self::Legacy(tx) => tx.signature_hash(),
-            Self::Eip2930(tx) => tx.signature_hash(),
-            Self::Eip1559(tx) => tx.signature_hash(),
-            Self::Eip4844(tx) => tx.signature_hash(),
-            Self::Eip7702(tx) => tx.signature_hash(),
-            #[cfg(feature = "optimism")]
-            Self::Deposit(_) => B256::ZERO,
-            Self::Seismic(tx) => tx.signature_hash(),
-        }
-    }
-
-    /// Get `chain_id`.
-    pub fn chain_id(&self) -> Option<u64> {
-        match self {
-            Self::Legacy(TxLegacy { chain_id, .. }) => *chain_id,
-            Self::Seismic(tx) => Some(*tx.chain_id()),
-            Self::Eip2930(TxEip2930 { chain_id, .. }) |
-            Self::Eip1559(TxEip1559 { chain_id, .. }) |
-            Self::Eip4844(TxEip4844 { chain_id, .. }) |
-            Self::Eip7702(TxEip7702 { chain_id, .. }) => Some(*chain_id),
-            #[cfg(feature = "optimism")]
-            Self::Deposit(_) => None,
-=======
+}
+
 #[cfg(feature = "optimism")]
 impl DepositTransaction for Transaction {
     fn source_hash(&self) -> Option<B256> {
         match self {
             Self::Deposit(tx) => tx.source_hash(),
             _ => None,
->>>>>>> 5ef21cdf
         }
     }
     fn mint(&self) -> Option<u128> {
         match self {
-<<<<<<< HEAD
-            Self::Legacy(TxLegacy { chain_id: ref mut c, .. }) => *c = Some(chain_id),
-            Self::Seismic(tx) => tx.set_chain_id(chain_id),
-            Self::Eip2930(TxEip2930 { chain_id: ref mut c, .. }) |
-            Self::Eip1559(TxEip1559 { chain_id: ref mut c, .. }) |
-            Self::Eip4844(TxEip4844 { chain_id: ref mut c, .. }) |
-            Self::Eip7702(TxEip7702 { chain_id: ref mut c, .. }) => *c = chain_id,
-            #[cfg(feature = "optimism")]
-            Self::Deposit(_) => { /* noop */ }
-=======
             Self::Deposit(tx) => tx.mint(),
             _ => None,
->>>>>>> 5ef21cdf
         }
     }
     fn is_system_transaction(&self) -> bool {
         match self {
-<<<<<<< HEAD
-            Self::Legacy(TxLegacy { to, .. }) |
-            Self::Eip2930(TxEip2930 { to, .. }) |
-            Self::Eip1559(TxEip1559 { to, .. }) |
-            Self::Eip7702(TxEip7702 { to, .. }) => *to,
-            Self::Eip4844(TxEip4844 { to, .. }) => TxKind::Call(*to),
-            Self::Seismic(tx) => *tx.to(),
-            #[cfg(feature = "optimism")]
-            Self::Deposit(TxDeposit { to, .. }) => *to,
-        }
-    }
-
-    /// Get the transaction's address of the contract that will be called, or the address that will
-    /// receive the transfer.
-    ///
-    /// Returns `None` if this is a `CREATE` transaction.
-    pub fn to(&self) -> Option<Address> {
-        self.kind().to().copied()
-    }
-
-    /// Get the transaction's type
-    pub const fn tx_type(&self) -> TxType {
-        match self {
-            Self::Legacy(legacy_tx) => legacy_tx.tx_type(),
-            Self::Eip2930(access_list_tx) => access_list_tx.tx_type(),
-            Self::Eip1559(dynamic_fee_tx) => dynamic_fee_tx.tx_type(),
-            Self::Eip4844(blob_tx) => blob_tx.tx_type(),
-            Self::Eip7702(set_code_tx) => set_code_tx.tx_type(),
-            Self::Seismic(seismic_tx) => seismic_tx.tx_type(),
-            #[cfg(feature = "optimism")]
-            Self::Deposit(deposit_tx) => deposit_tx.tx_type(),
-        }
-=======
             Self::Deposit(tx) => tx.is_system_transaction(),
             _ => false,
         }
     }
     fn is_deposit(&self) -> bool {
         matches!(self, Self::Deposit(_))
->>>>>>> 5ef21cdf
-    }
-}
-
-<<<<<<< HEAD
-    /// Gets the transaction's value field.
-    pub const fn value(&self) -> U256 {
-        *match self {
-            Self::Legacy(TxLegacy { value, .. }) |
-            Self::Eip2930(TxEip2930 { value, .. }) |
-            Self::Eip1559(TxEip1559 { value, .. }) |
-            Self::Eip4844(TxEip4844 { value, .. }) |
-            Self::Eip7702(TxEip7702 { value, .. }) => value,
-            Self::Seismic(tx) => tx.value(),
-            #[cfg(feature = "optimism")]
-            Self::Deposit(TxDeposit { value, .. }) => value,
-        }
-    }
-
-    /// Get the transaction's nonce.
-    pub const fn nonce(&self) -> u64 {
-        match self {
-            Self::Legacy(TxLegacy { nonce, .. }) |
-            Self::Eip2930(TxEip2930 { nonce, .. }) |
-            Self::Eip1559(TxEip1559 { nonce, .. }) |
-            Self::Eip4844(TxEip4844 { nonce, .. }) |
-            Self::Eip7702(TxEip7702 { nonce, .. }) => *nonce,
-            Self::Seismic(tx) => *tx.nonce(),
-            // Deposit transactions do not have nonces.
-=======
+    }
+}
+
 #[cfg(any(test, feature = "arbitrary"))]
 impl<'a> arbitrary::Arbitrary<'a> for Transaction {
     fn arbitrary(u: &mut arbitrary::Unstructured<'a>) -> arbitrary::Result<Self> {
@@ -314,7 +177,6 @@
                 let tx = TxEip7702::arbitrary(u)?;
                 Self::Eip7702(tx)
             }
->>>>>>> 5ef21cdf
             #[cfg(feature = "optimism")]
             TxType::Deposit => {
                 let tx = TxDeposit::arbitrary(u)?;
@@ -322,25 +184,9 @@
             }
         };
 
-<<<<<<< HEAD
-    /// Returns the [`AccessList`] of the transaction.
-    ///
-    /// Returns `None` for legacy transactions.
-    pub const fn access_list(&self) -> Option<&AccessList> {
-        match self {
-            Self::Legacy(_) => None,
-            Self::Seismic(_) => None,
-            Self::Eip2930(tx) => Some(&tx.access_list),
-            Self::Eip1559(tx) => Some(&tx.access_list),
-            Self::Eip4844(tx) => Some(&tx.access_list),
-            Self::Eip7702(tx) => Some(&tx.access_list),
-            #[cfg(feature = "optimism")]
-            Self::Deposit(_) => None,
-=======
         // Otherwise we might overflow when calculating `v` on `recalculate_hash`
         if let Some(chain_id) = tx.chain_id() {
             tx.set_chain_id(chain_id % (u64::MAX / 2 - 36));
->>>>>>> 5ef21cdf
         }
 
         Ok(tx)
@@ -350,82 +196,29 @@
 impl Typed2718 for Transaction {
     fn ty(&self) -> u8 {
         match self {
-<<<<<<< HEAD
-            Self::Legacy(TxLegacy { gas_limit, .. }) |
-            Self::Eip2930(TxEip2930 { gas_limit, .. }) |
-            Self::Eip1559(TxEip1559 { gas_limit, .. }) |
-            Self::Eip4844(TxEip4844 { gas_limit, .. }) |
-            Self::Eip7702(TxEip7702 { gas_limit, .. }) => *gas_limit,
-            Self::Seismic(tx) => *tx.gas_limit(),
-=======
             Self::Legacy(tx) => tx.ty(),
             Self::Eip2930(tx) => tx.ty(),
             Self::Eip1559(tx) => tx.ty(),
             Self::Eip4844(tx) => tx.ty(),
             Self::Eip7702(tx) => tx.ty(),
->>>>>>> 5ef21cdf
             #[cfg(feature = "optimism")]
             Self::Deposit(tx) => tx.ty(),
         }
     }
 }
 
-<<<<<<< HEAD
-    /// Get the gas price of the transaction. This matches the conversion from Transaction to TxEnv
-    /// for REVM purposes.
-    pub const fn gas_price(&self) -> u128 {
-        match self {
-            Self::Legacy(tx) => tx.gas_price,
-            Self::Eip2930(tx) => tx.gas_price,
-            Self::Eip1559(tx) => tx.max_fee_per_gas,
-            Self::Eip4844(tx) => tx.max_fee_per_gas,
-            Self::Eip7702(tx) => tx.max_fee_per_gas,
-            #[cfg(feature = "optimism")]
-            Self::Deposit(_) => 0,
-            Self::Seismic(tx) => *tx.gas_price(),
-        }
-    }
-
-    /// Get the gas cost of the transaction. This is used in EthPooledTransaction
-    /// for REVM purposes.
-    pub const fn gas_cost(&self) -> u128 {
-        self.gas_price().saturating_mul(self.gas_limit() as u128)
-    }
-
-    /// Returns true if the tx supports dynamic fees
-    pub const fn is_dynamic_fee(&self) -> bool {
-        match self {
-            Self::Legacy(_) | Self::Eip2930(_) => false,
-            Self::Eip1559(_) | Self::Eip4844(_) | Self::Eip7702(_) | Self::Seismic(_) => true,
-            #[cfg(feature = "optimism")]
-            Self::Deposit(_) => false,
-        }
-    }
-=======
 // === impl Transaction ===
->>>>>>> 5ef21cdf
 
 impl Transaction {
     /// Heavy operation that return signature hash over rlp encoded transaction.
     /// It is only for signature signing or signer recovery.
     pub fn signature_hash(&self) -> B256 {
         match self {
-<<<<<<< HEAD
-            Self::Legacy(TxLegacy { gas_price, .. }) |
-            Self::Eip2930(TxEip2930 { gas_price, .. }) => *gas_price,
-            Self::Eip1559(TxEip1559 { max_fee_per_gas, .. }) |
-            Self::Eip4844(TxEip4844 { max_fee_per_gas, .. }) |
-            Self::Eip7702(TxEip7702 { max_fee_per_gas, .. }) => *max_fee_per_gas,
-            Self::Seismic(tx) => *tx.gas_price(),
-            // Deposit transactions buy their L2 gas on L1 and, as such, the L2 gas is not
-            // refundable.
-=======
             Self::Legacy(tx) => tx.signature_hash(),
             Self::Eip2930(tx) => tx.signature_hash(),
             Self::Eip1559(tx) => tx.signature_hash(),
             Self::Eip4844(tx) => tx.signature_hash(),
             Self::Eip7702(tx) => tx.signature_hash(),
->>>>>>> 5ef21cdf
             #[cfg(feature = "optimism")]
             Self::Deposit(_) => B256::ZERO,
         }
@@ -434,20 +227,11 @@
     /// Sets the transaction's chain id to the provided value.
     pub fn set_chain_id(&mut self, chain_id: u64) {
         match self {
-<<<<<<< HEAD
-            Self::Legacy(_) | Self::Seismic(_) | Self::Eip2930(_) => None,
-            Self::Eip1559(TxEip1559 { max_priority_fee_per_gas, .. }) |
-            Self::Eip4844(TxEip4844 { max_priority_fee_per_gas, .. }) |
-            Self::Eip7702(TxEip7702 { max_priority_fee_per_gas, .. }) => {
-                Some(*max_priority_fee_per_gas)
-            }
-=======
             Self::Legacy(TxLegacy { chain_id: ref mut c, .. }) => *c = Some(chain_id),
             Self::Eip2930(TxEip2930 { chain_id: ref mut c, .. }) |
             Self::Eip1559(TxEip1559 { chain_id: ref mut c, .. }) |
             Self::Eip4844(TxEip4844 { chain_id: ref mut c, .. }) |
             Self::Eip7702(TxEip7702 { chain_id: ref mut c, .. }) => *c = chain_id,
->>>>>>> 5ef21cdf
             #[cfg(feature = "optimism")]
             Self::Deposit(_) => { /* noop */ }
         }
@@ -456,22 +240,11 @@
     /// Get the transaction's type
     pub const fn tx_type(&self) -> TxType {
         match self {
-<<<<<<< HEAD
-            Self::Legacy(_) |
-            Self::Seismic(_) |
-            Self::Eip2930(_) |
-            Self::Eip1559(_) |
-            Self::Eip7702(_) => None,
-            Self::Eip4844(TxEip4844 { blob_versioned_hashes, .. }) => {
-                Some(blob_versioned_hashes.clone())
-            }
-=======
             Self::Legacy(_) => TxType::Legacy,
             Self::Eip2930(_) => TxType::Eip2930,
             Self::Eip1559(_) => TxType::Eip1559,
             Self::Eip4844(_) => TxType::Eip4844,
             Self::Eip7702(_) => TxType::Eip7702,
->>>>>>> 5ef21cdf
             #[cfg(feature = "optimism")]
             Self::Deposit(_) => TxType::Deposit,
         }
@@ -486,45 +259,6 @@
         self.as_eip4844().map(TxEip4844::blob_gas)
     }
 
-<<<<<<< HEAD
-    /// Return the max priority fee per gas if the transaction is an EIP-1559 transaction, and
-    /// otherwise return the gas price.
-    ///
-    /// # Warning
-    ///
-    /// This is different than the `max_priority_fee_per_gas` method, which returns `None` for
-    /// non-EIP-1559 transactions.
-    pub const fn priority_fee_or_price(&self) -> u128 {
-        match self {
-            Self::Legacy(TxLegacy { gas_price, .. }) |
-            Self::Eip2930(TxEip2930 { gas_price, .. }) => *gas_price,
-            Self::Eip1559(TxEip1559 { max_priority_fee_per_gas, .. }) |
-            Self::Eip4844(TxEip4844 { max_priority_fee_per_gas, .. }) |
-            Self::Eip7702(TxEip7702 { max_priority_fee_per_gas, .. }) => *max_priority_fee_per_gas,
-            Self::Seismic(tx) => *tx.gas_price(),
-            #[cfg(feature = "optimism")]
-            Self::Deposit(_) => 0,
-        }
-    }
-
-    /// Returns the effective gas price for the given base fee.
-    ///
-    /// If the transaction is a legacy or EIP2930 transaction, the gas price is returned.
-    pub const fn effective_gas_price(&self, base_fee: Option<u64>) -> u128 {
-        match self {
-            Self::Legacy(tx) => tx.gas_price,
-            Self::Seismic(tx) => *tx.gas_price(),
-            Self::Eip2930(tx) => tx.gas_price,
-            Self::Eip1559(dynamic_tx) => dynamic_tx.effective_gas_price(base_fee),
-            Self::Eip4844(dynamic_tx) => dynamic_tx.effective_gas_price(base_fee),
-            Self::Eip7702(dynamic_tx) => dynamic_tx.effective_gas_price(base_fee),
-            #[cfg(feature = "optimism")]
-            Self::Deposit(_) => 0,
-        }
-    }
-
-=======
->>>>>>> 5ef21cdf
     /// Returns the effective miner gas tip cap (`gasTipCap`) for the given base fee:
     /// `min(maxFeePerGas - baseFee, maxPriorityFeePerGas)`
     ///
@@ -560,20 +294,11 @@
     /// hash intended for signing.
     pub fn encode_for_signing(&self, out: &mut dyn bytes::BufMut) {
         match self {
-<<<<<<< HEAD
-            Self::Legacy(TxLegacy { input, .. }) |
-            Self::Eip2930(TxEip2930 { input, .. }) |
-            Self::Eip1559(TxEip1559 { input, .. }) |
-            Self::Eip4844(TxEip4844 { input, .. }) |
-            Self::Eip7702(TxEip7702 { input, .. }) => input,
-            Self::Seismic(tx) => tx.input(),
-=======
             Self::Legacy(tx) => tx.encode_for_signing(out),
             Self::Eip2930(tx) => tx.encode_for_signing(out),
             Self::Eip1559(tx) => tx.encode_for_signing(out),
             Self::Eip4844(tx) => tx.encode_for_signing(out),
             Self::Eip7702(tx) => tx.encode_for_signing(out),
->>>>>>> 5ef21cdf
             #[cfg(feature = "optimism")]
             Self::Deposit(_) => {}
         }
@@ -585,9 +310,6 @@
             Self::Legacy(legacy_tx) => {
                 // do nothing w/ with_header
                 legacy_tx.eip2718_encode(signature, out);
-            }
-            Self::Seismic(seismic_tx) => {
-                seismic_tx.encode_with_signature(signature, out, with_header)
             }
             Self::Eip2930(access_list_tx) => {
                 access_list_tx.eip2718_encode(signature, out);
@@ -611,7 +333,6 @@
             Self::Eip2930(tx) => tx.gas_limit = gas_limit,
             Self::Eip1559(tx) => tx.gas_limit = gas_limit,
             Self::Eip4844(tx) => tx.gas_limit = gas_limit,
-            Self::Seismic(tx) => tx.set_gas_limit(gas_limit),
             Self::Eip7702(tx) => tx.gas_limit = gas_limit,
             #[cfg(feature = "optimism")]
             Self::Deposit(tx) => tx.gas_limit = gas_limit,
@@ -625,7 +346,6 @@
             Self::Eip2930(tx) => tx.nonce = nonce,
             Self::Eip1559(tx) => tx.nonce = nonce,
             Self::Eip4844(tx) => tx.nonce = nonce,
-            Self::Seismic(tx) => tx.set_nonce(nonce),
             Self::Eip7702(tx) => tx.nonce = nonce,
             #[cfg(feature = "optimism")]
             Self::Deposit(_) => { /* noop */ }
@@ -639,7 +359,6 @@
             Self::Eip2930(tx) => tx.value = value,
             Self::Eip1559(tx) => tx.value = value,
             Self::Eip4844(tx) => tx.value = value,
-            Self::Seismic(tx) => tx.set_value(value),
             Self::Eip7702(tx) => tx.value = value,
             #[cfg(feature = "optimism")]
             Self::Deposit(tx) => tx.value = value,
@@ -653,31 +372,12 @@
             Self::Eip2930(tx) => tx.input = input,
             Self::Eip1559(tx) => tx.input = input,
             Self::Eip4844(tx) => tx.input = input,
-            Self::Seismic(tx) => tx.set_input(input),
             Self::Eip7702(tx) => tx.input = input,
             #[cfg(feature = "optimism")]
             Self::Deposit(tx) => tx.input = input,
         }
     }
 
-<<<<<<< HEAD
-    /// Calculates a heuristic for the in-memory size of the [Transaction].
-    #[inline]
-    pub fn size(&self) -> usize {
-        match self {
-            Self::Legacy(tx) => tx.size(),
-            Self::Eip2930(tx) => tx.size(),
-            Self::Eip1559(tx) => tx.size(),
-            Self::Eip4844(tx) => tx.size(),
-            Self::Seismic(tx) => tx.size(),
-            Self::Eip7702(tx) => tx.size(),
-            #[cfg(feature = "optimism")]
-            Self::Deposit(tx) => tx.size(),
-        }
-    }
-
-=======
->>>>>>> 5ef21cdf
     /// Returns true if the transaction is a legacy transaction.
     #[inline]
     pub const fn is_legacy(&self) -> bool {
@@ -708,12 +408,6 @@
         matches!(self, Self::Eip7702(_))
     }
 
-    /// Returns true if the transaction is an Seismic transaction.
-    #[inline]
-    pub const fn is_seismic(&self) -> bool {
-        matches!(self, Self::Seismic(_))
-    }
-
     /// Returns the [`TxLegacy`] variant if the transaction is a legacy transaction.
     pub const fn as_legacy(&self) -> Option<&TxLegacy> {
         match self {
@@ -750,14 +444,6 @@
     pub const fn as_eip7702(&self) -> Option<&TxEip7702> {
         match self {
             Self::Eip7702(tx) => Some(tx),
-            _ => None,
-        }
-    }
-
-    /// Returns the [`TxSeismic`] variant if the transaction is an EIP-7702 transaction.
-    pub const fn as_seismic(&self) -> Option<&TxSeismic> {
-        match self {
-            Self::Seismic(tx) => Some(tx),
             _ => None,
         }
     }
@@ -799,9 +485,6 @@
                 tx.to_compact(buf);
             }
             Self::Eip4844(tx) => {
-                tx.to_compact(buf);
-            }
-            Self::Seismic(tx) => {
                 tx.to_compact(buf);
             }
             Self::Eip7702(tx) => {
@@ -855,10 +538,6 @@
                         let (tx, buf) = TxEip7702::from_compact(buf, buf.len());
                         (Self::Eip7702(tx), buf)
                     }
-                    74 => {
-                        let (tx, buf) = TxSeismic::from_compact(buf, buf.len());
-                        (Self::Seismic(tx), buf)
-                    }
                     #[cfg(feature = "optimism")]
                     op_alloy_consensus::DEPOSIT_TX_TYPE_ID => {
                         let (tx, buf) = TxDeposit::from_compact(buf, buf.len());
@@ -883,32 +562,11 @@
 impl alloy_consensus::Transaction for Transaction {
     fn chain_id(&self) -> Option<ChainId> {
         match self {
-<<<<<<< HEAD
-            Self::Legacy(legacy_tx) => {
-                legacy_tx.encode_for_signing(out);
-            }
-            Self::Seismic(legacy_tx) => {
-                legacy_tx.encode_for_signing(out);
-            }
-            Self::Eip2930(access_list_tx) => {
-                access_list_tx.encode_for_signing(out);
-            }
-            Self::Eip1559(dynamic_fee_tx) => {
-                dynamic_fee_tx.encode_for_signing(out);
-            }
-            Self::Eip4844(blob_tx) => {
-                blob_tx.encode_for_signing(out);
-            }
-            Self::Eip7702(set_code_tx) => {
-                set_code_tx.encode_for_signing(out);
-            }
-=======
             Self::Legacy(tx) => tx.chain_id(),
             Self::Eip2930(tx) => tx.chain_id(),
             Self::Eip1559(tx) => tx.chain_id(),
             Self::Eip4844(tx) => tx.chain_id(),
             Self::Eip7702(tx) => tx.chain_id(),
->>>>>>> 5ef21cdf
             #[cfg(feature = "optimism")]
             Self::Deposit(tx) => tx.chain_id(),
         }
@@ -916,20 +574,11 @@
 
     fn nonce(&self) -> u64 {
         match self {
-<<<<<<< HEAD
-            Self::Legacy(legacy_tx) => legacy_tx.payload_len_for_signature(),
-            Self::Seismic(legacy_tx) => legacy_tx.payload_len_for_signature(),
-            Self::Eip2930(access_list_tx) => access_list_tx.payload_len_for_signature(),
-            Self::Eip1559(dynamic_fee_tx) => dynamic_fee_tx.payload_len_for_signature(),
-            Self::Eip4844(blob_tx) => blob_tx.payload_len_for_signature(),
-            Self::Eip7702(set_code_tx) => set_code_tx.payload_len_for_signature(),
-=======
             Self::Legacy(tx) => tx.nonce(),
             Self::Eip2930(tx) => tx.nonce(),
             Self::Eip1559(tx) => tx.nonce(),
             Self::Eip4844(tx) => tx.nonce(),
             Self::Eip7702(tx) => tx.nonce(),
->>>>>>> 5ef21cdf
             #[cfg(feature = "optimism")]
             Self::Deposit(tx) => tx.nonce(),
         }
@@ -1239,24 +888,6 @@
         *self.tx_hash()
     }
 
-    /// Returns the public key from the signature.
-    pub fn recover_pubkey(&self) -> Option<PublicKey> {
-        let signature_hash = self.signature_hash();
-        self.signature.recover_pubkey(signature_hash)
-    }
-
-    /// Returns the public key from the signature _without ensuring that the signature has a low `s`
-    pub fn recover_pubkey_unchecked(&self) -> Option<PublicKey> {
-        // Optimism's Deposit transaction does not have a signature. Directly return the
-        // `from` address.
-        #[cfg(feature = "optimism")]
-        if let Transaction::Deposit(TxDeposit { from, .. }) = self.transaction {
-            return Some(from)
-        }
-        let signature_hash = self.signature_hash();
-        self.signature.recover_pubkey_unchecked(signature_hash)
-    }
-
     /// Recovers a list of signers from a transaction list iterator.
     ///
     /// Returns `None`, if some transaction's signature is invalid, see also
@@ -1320,60 +951,7 @@
     pub fn try_into_ecrecovered_unchecked(self) -> Result<RecoveredTx, Self> {
         match self.recover_signer_unchecked() {
             None => Err(self),
-<<<<<<< HEAD
-            Some(signer) => Ok(TransactionSignedEcRecovered { signed_transaction: self, signer }),
-        }
-    }
-
-    /// Returns the enveloped encoded transactions.
-    ///
-    /// See also [`TransactionSigned::encode_enveloped`]
-    pub fn envelope_encoded(&self) -> Bytes {
-        let mut buf = Vec::new();
-        self.encode_enveloped(&mut buf);
-        buf.into()
-    }
-
-    /// Encodes the transaction into the "raw" format (e.g. `eth_sendRawTransaction`).
-    /// This format is also referred to as "binary" encoding.
-    ///
-    /// For legacy transactions, it encodes the RLP of the transaction into the buffer:
-    /// `rlp(tx-data)`
-    /// For EIP-2718 typed it encodes the type of the transaction followed by the rlp of the
-    /// transaction: `tx-type || rlp(tx-data)`
-    pub fn encode_enveloped(&self, out: &mut dyn bytes::BufMut) {
-        self.encode_inner(out, false)
-    }
-
-    /// Inner encoding function that is used for both rlp [`Encodable`] trait and for calculating
-    /// hash that for eip2718 does not require rlp header
-    pub(crate) fn encode_inner(&self, out: &mut dyn bytes::BufMut, with_header: bool) {
-        self.transaction.encode_with_signature(&self.signature, out, with_header);
-    }
-
-    /// Output the length of the `encode_inner(out`, true). Note to assume that `with_header` is
-    /// only `true`.
-    pub(crate) fn payload_len_inner(&self) -> usize {
-        match &self.transaction {
-            Transaction::Legacy(legacy_tx) => legacy_tx.payload_len_with_signature(&self.signature),
-            Transaction::Seismic(legacy_tx) => {
-                legacy_tx.payload_len_with_signature(&self.signature)
-            }
-            Transaction::Eip2930(access_list_tx) => {
-                access_list_tx.payload_len_with_signature(&self.signature)
-            }
-            Transaction::Eip1559(dynamic_fee_tx) => {
-                dynamic_fee_tx.payload_len_with_signature(&self.signature)
-            }
-            Transaction::Eip4844(blob_tx) => blob_tx.payload_len_with_signature(&self.signature),
-            Transaction::Eip7702(set_code_tx) => {
-                set_code_tx.payload_len_with_signature(&self.signature)
-            }
-            #[cfg(feature = "optimism")]
-            Transaction::Deposit(deposit_tx) => deposit_tx.payload_len(),
-=======
             Some(signer) => Ok(RecoveredTx { signed_transaction: self, signer }),
->>>>>>> 5ef21cdf
         }
     }
 
@@ -1595,22 +1173,9 @@
         self.deref().max_fee_per_gas()
     }
 
-<<<<<<< HEAD
-        let transaction = match tx_type {
-            TxType::Eip2930 => Transaction::Eip2930(TxEip2930::decode_inner(data)?),
-            TxType::Eip1559 => Transaction::Eip1559(TxEip1559::decode_inner(data)?),
-            TxType::Eip4844 => Transaction::Eip4844(TxEip4844::decode_inner(data)?),
-            TxType::Eip7702 => Transaction::Eip7702(TxEip7702::decode_inner(data)?),
-            TxType::Seismic => Transaction::Seismic(TxSeismic::decode_inner(data)?),
-            #[cfg(feature = "optimism")]
-            TxType::Deposit => Transaction::Deposit(TxDeposit::decode_inner(data)?),
-            TxType::Legacy => return Err(RlpError::Custom("unexpected legacy tx type")),
-        };
-=======
     fn max_priority_fee_per_gas(&self) -> Option<u128> {
         self.deref().max_priority_fee_per_gas()
     }
->>>>>>> 5ef21cdf
 
     fn max_fee_per_blob_gas(&self) -> Option<u128> {
         self.deref().max_fee_per_blob_gas()
@@ -1644,31 +1209,6 @@
         self.deref().input()
     }
 
-<<<<<<< HEAD
-    /// Returns the length without an RLP header - this is used for eth/68 sizes.
-    pub fn length_without_header(&self) -> usize {
-        // method computes the payload len without a RLP header
-        match &self.transaction {
-            Transaction::Legacy(legacy_tx) => legacy_tx.payload_len_with_signature(&self.signature),
-            Transaction::Seismic(legacy_tx) => {
-                legacy_tx.payload_len_with_signature(&self.signature)
-            }
-            Transaction::Eip2930(access_list_tx) => {
-                access_list_tx.payload_len_with_signature_without_header(&self.signature)
-            }
-            Transaction::Eip1559(dynamic_fee_tx) => {
-                dynamic_fee_tx.payload_len_with_signature_without_header(&self.signature)
-            }
-            Transaction::Eip4844(blob_tx) => {
-                blob_tx.payload_len_with_signature_without_header(&self.signature)
-            }
-            Transaction::Eip7702(set_code_tx) => {
-                set_code_tx.payload_len_with_signature_without_header(&self.signature)
-            }
-            #[cfg(feature = "optimism")]
-            Transaction::Deposit(deposit_tx) => deposit_tx.payload_len_without_header(),
-        }
-=======
     fn access_list(&self) -> Option<&AccessList> {
         self.deref().access_list()
     }
@@ -1679,7 +1219,6 @@
 
     fn authorization_list(&self) -> Option<&[SignedAuthorization]> {
         self.deref().authorization_list()
->>>>>>> 5ef21cdf
     }
 }
 
@@ -2321,12 +1860,6 @@
 #[cfg(test)]
 mod tests {
     use crate::{
-<<<<<<< HEAD
-        hex,
-        transaction::{signature::Signature, TxEip1559, TxKind, TxLegacy, TxSeismic},
-        Address, Bytes, Transaction, TransactionSigned, TransactionSignedEcRecovered,
-        TransactionSignedNoHash, B256, U256,
-=======
         transaction::{TxEip1559, TxKind, TxLegacy},
         RecoveredTx, Transaction, TransactionSigned,
     };
@@ -2334,7 +1867,6 @@
     use alloy_eips::eip2718::{Decodable2718, Encodable2718};
     use alloy_primitives::{
         address, b256, bytes, hex, Address, Bytes, PrimitiveSignature as Signature, B256, U256,
->>>>>>> 5ef21cdf
     };
     use alloy_rlp::{Decodable, Encodable, Error as RlpError};
     use reth_chainspec::MIN_TRANSACTION_GAS;
@@ -2734,70 +2266,4 @@
 
         assert!(res.is_err());
     }
-<<<<<<< HEAD
-
-    #[test]
-    fn decode_envelope_fails_on_trailing_bytes_legacy() {
-        let data = [201, 3, 56, 56, 128, 43, 36, 27, 128, 3, 192];
-
-        let result = TransactionSigned::decode_enveloped(&mut data.as_ref());
-
-        assert!(result.is_err());
-        assert_eq!(result, Err(RlpError::UnexpectedLength));
-    }
-
-    #[test]
-    fn decode_envelope_fails_on_trailing_bytes_eip2718() {
-        let data = hex!("02f872018307910d808507204d2cb1827d0094388c818ca8b9251b393131c08a736a67ccb19297880320d04823e2701c80c001a0cf024f4815304df2867a1a74e9d2707b6abda0337d2d54a4438d453f4160f190a07ac0e6b3bc9395b5b9c8b9e6d77204a236577a5b18467b9175c01de4faa208d900");
-
-        let result = TransactionSigned::decode_enveloped(&mut data.as_ref());
-
-        assert!(result.is_err());
-        assert_eq!(result, Err(RlpError::UnexpectedLength));
-    }
-
-    #[test]
-    fn encode_decode_seismic_tx() {
-        // init a signed transaction with seismic transaction type
-        let mut rng = rand::thread_rng();
-        let decrypted_input: Bytes =
-            (0..1024 * 1024).map(|_| rand::Rng::gen::<u8>(&mut rng)).collect();
-        let orig_decoded_tx = Transaction::Seismic(TxSeismic {
-            chain_id: 4u64,
-            nonce: 2,
-            gas_price: 1000000000,
-            gas_limit: 100000,
-            to: Address::from_str("d3e8763675e4c425df46cc3b5c0f6cbdac396046").unwrap().into(),
-            value: U256::from(1000000000000000u64),
-            input: decrypted_input.clone(),
-        });
-
-        let signature = Signature {
-            odd_y_parity: false,
-            r: U256::from_str("0xeb96ca19e8a77102767a41fc85a36afd5c61ccb09911cec5d3e86e193d9c5ae")
-                .unwrap(),
-            s: U256::from_str("0x3a456401896b1b6055311536bf00a718568c744d8c1f9df59879e8350220ca18")
-                .unwrap(),
-        };
-
-        let orig_decoded_tx_sign = TransactionSigned::from_transaction_and_signature(
-            orig_decoded_tx.clone(),
-            signature.clone(),
-        );
-
-        // encode the transaction
-        let mut encoding = Vec::new();
-        orig_decoded_tx_sign.encode(&mut encoding);
-
-        // decode the transaction
-        let decoded_tx_sign = TransactionSigned::decode(&mut &encoding[..]).unwrap();
-
-        // assert the transaction is the same
-        assert_eq!(orig_decoded_tx_sign, decoded_tx_sign);
-        assert_eq!(orig_decoded_tx, decoded_tx_sign.transaction);
-        assert_eq!(signature, decoded_tx_sign.signature);
-        assert_eq!(decrypted_input, *decoded_tx_sign.transaction.input());
-    }
-=======
->>>>>>> 5ef21cdf
 }