--- conflicted
+++ resolved
@@ -17,35 +17,10 @@
 reth-primitives-traits = { workspace = true, features = ["serde"] }
 reth-ethereum-forks.workspace = true
 reth-static-file-types.workspace = true
-<<<<<<< HEAD
-revm-primitives = { workspace = true, features = ["serde"] }
-reth-codecs = { workspace = true, optional = true }
-# reth-optimism-chainspec = { workspace = true, optional = true }
 reth-tracing.workspace = true
-reth-zstd-compressors = { workspace = true, optional = true }
 
 # ethereum
 alloy-consensus.workspace = true
-alloy-network = { workspace = true, optional = true }
-alloy-primitives = { workspace = true, features = ["rand", "rlp"] }
-alloy-rlp = { workspace = true, features = ["arrayvec"] }
-alloy-rpc-types = { workspace = true, optional = true }
-alloy-rpc-types-eth = { workspace = true, features = ["serde"] }
-alloy-serde = { workspace = true, optional = true }
-alloy-eips = { workspace = true, features = ["serde"] }
-alloy-trie = { workspace = true, features = ["serde"] }
-
-# optimism
-op-alloy-rpc-types = { workspace = true, optional = true }
-op-alloy-consensus = { workspace = true, features = [
-	"arbitrary",
-	"serde",
-], optional = true }
-=======
-
-# ethereum
-alloy-consensus.workspace = true
->>>>>>> 3ea3b68f
 
 # for eip-4844
 c-kzg = { workspace = true, features = ["serde"], optional = true }
@@ -113,33 +88,12 @@
     "reth-primitives-traits/secp256k1",
 ]
 c-kzg = [
-<<<<<<< HEAD
-	"dep:c-kzg",
-	"alloy-consensus/kzg",
-	"alloy-eips/kzg",
-	"revm-primitives/c-kzg",
-]
-optimism = [
-	"dep:op-alloy-consensus",
-	"reth-codecs?/op",
-	"revm-primitives/optimism",
-	# Was originally not here, but in alloy-compat
-	"dep:op-alloy-rpc-types",
-]
-alloy-compat = [
-	"dep:alloy-rpc-types",
-	"dep:alloy-serde",
-	# Removed from here for malachite-reth
-	# "dep:op-alloy-rpc-types",
-    "dep:alloy-network",
-=======
     "dep:c-kzg",
     "alloy-consensus/kzg",
     "alloy-eips/kzg",
 ]
 alloy-compat = [
     "reth-ethereum-primitives/alloy-compat",
->>>>>>> 3ea3b68f
 ]
 test-utils = [
     "reth-primitives-traits/test-utils",
