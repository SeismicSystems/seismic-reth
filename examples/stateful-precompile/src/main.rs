--- conflicted
+++ resolved
@@ -24,20 +24,11 @@
 use reth_chainspec::{Chain, ChainSpec};
 use reth_node_api::{ConfigureEvm, ConfigureEvmEnv, FullNodeTypes, NodeTypes};
 use reth_node_core::{args::RpcServerArgs, node_config::NodeConfig};
-<<<<<<< HEAD
-use reth_node_ethereum::{node::EthereumAddOns, EthEvmConfig, EthExecutorProvider, EthereumNode};
-use reth_primitives::{
-    revm_primitives::{EVMResultGeneric, SpecId, StatefulPrecompileMut},
-    Header, TransactionSigned,
-};
-use reth_tee::TeeError;
-=======
 use reth_node_ethereum::{
     node::EthereumAddOns, BasicBlockExecutorProvider, EthEvmConfig, EthExecutionStrategyFactory,
     EthereumNode,
 };
 use reth_primitives::{EthPrimitives, TransactionSigned};
->>>>>>> 5ef21cdf
 use reth_tracing::{RethTracer, Tracer};
 use schnellru::{ByLength, LruMap};
 use std::{collections::HashMap, convert::Infallible, sync::Arc};
@@ -156,15 +147,6 @@
 }
 
 impl ConfigureEvmEnv for MyEvmConfig {
-<<<<<<< HEAD
-    fn fill_tx_env(
-        &self,
-        tx_env: &mut TxEnv,
-        transaction: &TransactionSigned,
-        sender: Address,
-    ) -> EVMResultGeneric<(), TeeError> {
-        EthEvmConfig::default().fill_tx_env(tx_env, transaction, sender)
-=======
     type Header = Header;
     type Transaction = TransactionSigned;
     type Error = Infallible;
@@ -181,7 +163,6 @@
         data: Bytes,
     ) {
         self.inner.fill_tx_env_system_contract_call(env, caller, contract, data)
->>>>>>> 5ef21cdf
     }
 
     fn fill_cfg_env(
