--- conflicted
+++ resolved
@@ -31,19 +31,9 @@
 use reth_node_core::{args::RpcServerArgs, node_config::NodeConfig};
 use reth_node_ethereum::{
     node::{EthereumAddOns, EthereumPayloadBuilder},
-<<<<<<< HEAD
-    EthExecutorProvider, EthereumNode,
-};
-use reth_primitives::{
-    revm_primitives::{AnalysisKind, CfgEnvWithHandlerCfg, EVMResultGeneric, TxEnv},
-    Address, Header, TransactionSigned, U256,
-};
-use reth_tee::TeeError;
-=======
     BasicBlockExecutorProvider, EthExecutionStrategyFactory, EthereumNode,
 };
 use reth_primitives::{EthPrimitives, TransactionSigned};
->>>>>>> 5ef21cdf
 use reth_tracing::{RethTracer, Tracer};
 use std::{convert::Infallible, sync::Arc};
 
@@ -98,18 +88,8 @@
 
     type Error = Infallible;
 
-<<<<<<< HEAD
-    fn fill_tx_env(
-        &self,
-        tx_env: &mut TxEnv,
-        transaction: &TransactionSigned,
-        sender: Address,
-    ) -> EVMResultGeneric<(), TeeError> {
-        EthEvmConfig::default().fill_tx_env(tx_env, transaction, sender)
-=======
     fn fill_tx_env(&self, tx_env: &mut TxEnv, transaction: &TransactionSigned, sender: Address) {
         self.inner.fill_tx_env(tx_env, transaction, sender);
->>>>>>> 5ef21cdf
     }
 
     fn fill_tx_env_system_contract_call(
