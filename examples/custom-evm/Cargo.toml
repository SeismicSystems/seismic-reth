[package]
name = "example-custom-evm"
version = "0.0.0"
publish = false
edition.workspace = true
license.workspace = true

[dependencies]
reth.workspace = true
reth-chainspec.workspace = true
reth-evm-ethereum.workspace = true
reth-node-api.workspace = true
reth-node-core.workspace = true
reth-primitives.workspace = true
reth-ethereum-payload-builder.workspace = true
reth-node-ethereum = { workspace = true, features = ["test-utils"] }
reth-tracing.workspace = true
<<<<<<< HEAD
reth-enclave.workspace = true
=======
reth-evm.workspace = true
alloy-evm.workspace = true
>>>>>>> 3ea3b68f
alloy-genesis.workspace = true
alloy-primitives.workspace = true

eyre.workspace = true
tokio.workspace = true<|MERGE_RESOLUTION|>--- conflicted
+++ resolved
@@ -15,12 +15,8 @@
 reth-ethereum-payload-builder.workspace = true
 reth-node-ethereum = { workspace = true, features = ["test-utils"] }
 reth-tracing.workspace = true
-<<<<<<< HEAD
-reth-enclave.workspace = true
-=======
 reth-evm.workspace = true
 alloy-evm.workspace = true
->>>>>>> 3ea3b68f
 alloy-genesis.workspace = true
 alloy-primitives.workspace = true
 
