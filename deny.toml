# This section is considered when running `cargo deny check advisories`
# More documentation for the advisories section can be found here:
# https://embarkstudios.github.io/cargo-deny/checks/advisories/cfg.html
[advisories]
yanked = "warn"
ignore = [
    # https://rustsec.org/advisories/RUSTSEC-2024-0384 used by sse example
    "RUSTSEC-2024-0384",
    # https://rustsec.org/advisories/RUSTSEC-2024-0436 paste! is unmaintained
    "RUSTSEC-2024-0436",
    # https://rustsec.org/advisories/RUSTSEC-2025-0014 humantime is unmaintained
    "RUSTSEC-2025-0014",
]

# This section is considered when running `cargo deny check bans`.
# More documentation about the 'bans' section can be found here:
# https://embarkstudios.github.io/cargo-deny/checks/bans/cfg.html
[bans]
# Lint level for when multiple versions of the same crate are detected
multiple-versions = "warn"
# Lint level for when a crate version requirement is `*`
wildcards = "allow"
highlight = "all"
# List of crates to deny
deny = [{ name = "openssl" }]
# Certain crates/versions that will be skipped when doing duplicate detection.
skip = []
# Similarly to `skip` allows you to skip certain crates during duplicate
# detection. Unlike skip, it also includes the entire tree of transitive
# dependencies starting at the specified crate, up to a certain depth, which is
# by default infinite
skip-tree = []

[licenses]
version = 2
confidence-threshold = 0.8

# List of explicitly allowed licenses
# See https://spdx.org/licenses/ for list of possible licenses
# [possible values: any SPDX 3.7 short identifier (+ optional exception)].
allow = [
    "MIT",
    "MIT-0",
    "Apache-2.0",
    "Apache-2.0 WITH LLVM-exception",
    "BSD-2-Clause",
    "BSD-3-Clause",
    "0BSD",
    "CC0-1.0",
    "ISC",
    "Unlicense",
    "Unicode-3.0",
    "Zlib",
    # https://github.com/rustls/webpki/blob/main/LICENSE ISC Style
    "LicenseRef-rustls-webpki",
]

# Allow 1 or more licenses on a per-crate basis, so that particular licenses
# aren't accepted for every possible crate as with the normal allow list
exceptions = [
    # TODO: decide on MPL-2.0 handling
    # These dependencies are grandfathered in https://github.com/paradigmxyz/reth/pull/6980
    { allow = ["MPL-2.0"], name = "option-ext" },
    { allow = ["MPL-2.0"], name = "webpki-roots" },
    { allow = ["MPL-2.0"], name = "webpki-root-certs" },
]

[[licenses.clarify]]
name = "rustls-webpki"
expression = "LicenseRef-rustls-webpki"
license-files = [{ path = "LICENSE", hash = 0x001c7e6c }]

# This section is considered when running `cargo deny check sources`.
# More documentation about the 'sources' section can be found here:
# https://embarkstudios.github.io/cargo-deny/checks/sources/cfg.html
[sources]
# Lint level for what to happen when a crate from a crate registry that is not
# in the allow list is encountered
unknown-registry = "warn"
# Lint level for what to happen when a crate from a git repository that is not
# in the allow list is encountered
unknown-git = "deny"
allow-git = [
    # TODO: Please avoid adding new entries to this list.
    "https://github.com/SeismicSystems/seismic-alloy",
    "https://github.com/foundry-rs/block-explorers",
<<<<<<< HEAD
    "https://github.com/SeismicSystems/seismic-revm",
    "https://github.com/SeismicSystems/seismic-revm-inspectors",
=======
    "https://github.com/bluealloy/revm",
    "https://github.com/paradigmxyz/revm-inspectors",
    "https://github.com/alloy-rs/evm",
    "https://github.com/alloy-rs/hardforks",
>>>>>>> 3ea3b68f
]<|MERGE_RESOLUTION|>--- conflicted
+++ resolved
@@ -84,13 +84,8 @@
     # TODO: Please avoid adding new entries to this list.
     "https://github.com/SeismicSystems/seismic-alloy",
     "https://github.com/foundry-rs/block-explorers",
-<<<<<<< HEAD
     "https://github.com/SeismicSystems/seismic-revm",
     "https://github.com/SeismicSystems/seismic-revm-inspectors",
-=======
-    "https://github.com/bluealloy/revm",
-    "https://github.com/paradigmxyz/revm-inspectors",
     "https://github.com/alloy-rs/evm",
     "https://github.com/alloy-rs/hardforks",
->>>>>>> 3ea3b68f
 ]