--- conflicted
+++ resolved
@@ -80,12 +80,7 @@
 
 Different consensus mechanisms.
 
-<<<<<<< HEAD
 -   [`consensus/common`](../../crates/consensus/common): Common consensus functions and traits (e.g. fee calculation)
--   [`consensus/beacon`](../../crates/consensus/beacon): Consensus mechanism that handles messages from a beacon node ("eth2")
-=======
-- [`consensus/common`](../../crates/consensus/common): Common consensus functions and traits (e.g. fee calculation)
->>>>>>> 3ea3b68f
 
 ### Execution
 
@@ -100,12 +95,8 @@
 
 These crates implement the main syncing drivers of reth.
 
-<<<<<<< HEAD
 -   [`blockchain-tree`](../../crates/blockchain-tree): A tree-like structure for handling multiple chains of unfinalized blocks. This is the main component during live sync (i.e. syncing at the tip)
 -   [`stages`](../../crates/stages): A pipelined sync, including implementation of various stages. This is used during initial sync and is faster than the tree-like structure for longer sync ranges.
-=======
-- [`stages`](../../crates/stages): A pipelined sync, including implementation of various stages. This is used during initial sync and is faster than the tree-like structure for longer sync ranges.
->>>>>>> 3ea3b68f
 
 ### RPC
 
